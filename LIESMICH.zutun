--------------------------------------------------------------------------------
BUGS beheben bis => 1.1.8
--------------------------------------------------------------------------------
CHECK_MK:

bei den Server Perf Werten "Com. buf. max.total" wird nicht der eigene
sonderen einer der anderen sites angezeigt,
Eigentlich: es sollte (meiner Meinung nach) addiert werden oder evtl.
auch das MAX genommen werden. Oder ganz rausfliegen. Es muss unbedingt
konsisten mit den übrigen werden sein.

--------------------------------------------------------------------------------
BUGS beheben ab 1.1.9i1
--------------------------------------------------------------------------------
<<<<<<< HEAD
Wenn zwei Checks mit dem gleichen Namen existieren bei einem Host
soll mit einem Fehler abgebrochen werden.

=======
>>>>>>> d6bc7feb
win_dhcp_pools sendet:
[['MIBCounts:'],
 ['Discovers', '=', '193.'],
 ['Offers', '=', '193.'],
 ['Delayed', 'Offers', '=', '0.'],
 ['Requests', '=', '14540.'],
 ['Acks', '=', '11767.'],
 ['Naks', '=', '2.'],
 ['Declines', '=', '0.'],
 ['Releases', '=', '39.'],
 ['ServerStartTime', '=', '26', 'June', '2010', '04:47:49'],
 ['Scopes', '=', '1.'],
 ['Scopes', 'with', 'Delay', 'configured=', '0.'],
 ['Subnet', '=', '10.3.108.0.'],
 ['No.', 'of', 'Addresses', 'in', 'use', '=', '40.'],
 ['No.', 'of', 'free', 'Addresses', '=', '150.'],
 ['No.', 'of', 'pending', 'offers', '=', '0.']]
Besser: = als Trenner nehmen, dann ist das parsen einfacher.

ich bin mir nicht sicher ob das nun ein Thruk Problem oder ein Livestatus Problem ist. Vermutlich beides :-)
Wenn ich im Thruk im Suchfenster einfach Enter drücke, kommt folgende Query bei raus:
GET services
Columns: ..
Filter: description ~~ 
Filter: groups >= 
Filter: plugin_output ~~ 
Filter: long_plugin_output ~~ 
Filter: host_name ~~ 
Filter: host_alias ~~ 
Filter: host_groups >= 
Filter: comments ~~
Filter: downtimes ~~
Or: 2
Or: 8
livestatus: Sorry, Operator 4 for lists not implemented.


Noch ein Problem mit Umlauten: Ein Drucker sendet per SNMP Latin1
kodierte Wert, z.B. Resttonerbehälter. Daraus baut Check_MK eine
Servicedesription, die in nagios/conf.d/check_mk_objects.cfg ein
Latin1-Zeichen enthält. Hier sollte unbedingt UTF-8 verwendet
werden. Nur: woher kennen wir die Kodierung vom Drucker??

Livestatus: bestimmte UTF-8 Zeichen werden nicht korrekt kodiert, z.B. "€".
Um das umzustellen, muss man wahrscheinlich einfach UTF-8 generell
annehmen.

Wenn ein Counter Wrap passiert und der check selbst die Exception
nicht abfängt, dann wird das Ergebnis nicht an Nagios weitergeleitet.
Der Service wird auch nicht in die aggregierten Services eines Summary Hosts
aufgenommen. Das kann dazu führen, dass die Anzahl der Services in einem
Summary-Host variabel ist.

Cluster-Inventur: Wenn ein Service auf der Node sitzt und man die Regeln
zu Clustered services ändert, entfernt ein -II das nicht von der node

Livestatus: wenn man mehrere StatsGroupBy macht, wird der Speicher von den 
alten nicht freigegeben (ist momentan eh nicht erlaubt. Fehlermeldung ausgeben).
In neuer Version sollte man irgendwann mehrere Group-Header erlauben.

Multisite: Table log: Hier wird nur der erste Site angezeigt, bzw. die Chronologie
Reihenfolge stimmt nicht. Sortieren nach Sekunden plus Zeilennummer.

MULTISITE: IE8: Multisite view: wenn man den Edit-Knopf nicht hat, dann werden
die Tabs ganz komisch ueber die ganze Breite verteilt. Ich glaube, dass ich
die ganze Implementierung der Tabs nochmal anders programmiere. Das ist viel
zu kompliziert gelöst. Ich mache die Tabs doch mit Tabellen und -moz-rounded-border.
IE hat einfach Pech gehabt und bekommt eckige Kanten.

Logwatch: was macht man hier bei verteilten Umgebungen?? Muss man das wie
PNP per Proxy anfahren? Was ist aber dann, wenn man dort rumklickt?  Dann hat
man rechts plötzlich ein anderes System. Lösung ist noch nicht in Sicht.

LARS: Bei Opera kann man kein Snapin nach ganz unten ziehen. Der Indikator 
springt dann immer nach ganz oben.

LARS: Im Opera wird sich die aktuelle Scroll-Position der Sidebar nicht korrekt gemerkt.

SNMP-Checks: Es wurde berichtet, dass - wenn die Community falsch ist - 
der Check_MK gruen war, aber die Checks unknown. Sollte es dann nicht
genau umgekehrt sein? Wird der Exit-code von snmpwalk ausgewertet?

LARS: Wenn man gerade die Kommandobox auf hat (oder den Filter?) dann sollte
kein Refresh stattfinden. Sonst wird man mitten im Tippen abgewürgt.  Kann man
das mit Javascript hinbekommen? (kann Lars sich hier was überlegen? Man
müsste das im Javascript irgendwie dynamisch machen).  LARS: Hast du eine
Idee, wie man das (einfach) hinbekommen könnte?

Livestatus: das Nagios-Debuglog ist nicht reentrant. Livestatus muss ein eigenes
Logfile schreiben. Wir machen das ohne Rotation. Man muss einfach selbst
aufpassen, dass es nicht zu groß wird. Default ist eh aus. Ins Nagios
geloggt wird nur das Starten und Beenden (was ja im Hauptthread läuft).

Windows-Agent: Memory-Check neu machen. Swap stimmt nicht. Evtl. zwei
getrennte Checks für Memory and Pagefile.

-------------------------------------------------------------------------------
ab 1.1.9i1:
--------------------------------------------------------------------------------
check_mk -X erzwingen. Das -R soll nur noch klappen, wenn kein Configfehler
auftritt.

--snmpwalk: Braucht man das translaten noch? Ich arbeite doch jetzt eh
nur noch ohne MIB-Dateien. Das würde das ganze deutlich vereinfachen!

filesystem_levels rausnehmen. Hinweis, dass check_parameters verwendet
werden soll.

Perfdatenformat per Default auf 'pnp'

aggregation_output_format: Aggregation per Default auf mehrzeilige Ausgabe

Direct rrd updates ganz entfernen.

Inventurchecks: severity per Default auf 1 stellen.

snmp_communities: dictionary nicht mehr verwenden, aus Doku raus, Defaultwert
leere Liste, aus Code raus, Hinweis im ChangeLog. Evtl einen Test mit
Abbruch, wenn immer noch type ist dict. Gleiches für bulkwalk_hosts

[""] deprecaten, aus der Doku raus und durch ALL_SERVICES ersetzen

non_bulkwalk_hosts rausschmeissen. Kann man mit NEGATE nachbilden
mit bulkwalk_hosts.

IDEE: Scan-Modus: Wenn man einen Host per SNMP scannt und *keine*
Antwort kommt, dann probiert man einfach alle SNMP-Checks aus.

PNP4Nagios-Popups automatisch einbauen, mit eigenen intelligenten
Icons.

Host- und Serviceicons (icon_image) anzeigen.

--------------------------------------------------------------------------------
UNSCHOENHEITEN
--------------------------------------------------------------------------------

Multisite Bookmarks: Das Snapin speichert immer absolute URLs mit Hostnamen.
Das ist aber doof, wenn man die Bookmarksdatei auf einen anderen Host kopiert
oder mal mit IP-Adresse, mal mit Namen auf Nagios zugreift. Lösung: Beim Speichern
der Bookmarks den gemeinsamen Pfad vorne wegschneiden.

Multisite view 'host': Warum gibt es hier keinen Knopf auf die
Probleme des Hosts? Umgekehrt gibt es so einen Knopf.

Multisite views: Die Zeilenhintergrundfarbe für UNKNOWN passt nicht.
Hier wird statt orange eher gelb und rot verwendet.

Logwatch.py: Wenn die state-Datei korrupt ist, diese neu anlegen und eine
Fakemeldung nach oben schicken, die critical ist.

Multisite: Zeitanzeige der Downtimes (ende) zu ungenau.  "in 6 hrs" ist
blöd. Auch bei Start "19 sec" ist dumm, hier wäre besser (vor 19 sec). Oder
bei Downtimes immer absolute Zeiten angeben? Evtl. Zusatzspalte der Duration.

bulkwalk_hosts: Hier ist der Default None und nicht []. Problem dabei
ist, dass dann ein += nicht funktioniert. Kann man nicht non_bulkwalk_hosts
ganz rausschmeissen und bulkwalk_hosts auf [] setzen? Ausserdem gibt
es ja fuer binaere Hostlisten das NEGATE (=> Doku). In 1.2 einbauen.

--------------------------------------------------------------------------------
IDEEN & VERBESSERUNGEN
--------------------------------------------------------------------------------
Windows-Agent: Eventlogeinträge nach UTF-8 kodieren.

Multisite: Ein Link vom Detail-Host zum Summary-Host (umgekehrt ist er doch
schon da, oder?)

Livestatus: dritte Authorization-Regel: host_authorization: strict/loose.
Default ist strict: man muss explizit Kontakt sein, um den Host zu sehen.
Loose: wenn man für mindestens einen Service des Hosts Kontakt ist, kann
man ihn sehen.

Kommando was dringend fehlt: Custom notification (mit force und broadcast)

Neue Spalten für Views: * long_service_output, host_notes

Multisite: Kann man - wenn man Aggregation verwendet - beim normalen
Host einen Link auf den Summary host machen und umgekehrt? Evtl.
hartkodiert in show_view(), falls die Variable host gesetzt ist?

Multisite: icons: das Erkennen der modified_attributes
funktioniert nur halb: Wenn man den Ausgangswert wiederherstellt,
bleibt das Attribut trotzdem modified...
Kann man die modified attributes beim Nagios so einstellen,
dass diese *nicht* bei einem Restart gespeichert werden?
Sonst werden sie nie zurückgesetzt. Oder kann man das evtl.
mit einem Kommando machen? 

    Ja => CHANGE_SVC_MODATTR;<host_name>;<service_description>;<value>
    Eine Datei local.mk, die von backup/restore *nicht* beruecksichtigt wird.

Multisite: Bei einer bestehenden View muss man die Datenquelle umstellen
können, zumindest wenn die neue Datenquelle alle Spalten unterstützt,
die aktuell verwendet werden (und Filter).  Man muss z.B. von hostgroups
auf hostgroups_merged umstellen können. Alles andere ist viel zu umständlich.

Edit view: die Spaltenzahl ist zu niedrig.

Inventur von Linux-NICs: Nur verwendete Karten monitoren.

Doku Windows:
 C:\> lodctr /s:c:\counter.txt
 ==> Holt aus der Registry die Namen und Beschreibungen der
 ganzen Performancecounter :-)

Die Option -d verwendet --cache nicht.

Anstelle der Pipe direkt checkresults-Dateien schreiben

check_mk -C soll Liste von Hosts bekommen können.

Bei Hosts, die kein keine Services haben, eine andere
Host-Schablone nehmen, die den Hostcheck nur on-demand ausführt.

Multisite: man kann bei Comments keine Umlaute eingeben. Diese sind aktuell
verboten, weil Python sonst Exceptions wirft.  Komischerweise kann man
in den Filtern problemlos Umlaute eingeben. Keine Ahnung, wo hier der
Unterschied liegt.

Multisite: ein Filter für Hosts, der dann zuschlägt, wenn ein Host
einen bestimmten Service hat (geht das auch mit Substrings?)

Windows-Agent: Speicherberechung von Swap anpassen und Check mem entsprechend
anpassen, dass er TotalPage und UsedPage verwendet. Im Quellcode ist das schon
drin, der Check muss angepasst werden und auch die Schablone. Evtl. macht
man einen eigenen Check. Oder man löst es über das Check-Item.

check_mk --restore: Löscht er cache und counters? Er sollte nur die
Inhalte löschen. Es könnte nämlich sein, dass es sich nicht um Verzeichnisse,
sondern um Symlinks handelt.

check_mk --uninstall backup.tar.gz: Deinstalliert alle Dateien, die
setup installiert hat. Dazu verwendet man einfach die Pfade, die setup.sh
gespeichert hat (reicht das?). Man wird dabei gezwungen, vorher ein
Backup durchzuführen.

Livestatus-Limit-Header könnte auch einen Bereich erlauben, z.B.:
Limit: 1000 2000 (holt die zweiten Tausend Eintraege...)

Windows: Der Agent sollte die Logmeldungen nach UTF-8 konvertieren. 
Nur wie?

Logwatch: Hier sollte man wirklich einen Teil der Meldung ausgeben.
Kann man evtl. den long_service_output verwenden?

Performance counter: Generell sollten *alle* Counter von Check_MK
behandelt werden mit get_counter und *nicht* als counter in die
RRDs geschrieben, sondern bereits als Rate. Dadurch muss man alle
Graphen einmal wegwerfen. Das ist blöd. Vorteil allerdings: (1)
man kann Perf-O-Meter machen, (2) die Counter-Wrap-Erkennung
verhindert, dass in den RRDs nach einem Reboot utopische Werte
stehen (z.B. für die Kernel counter). (3) Da in den Performancedaten
bereits eine Rate steht, können auch Tools wie NagVis dafür eine
Visualisierung machen.

Multisite: Perf-O-Meter für weitere Checks einbauen.

Logfileansicht: Filter zum Suchen nach Texten.

View editor: Wenn man keine Display columns ausgewaehlt
hat, dann sollte eine Fehlermeldung kommen.

Windows services: Konfiguration von Namen für die Services
über 
  windows_service_aliasses = {
     'ACDSee Lizenzserver' : 'ProductCommunicationService',
  }
Der Schlüssel ist dabei der logische Name. Oder man macht es
umgekert. Verfahren: Als item wird der logische Alias-name
speichert. So taucht dieser dann in der Service-Description
auf. Beim Check kommt der logische Name rein. Mit dem dict
kann ich daraus den physischen berechnen und so die richtige
Zeile finden. Oder ich kann umgekehrt jede Zeile im dict
zum Physischen namen den Alias nachschlagen und so zu Zuordnung
machen.

Livestatus: Bei den Tabellen hosts und services fehlt die
Spalte 'contact_groups'. Man bekommt zwar die Einzelkontakte,
aber nicht die Gruppen. Bei den Nagios-Datenstrukturen gibt
es aber einen passenden Zeiger dafür. Sollte also nicht schwer
sein, das umzusetzen.

Checkboxen: Bei einer View macht man oben einen kleinen Reiter, der eine
Checkbox symbolisiert. Wenn man den anklickt, wir bei jedem Datensatz
zusätzlich eine Checkbox angezeigt. Das wird als Viewoption persistiert und
auch general als Layout-Parameter angeboten. Wenn die Checkboxen sichtbar sind,
werden Kommandos nur noch auf die Datensätze angewandt, welche mit einem
Kreuz markiert sind. Zur Steigerung des Bedienkomforts gibt es einen Knopf,
mit dem man alle Boxen markieren oder leeren kann (evtl. kann man das auch
darüber regeln, dass der Reiter oben nicht zwei, sondern drei Zustände
hat: Checkboxen aus, Checkboxen alle gecheckt, Checkboxen alle leer).
Damit die Checkboxen funktionieren, muss jeder Datensatz eine eindeutige ID
erzeugen können. Dazu gibt es bei jeder Datasource die Information, welche
Spalten das sind. Aktuell gibt es dazu schon "keys". Problem hier ist nur,
dass da noch die Downtime-IDs mitkommen, die man hier nicht braucht. Diese
sollte man irgendwie weglassen können.  Die Checkbox bekommt also also
HTML-Variablennamen die jeweilige ID - irgendwie enkodiert so dass es
keine Probleme mit Sonderzeichen gibt.  Wenn die Schleife der Kommandos
ausgeführt wird, muss ich jeweils noch kontrollieren, ob der Datensatz,
um den es gerade geht, auch gecheckt ist (oder Checkboxen generell aus
sind). Wenn Kein Datensatz gewählt wurde, spucke ich eine Fehlermeldung aus.

Checkboxen(2): [1] Neuer Reiter mit drei Zuständen: keine Checkboxen
alle gecheckt, alle leer. Der Zustand wird als viewoption persistent und
auch bei der View als Parameter eingebaut, so dass der Admin einen Default
vorgeben kann. Evtl. kann die View auch festlegen, ob überhaupt ein Reiter
kommt. [2] Beim Anzeigen eines Layouts muss diese eine extra TD malen,
welches eine Checkbox enthält (wenn der Reiter sichtbar ist).  Der Name der
Checkbox muss über eine eindeutige Zeilen-ID bestimmt sein.  und man muss -
nach der Tabelle - ein eine Javascript-Funktion ausgeben, die das Umschalten
der über das Tab regelt - alle an / alle aus, umschalten.  Das muss dann
per Ajax auch die View-Option umstellen und die Optik des Tabs ändern. Wenn
man auf unsichtbar schaltet, müssen alle Boxen auf gecheckt gesetzt werden,
damit das Kommando auch wirklich auf allen ausgeführt wird. [3] Wenn man
jetzt auf ein Kommando klickt, muss ich bei jedem Datensatz wieder die ID
berechnen. Dann schauen, ob es eine Check-Variable gibt. Falls ja, muss
diese auf "on" stehen, damit das Kommando ausgeführt wird.  Wenn keines
gewält ist, soll ein Hinweis kommen (gelb).

Views: Man könnte eine ASCII-View bauen, die kein HTML ausspuckt, sondern
simples ASCII. Frage ist dabei, was man mit den Paintern macht. Hier müsste
man die sichtbare Information aus den HTML-Tags rausholen, also eine Art
HTML->ASCII Filter programmieren. Auch die Überschrift ist dann betroffen
und die Fusszeile. Analog dazu könnte man sich eine Ausgabe als CSV oder
XML vorstellen. Hintergrund ist eine Art Webservice.

Precompile und Konfigerzeugung: Das könnte auf mehrere CPUs skalieren.
Dazu starten man konfigurierbar viele Threads. Bei Precompiled macht einfach
jeder der N Threads ein N'tel der Hosts. Bei der Konfigerzeugung müsste
man die Konfig zunächst im Speicher erzeugen und dann die Ergebnisse
der 8 Threads am Ende zusammenbauen. Davor muss aber die Umstellung der
Konfigerzeugung gemacht werden, bei der immer ein Host und seine Services
gemeinsam ausgespuckt werden.

Idee zur Umbenennung von Konfig-Parametern: Wenn z.B. eine Konfigvariable
hirn hieß und jetzt sepp heißen soll, dann könnte man dies Deklarieren
in check_mk.py:
renamed_config_vars = [
  ( "hirn", "depp", 1127002033 )
]
Jetzt könnte man vor dem Einlesen der Konfig die Ist-Werte speichern,
und zwar mit Objektreferenzen, um festzustellen, ob der Benutzer
hier etwas geändert hat. Alernativ schaut man nach globals:
# Nach dem Einlesen der Konfig:
for old, new, deadline in renamed_config_vars:
  if old in globals():
      sys.stderr.write("WARNING: Config var '%s' has been renamed to '%s'. Please fix this until %s" % (old, new, strftime(deadline...)))
      if time.time() < deadline:
          eval("%s = '%r'" % (new, eval(old)))
      else:
          sys.stderr.write("You had enough time to fix this. Sorry.\n")
          sys.exit(1)
Auf diese Art funktioniert erstmal alles weiter. Trotzdem wird die Variable
irgendwann planmäßig abgeschaltet.

View options für Painter: Ein Painter hat eine Liste von Painter-Viewoptions.
Dazu gibt es ein dict: painter_view_options["pnpsource"] = { 
( "PNP Timerange", "1", [("0":"4 hours"), ("1", "24 hours"), ... ] )
Vor dem Anzeigen des Layouts ermittle ich alle benötigten View-Options.
Analog zu refersh mache ich Persisitierung und HTML-Variablen-Auswertung
und komme zu einem Ergebnis. Das speichere ich dann in view_option["pnpsource"].
Dies kann der Painter einfach abfragen. Einsatz: PNP-Zeitraum, Darstellung
von Zeitstempeln (Delta/Absolute/Mixed).

Multisite: Wenn man bei einer View einen Filter ausfüllt (user), dann
soll irgendwo ein Icon anzeigen, dass das Resultat gefiltert ist.

Multisite: Hover: Wenn man über einen Painter geht, könnte man eine
Hover aufmachen, der einen weiteren Painter anzeigt. Das macht man
über eine Auswahlbox analog zu der "Link to".

Vorschlag von Bastian: Bei den Views könnte man den Datenbereich (Tabelle)
per Ajax refreshen und müsste nicht die ganze Seite neu aufbauen. Damit
wird ein Bildschirmflimmern vermieden.

Vorschlag(2) von Bastian: 
    Der Agent spuckt zwei neue Zeilen aus:
    StartTime: 127006756
    ..
    ..
    ..
    End Time: 127007654
    
    Check_MK prüft daraus:
    1. Ausführzeit des Agenten
    2. Alter der Daten (z.B. für asynchrone Agenten)
    
    In der main.mk muss man jetzt konfigurieren können, was
    passiert, wenn die Zeiten zu hoch sind. Z.B.:
    
    agent_execution_time_default_levels = (10, 30)
    agent_execution_time_levels = [ 
      # ORACLE-Rechner brauchen länger
      ( (30, 50), ["oracle"], ALL_HOSTS ),
    ]
    
    agent_freshness_default_levels = (5, 10)
    agent_freshness_levels = [
      ( ( 60, 90), [ "async" ], ALL_HOSTS ),
    ]
    
    Das ganze wird geprüft vom Hauptcheck. Wenn bei der
    freshness der kritische Wert zieht, werden die
    Resultate verworfen und die Checks nicht ausgeführt
    
Livestatus soll im Logfile eine Warnung ausgeben, wenn die
environment_macros aktiviert sind.

FreeBSD Agent:
  Auf der Homepage sollte ein Hinweis platziert werden, dass es einen neuen
  Agent gibt. Dieser basiert zwar auf dem Linux Agenten, gibt momentan aber
  wesentlich weniger Daten aus, da die Sektionen noch nicht portiert sind.
  
  Dazu wird eine Beschreibung benötigt, wie dieser zu installieren ist.
  1. inetd installieren
  2. /etc/services hinzufügen:
  check_mk_agent  6556/tcp   # Check_MK's agent
  3. /etc/inetd.conf hinzufügen:
  check_mk_agent  stream  tcp     nowait  root    /usr/bin/check_mk_agent check_mk_agent
  4. inetd neu starten
  -> Eventuell noch ein anderer Pfad für den Agent (?). Gibt es da andere Vorgaben
     auf FreeBSD Systemen?
  
  Die Sektionen/Checks ps und postfix_mailq sind jetzt schon kompatibel.

Idee: Bei SNMP-Checks gibt es manchmal Daten, die sich dynamisch nicht ändern
(z.B. Interfacenamen, etc.). Man könnte diese Daten cachen, so dass sie nicht
jedes mal geholt werden, sondern z.B. nur alle 10 Minuten.

IDEE: Prefetching agent: Der agent soll die Daten schon berechnen kurz bevor
sie abgefragt werden. Das ganze läuft so: Zunächst ermittelt der Agent,
wie lange die Datenberechnung im Schnitt dauert (z.B. über schleichenden
Mittelwert), sagen wir 5 Sekunden. Über den gleichen Wert ermittelt er, wie
oft er abgefragt wird, sagen wir alle 60 Sekunden. Wenn der Agent kontaktiert
wird, kann er dann einen günstigen Zeitpunkt ermitteln, zu dem er beginnt,
die Daten aufzubereiten.  Im Beispiel ist das spätestens 55 Sekunden nach
der letzten Anfrage, mit etwas Puffer kann man z.B. 5 Sekunden früher
beginnen. Das ganze schützt man über ein Lock, so dass wenn das Prefetch
noch nicht begonnen hat oder nicht fertig ist, wenn eine Anfrage kommt,
der Anfrager warten muss. Ergebnis: Auf eine Anfrage kommt im Optimalfall
immer *sofort* ein Ergebnis. Außerdem kann das Berechnen mit nice laufen.
Das könnte man auch in den Windows-Agenten integrieren und so die Probleme
beheben, die auftreten, wenn das System unter hoher Last steht.

Options --list-tags, welche alle Tags ausgibt.

Livestatus: Spalte bei Services und Hosts, die das ausgeführte Kommando
(mit expandierten Makros!) enthaelt.

Multisite: Spalte, die das Kommando (die Befehlszeile) ausgibt.

Multisite: Eine konfigurierbare URL für die Startseite (also
alternativ zum rechten Startframe.

Multisite: Man soll über eine Variable die URL für die rechte
Seite mitgeben können. So kann man direkt auf eine Unterseite
verlinken. Evtl. das sogar abrufbar über ein Icon :-)

Multisite: icon_image von Nagios sollte angezeigt werden

Livestatus: Informationen ueber Eskalationen ausgeben (eigene Tabelle
        oder Anreicherung von contacts, hosts, services)

IPv6-Support in Check_MK:
def lookup_ipaddress(hostname):
    if fake_dns:
        return fake_dns
    elif simulation_mode:
        return "127.0.0.1"
    else:
        ipa = ipaddresses.get(hostname)
        if ipa:
            return ipa
        else:
            #return socket.gethostbyname(hostname)
            #gets only the first address of the first interface...
            for res in socket.getaddrinfo(hostname, None):
                family, socktype, proto, canonname, sockaddr = res
                return sockaddr[0]
Ausserdem kommt check_icmp damit nicht klar. Hier muss dann auf
check_ping ausgewichen werden. 

Wenn eine IP-Adresse nicht aufgelöst werden kann, sollte stattdessen
eine (konfigurierbare) Dummyadresse verwendet werden. Sonst
scheitert check_mk -O, wenn ein DNS-Eintrag verschwindet.

Livestatus: neben custom_variable_names und custom_variable_values
waere noch custom_variables huebsch, welches beides kombiniert.

Disk IO read/write: Zu einem Check zusammenfassen. Einen gemeinsamen
Graphen mit dem Windows-Check erstellen (wo ein Graph eh fehlt).
 
Multisite: Quicksearch evtl. case-insensitive machen?

if/if64: Irgendwie eine Konfigurationsart finden, welche den
Linkstatus nicht prüft bzw. deswegen nicht kritisch wird.
Das kann man evtl. sogar damit kombinieren, dass man alle
ports monitort. Könnte reichen, wenn das Inventur-Konfigurationen
sind.

Livestatus: StatsGroupBy: mehrere Spalten erlauben

Multisite: Die TOP-25 Alerts: Welche Dinge hosts/services
hatten in einem Zeitraum die meisten Alerts. Das geht
mit log und StatsGroupBy: host_name service_description

Multisite: Filter, der Hosts zeigt, die entweder selbst
Summary hosts sind oder keinen haben.

Multisite: Könnte man nicht Aggregationen in Views einbauen.
Man würde dann in der View Regeln definieren, nach denen
Services und Hosts aggregiert werden können. Dazu müsste man 
in den View-Editor einen neuen Abschnitt einbauen. Ist das
nicht ähnlich wie Gruppieren? Allerdings wäre es dann gut,
wenn man die Aggregationen irgendwo separat editieren kann
und in der View nur noch drauf verweisen. Sonst muss
man soviel Copy&Paste zwischen den Views machen...

Idee: Checks, die eigentlich keine Perfdaten liefern, könnten
über eine Konfiguration künstlich perfdaten bekommen, ala
status=0, status=1 etc. Das könnte man über eine Regel
konfigurierbar machen:
fake_perfdata = [ ... ]

Idee: Inventurcheck könnte gleich die Checkergebnisse berechnen<|MERGE_RESOLUTION|>--- conflicted
+++ resolved
@@ -3,21 +3,12 @@
 --------------------------------------------------------------------------------
 CHECK_MK:
 
-bei den Server Perf Werten "Com. buf. max.total" wird nicht der eigene
-sonderen einer der anderen sites angezeigt,
-Eigentlich: es sollte (meiner Meinung nach) addiert werden oder evtl.
-auch das MAX genommen werden. Oder ganz rausfliegen. Es muss unbedingt
-konsisten mit den übrigen werden sein.
-
 --------------------------------------------------------------------------------
 BUGS beheben ab 1.1.9i1
 --------------------------------------------------------------------------------
-<<<<<<< HEAD
 Wenn zwei Checks mit dem gleichen Namen existieren bei einem Host
 soll mit einem Fehler abgebrochen werden.
 
-=======
->>>>>>> d6bc7feb
 win_dhcp_pools sendet:
 [['MIBCounts:'],
  ['Discovers', '=', '193.'],
