--- conflicted
+++ resolved
@@ -58,15 +58,12 @@
     * Sidebar: Snapins can register for a triggered reload after a nagios
       restart has been detected. Check interval is 30 seconds for now.
     * Quicksearch snapin: Reloads host lists after a detected nagios restart.
-<<<<<<< HEAD
-    * WATO: Added new hook "active-changes" which calls the registered hosts
-      with a dict of "dirty" hosts
-=======
     * New config directory multisite.d/ - similar to conf.d/
     * great speed up of HTML rendering
     * support for Python profiling (set profile = True in multisite.mk, profile
       will be in var/check_mk/web)
->>>>>>> f8a14874
+    * WATO: Added new hook "active-changes" which calls the registered hosts
+      with a dict of "dirty" hosts
 
     WATO:
     * Configration files can now be administered via the WEB UI
