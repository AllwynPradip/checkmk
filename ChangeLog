--- conflicted
+++ resolved
@@ -4,11 +4,8 @@
     * 2377 FIX: cpu.loads: Fix output of reference for predition (was scaled wrongly by number of cores)
     * 2476 FIX: check_bi_aggr: Fixed exception when authentication is enabled
     * 1274 FIX: heartbeat_crm: Handle case of error messages from CRM
-<<<<<<< HEAD
+    * 2488 FIX: veem_jobs: fix problems with spaces or single quotes in the names of jobs...
     * 2494 FIX: Clasic SNMP mode now uses normal snmpwalk when bulkwalks are disabled with SNMPv3
-=======
-    * 2488 FIX: veem_jobs: fix problems with spaces or single quotes in the names of jobs...
->>>>>>> 98940e1e
 
     Multisite:
     * 2470 FIX: Fixed exception in logwatch log list in rare cases...
