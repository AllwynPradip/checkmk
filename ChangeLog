1.2.5i6:
    Checks & Agents:
    * 0185 knuerr_rms_humidity, knuerr_rms_temp: Two new Checks to Monitor the Temperature and the Humidity on Knürr RMS Devices
    * 1065 heartbeat_crm / heartbeat_crm.resources: Rewrote checks / formalized parameters...
    * 0186 touchstone_cable_modem_fec: New Check to monitor the Forward error correction on touchstone cable modems
    * 1068 livedump: Added optional check interval (detect staleness) / option to encrypt mails...
<<<<<<< HEAD
    * 1093 windows agent: performance counter can now be specified by name...
=======
    * 0188 touchstone_cable_modem_frequency: New check for line frequency in Mhz
>>>>>>> 98b47a19
    * 1051 FIX: tcp_conn_stats: fix missing performance data...
    * 1142 FIX: winperf_ts_sessions: fix computation, check has never really worked
    * 1090 FIX: zfsget: fixed exception which happened on incomplete zfs entries
    * 0187 FIX: hp_proliant_power: Fixed Wato configuration

    Multisite:
    * 1066 Implemented Dashboard Designer...
    * 1067 FIX: Fixed login problem in LDAP connector when no user filter specified...

    WATO:
    * 1064 FIX: Fixed rare issue with WATO communication in distributed setups (different OS versions)...
    * 1089 FIX: Snapshot restore: fixed exception during exception handling......
    * 1091 FIX: logwatch patterns: allow unicode text in pattern comment
    * 1092 FIX: logwatch: now able to enter unicode text into the "Pattern (Regex)" field


1.2.5i5:
    Core & Setup:
    * 1012 Fix quoting of backslashes in custom checks with nagios core...
            NOTE: Please refer to the migration notes!
    * 1038 Massive speedup of cmk --snmptranslate
    * 1035 FIX: Do not fail on errors in *.mk files anymore - except in interactive mode...
    * 0174 FIX: Fixed appending of --keepalive-fd parameters to checkhelpers...
    * 1053 FIX: Fixed events check always being reporting OK state...
    * 1045 FIX: Gracefully restart check_mk helpers in case of memory leak...
    * 0633 FIX: diskstat: fixed performance data of old legacy disk IO read/write data...

    Checks & Agents:
    * 0168 f5_bigip_pool: Added Wato configuration...
    * 0995 raritan_pdu_outletcount: new check for outlet count of Raritan PX-2000 family PDUs
    * 0169 websphere_mq_channels,ebsphere_mq_queues: New Checks to monitor IBM Websphere MQ Queues and Channels...
    * 1034 Always provide also 64 bit version of Windows agent
    * 0170 hp_proliant_power: New check to monitor the Power Meter on Prolaint Servers and iLO Boards
    * 0172 zfsget: Check is now usable in cluster_mode...
    * 1039 aix_diskiod: new check for disk IO on AIX
    * 0997 New checks and a special agent for ALLNET IP Sensoric devices...
    * 0175 logwatch.groups: New logwatch subcheck who can be used to group logfiles together....
    * 1041 aix_memory: new check for RAM and SWAP on AIX
    * 0998 ibm_imm_health: Trying to recognice newer versions of IBM IMM now too
    * 0628 raritan_pdu_inlet: now also monitors the three phases of the inlet
    * 1073 sni_octopuse_cpu: added PNP graph definition and Perf-O-Meter
    * 0178 mssql_tablespaces: It is now possible to define thresholds
    * 0999 allnet_ip_sensoric.pressure: New Check for Pressure Sensors in ALLNET IP Sensoric devices
    * 1082 windows agent: now also available as msi installer...
    * 0179 check_dns: It is now possible to use the local dns server in wato configuration...
    * 1058 livedump-mail-fetch: Now supporting either quoted-printable or non encoded mails...
    * 0180 sap: It is now possible to add multiple sap instances to the sap.cfg file...
    * 0181 citrix_sessions, citrix_serverload: New checks for Citrix Load (a Score calculated by citrix) and the number of sessions
    * 0637 jolokia_metrics.gc, jolokia_metrics.tp, jolokia_info: two new subchecks for the jolokia_metrics checks and better error handling for jolokia_info...
    * 1000 qlogic_sanbox.temp: New Check for temperature sensors in QLogic SANbox Fibre Channel Switches
    * 1001 qlogic_sanbox.psu: New Check for power supplies in QLogic SANbox Fibre Channel Switches
    * 0182 MegaCli: Agent now also supports the 64bit version (Thanks to Philipp Lemke)
    * 1132 qlogic_fcport: New Check for Fibre Channel Ports in QLogic SANbox FC Switches
    * 1133 qlogic_sanbox_fabric_element: New Check for Fabric Elements in QLogic SANbox Fibre Channel Switches
    * 1134 bintec_sensors.fan: New Check for Fan Speed of Bintec Routers
    * 1135 bintec_sensors.voltage, bintec_sensors.temp: New Checks for Voltage and Temperature Sensors of Bintec Routers
    * 1048 mem.win: support predictive levels...
    * 1136 bintec_brrp_status: New Check for BRRP States on Bintec Routers
    * 0640 jolokia_metrics.gc, jolokia_metrics.tp: now come with its own pnp templates
    * 1088 included check_mk_agent windows msi installer...
    * 0183 sentry_pdu: New check to monitor plugs of sentry PDUs
    * 0184 knuerr_sensors: New Check to monitor Sensors on a Knürr RMS Device
    * 0994 FIX: agent plugin smart: fixed syntax error
    * 0989 FIX: logwatch.ec: Fix forwarding multiple messages via syslog/TCP...
    * 0943 FIX: if.include: fixed incorrect traffic percentage values in the check output of if checks...
    * 0944 FIX: oracle_tablespaces: fixed calculation of space left and number of remaining increments...
    * 1032 FIX: check_traceroute: Fix option Use DNS, worked vice versa
    * 0171 FIX: hp_blade_psu: Fixed pnp template...
    * 0996 FIX: apc_symmetra_test: Handle unknown date of last self test as intended...
    * 0173 FIX: hitachi_hnas_volume: Fixed bug when snmp outputs empty lines
    * 1037 FIX: bintec_info: support bintec RXL12500
    * 0948 FIX: mk_inventory.ps1: increased caching time to 14400, fixed incorrect default cachefile path
    * 0827 FIX: lnx_thermal: Not checking active trip points (e.g. cooling device triggers) anymore
    * 1043 FIX: printer_supply: fix value error in default parameters...
    * 0626 FIX: veeam_jobs: agent now supports output lines longer than 80 chars
    * 1072 FIX: printer_supply: fix colors of Perf-O-Meter on HP OfficeJet...
    * 0950 FIX: check_mkevents: now able to resolve the hostname of the remote hosts...
    * 0177 FIX: esx_vsphere_hostsystem.multipath: Fixed return state in case of paths in standby...
    * 1054 FIX: mysql_slave: Only monitor the age of the slave when it is running
    * 1075 FIX: if, if64: Fixed PNP template in order to correctly scale Y axis
    * 0631 FIX: fc_port: several fixes for the perfometer to display the right values...
    * 0632 FIX: brocade_fcport: fix perfometer output of out bandwidth when averaging is switched on
    * 1055 FIX: mysql_slave: Fixed detecting CRIT states when IO/SQL slaves are not running
    * 0634 FIX: Max Bandwidth for PNP-Graphs of Interface checks corrected...
    * 0635 FIX: fc_port: the check no longer inventorizes ports with administrative state of 'unknown' or 'offline'
    * 0636 FIX: fc_port: do not inventorize if brocade fibre channel mib is also supported on the device...
    * 1083 FIX: ad_replication.bat: does not return data if the server is no DC
    * 0638 FIX: windows_updates: agent plugin now always sends section header, even if no update information provided...
    * 1084 FIX: ps: now able to handle bigger process groups without constant MKCounterWrapped Exceptions...
    * 1087 FIX: Active checks: Non-ascii check commands now converted into utf-8...
    * 1049 FIX: ups_capacity: Fix exception when running on battery...
    * 0639 FIX: jolokia_metrics: fix for problem when catalina uses the standalone engine
    * 1050 FIX: websphere_mq_queues: make compatible with old agent, fix not-found case

    Multisite:
    * 1013 Sort host names naturally, e.g. foobar11 comes after foobar2...
    * 1033 New Mutisite filter for the number of services a host has...
    * 0949 quicksearch: now able to search for multiple hosts at once...
    * 1052 SEC: index start URL can not be used to redirect to absolute URLs anymore...
    * 1085 quicksearch: multiple hostname matches now lead to the searchhost view instead of the hosts view...
    * 1047 Virtual Host Tree: Allow to use topic as tree level...
    * 1062 SEC: Fixed several XSS issues on different pages...
    * 1063 SEC: Fixed several XSS issues on different pages...
    * 0945 FIX: Sidebar snapin "Problem hosts": Now excludes hosts and services in downtime
    * 1036 FIX: doc/treasures/downtime: fix --url option, better error output
    * 1074 FIX: Fix Virtual Host Tree snapin...
    * 1059 FIX: LDAP: Using configured user filter during login to prevent temporary created users...
    * 1060 FIX: Fixed exception during first login of a user when saving of access times is enabled...

    WATO:
    * 0825 WATO: Hover menu of user online state shows the last seen date/time now
    * 1057 WATO folder permissions are only exported to NagVis when configured...
    * 1086 check_http: now able to enter non-ascii signs in "Send HTTP POST data" rule...
    * 0990 FIX: Fix HTTP error handling in bulk inventory...
    * 1004 FIX: Fix exception when saving rules, caused by empty item
    * 0947 FIX: WATO snapshots: fixed missing files on restoring nagvis backup domains
    * 0826 FIX: Fixed problem where user access times were not updated correctly
    * 1044 FIX: Remove icon for service parameters in WATO service list for missing services...
    * 1056 FIX: Fixed selection of hosts for bulk actions

    Notifications:
    * 1042 Rule based notifications: allow matching on host groups...
    * 0828 FIX: Mails sent with mail/asciimail plugin now really set the from address
    * 1061 FIX: SMS notifications: correctly handling spaces in phone numbers...

    Reporting & Availability:
    * 0991 FIX: Availability: optionally show time stamps as UNIX epoch time...
    * 1076 FIX: Fix wrong percentual host availability > 100% when excluding downtimes...

    Event Console:
    * 1040 FIX: Avoid sporadic errors when checking event state in Event Console...

    Livestatus:
    * 0988 FIX: livedump: Fix exception in case no contact groups are defined for a service
    * 0951 FIX: table servicegroups: fixed service visibility when using group_authorization AUTH_STRICT...

    HW/SW-Inventory:
    * 0625 hw/sw inventory now reads the kernel version and architecture for linux and windows
    * 0627 lnx_video, win_video: added inventory function and agent for linux video cards, modified windows inventory function
    * 0629 improvements to windows sw/hw inventory (encoding, more details for sw inventory)
    * 0630 win_disks: hardware inventory for physical disks in windows
    * 1046 Added AIX support for HW/SW-Inventory...
    * 0167 FIX: mk_inventory.linux: Changed field separator from pipe to tab...
    * 1005 FIX: Fix exception when using pretty-print output format
    * 0946 FIX: hw/sw inventory: fixed display bug for byte fields with the value 0...
    * 0641 FIX: windows inventory: moved encoding from checks to windows agent plugin


1.2.5i4:
    Core & Setup:
    * 0940 SEC: Fixed various core SIGSEGV when using malformed livestatus queries...

    Checks & Agents:
    * 0812 nginx_status: New check for monitoring status information of the Nginx web server...
    * 0986 citrix_licenses: new check for monitoring Citrix licenses
    * 0814 Agent versions can now be checked with "at least version X" parameters...
    * 0815 mysql_slave: New check for monitoring MySQL slave sync state
    * 0617 adva_fsp_if: new check to monitor interfaces of the ADVA FSP 3000 scalable optical transport solution
    * 0618 adva_fsp_current: new check for the power supply units of the ADVA FSP 3000 scalable optical transport solution
    * 0619 adva_fsp_temp: new check to monitor temperature and temperature trends on ADVA scalable optical transport solutions
    * 0993 raritan_pdu_inlet: now delivers performance data
    * 0624 fc_port: new check for fibre channel devices supporting the FCMGMT MIB
    * 1003 ibm_svc_enclosure: support new firmware, also check fan modules
    * 0616 FIX: brocade.fan, brocade.power, brocade.temp: will now only discover services which are not marked as absent
    * 0992 FIX: zfs_arc_cache: returns OK even if values of arc meta are missing...
    * 0936 FIX: agent_ibmsvc: improved error messages on using wrong credentials
    * 0621 FIX: zfsget: better filesystem selection and calculation of sizes...
    * 0819 FIX: Fixed keepalive termination in case of exceptions during checking...
    * 0622 FIX: cisco_temp_sensor: fix to also work with newer IOS versions
    * 0623 FIX: fsc_fans: upper levels for fan RPMs are now optional also for the check
    * 0823 FIX: mk_sap: Fixed some wrong calculated values (decimal numbers)...

    Multisite:
    * 0982 SEC: Fix two XSS weaknesses according to CVSS 8.5 AV:N/AC:M/Au:S/C:C/I:C/A:C...
    * 0983 SEC: Fix security issue in code of row selections (checkboxes) (CVSS 4.9 AV:N/AC:M/Au:S/C:N/I:P/A:P)...
    * 0934 FIX: Logwatch messages with class unknown ( 'u' ) now displayed as WARN...
    * 0166 FIX: mobile gui: Fixed colors of command list...
    * 0820 FIX: Fixed wrong NagVis links in "custom links" snapin
    * 0938 FIX: logwatch: fixed incorrect display of warning messages
    * 0939 FIX: Fixed multisite exception caused by missing explanation text for a AUTODELETE event action
    * 0822 FIX: Sorting columns in view dashlets is now working again
    * 0941 FIX: esx_vsphere_hostsystem.cpu_usage: pnpgraph now displays AVERAGE instead of MAX values in all timeframes...
    * 0942 FIX: check_mk-winperf.cpuusage.php: now displays AVERAGE values instead of MAX...

    WATO:
    * 0984 Fix code injection for logged in users via automation url...
            NOTE: Please refer to the migration notes!
    * 0987 New button for updating DNS cache...
    * 0824 SEC: Valuespecs: Fixed several possible HTML injections in valuespecs...
    * 0813 FIX: LDAP: Improved slightly missleading logging of LDAP sync actions...
    * 0935 FIX: CPU utilization: increased maximum value to 10000...
    * 0821 FIX: Reducing size of auth.php (needed for authorisation in NagVis) in large environments...

    Notifications:
    * 1002 FIX: Fix crash when debugging notifications with non-Ascii characters...

    Reporting & Availability:
    * 0985 Availability: display phases of freqent state changes as "chaos"...

    Event Console:
    * 0816 States of events can now be set by patterns...

    HW/SW-Inventory:
    * 0620 new version of Check_MKs hardware and software inventory including a much extended windows agent and inventory functions
    * 0818 FIX: Fixed exception in HW/SW inventory search dialog...


1.2.5i3:
    Core & Setup:
    * 0884 New options --oid and --extraoid for cmk --snmpwalk...
    * 0785 FIX: Availability: fixed memory leak in table statehist...
    * 0903 FIX: availability: fixed bug causing the availability feature not considering timeperiod transitions
    * 0888 FIX: Fix SNMP inventory check in simulation mode

    Checks & Agents:
    * 0149 cisco_secure: New check for Port Security on Cisco swichtes
    * 0751 New localcheck for Linux that makes sure that filesystems in /etc/fstab are mounted...
    * 0783 enterasys_lsnat: new check monitoring the current LSNAT bindings
    * 0601 printer_alerts: check can now display a textual representation of the alert code...
            NOTE: Please refer to the migration notes!
    * 0799 ibm_svc_systemstats.cpu_util: New check for CPU Utilization of an IBM SVC / V7000 device in total
    * 0800 ibm_svc_nodestats.cache, ibm_svc_systemstats.cache: New checks for Cache Usage of IBM SVC / V7000 devices
    * 0150 printer_suply: New option to upturn toner levels...
    * 0801 ibm_svc_eventlog: New Check for Messages in Event log of IBM SVC / V7000 devices
    * 0151 enterasys_cpu_util: Changed check to not longer summarize all modules...
            NOTE: Please refer to the migration notes!
    * 0802 ibm_svc_nodestats.iops, ibm_svc_systemstats.iops: new checks for IO operations/sec on IBM SVC / V7000 devices
    * 0602 cmciii.humidity: new check for Rittals CMC III humidity sensors
    * 0829 oracle_tablespaces: improved formatting of levels text in check output...
    * 0757 Linux multipath check can now use the alias instead of the UUID as item...
    * 0879 windows_tasks: output last and next run time
    * 0881 rmon_stats: now needs to be activated via a rule in order to be inventorized...
            NOTE: Please refer to the migration notes!
    * 0804 ibm_svc_portfc: New check for status of FC Ports in IBM SVC / Storwize V3700 / V7000 devices
    * 0805 ibm_svc_enclosure: New Check for Enclosures, Canisters and PSUs in IBM SVC / Storwize V3700 / V7000 devices
    * 0806 ibm_svc_enclosurestats.temp: New Check for temperature in enclosures of IBM SVC / Storwize V3700 / V7000 devices
    * 0807 ibm_svc_enclosurestats.power: New check for power consumption of enclosures of IBM SVC / Storwize V3700 / V7000 devices
    * 0808 brocade_mlx*: Checks now also work correctly with Brocade ADX / FGS / ICX devices
    * 0892 wagner_titanus_topsense: new info check and overall status check for Wagner Titanus Top Sens devices
    * 0893 wagner_titanus_topsense.alarm: New check for Alarms Triggered on Wagner Titanus Top Sens devices
    * 0894 wagner_titanus_topsense.smoke: New check for Smoke Detectors in Wagner Titanus Top Sens devices
    * 0895 wagner_titanus_topsense.chamber_deviation: New Check for Chamber Deviation from Calibration Point in Wagner Titanus Top Sens devices
    * 0152 fsc_fans: Added support for Wato configuration and upper limits
    * 0896 wagner_titanus_topsense.airflow_deviation: New Check for Airflow Deviation in Wagner Titanus Top Sens devices
    * 0897 wagner_titanus_topsense.temp: New Check for Temperature measured by Wagner Titanus Top Sens devices
    * 0898 ibm_svc_nodestats.disk_latency, ibm_svc_systemstats.disk_latency: New Checks for Disk Latency in IBM SVC / Storwize V3700 / V7000 devices
    * 0156 akcp_daisy_temp: New Check for akcp daisyTemp sensor chains...
    * 0899 enterasys_temp: New Check for temperature sensor in Enterasys Switches
    * 0901 ibm_svc_portfc: more devices recognized...
    * 0952 ibm_svc_array: New check for Status of RAID Arrays in IBM SVC / Storwize devices.
    * 0911 esx_vsphere_hostsystem.multipath: now able to configure paths minimum count...
    * 0159 brocade: Added support for brocade fdx switches
    * 0160 brocade_vdx_status: New check to monitor the operational state of vdx switches.
    * 0916 if: now able to configure minimum bandwidth limits
    * 0917 df checks: now able to show time left until disk full as perfometer and pnpgraph...
    * 0954 juniper_bgp_state: New Check for BGP status at Juniper Routers
    * 0955 zfs_arc_cache, zfs_arc_cache.l2: New Checks for Hit Ratios and Sizes of ZFS arc Cache
    * 0162 if_brocade: New if64 Check version for Brocade VDX Switches...
            NOTE: Please refer to the migration notes!
    * 0956 fast_lta_headunit.status, fast_lta_headunit.replication: New checks for FAST LTA Storage Systems
    * 0957 fast_lta_silent_cubes.capacity: New check for Total Capacity over all Silent Cubes on FAST LTA Storage Systems
    * 0975 esx_vsphere_vm.guest_tools: renamed check (formerly esx_vsphere_vm.guestTools)...
            NOTE: Please refer to the migration notes!
    * 0920 blade_bays: now also detects if blade server is switched off
    * 0977 check_traceroute: new active check for checking presence and absence of routes...
    * 0959 libelle_business_shadow.info, libelle_business_shadow.process, libelle_business_shadow.status: New Checks for Libelle Business Shadow
    * 0960 libelle_business_shadow.archive_dir: New check for the Archive Dir of Libelle Business Shadow...
    * 0978 Fix security issue with mk-job on Linux...
            NOTE: Please refer to the migration notes!
    * 0925 ps: improved/fixed calculation of CPU utilization (linux)...
    * 0926 windows agent: local / plugin scripts now get the REMOTE_HOST as environment variable
    * 0163 kaspersky_av_quarantine,kaspersky_av_tasks,kaspersky_av_updates: New checks for kaspersky anti virus on linux
    * 0164 symantec_av_progstate,symantec_av_quarantine, symantec_av_updates: New checks for Symantec Anti Virus on Linux
    * 0615 apc_symmetra: check now also monitors the battery replacement status
    * 0927 windows agent: now able to evaluate logfiles written in unicode (2 bytes per character)...
    * 0165 ups checks now supports also GE devices (Thanks to Andy Taylor)...
    * 0928 runas: new plugin script to include and execute mrpe, local and plugin scripts as different user...
    * 0929 windows agent: now able to include and execute additional local and plugin scripts as different user...
    * 0812 nginx_status: New check for monitoring status information of the Nginx web server...
    * 0961 fast_lta_volumes: new check of capacity of volumes in FAST LTA Storage Systems...
    * 0777 FIX: special agent emcvnx: did not work with security file authentication...
    * 0786 FIX: zfsget: fixed compatibility with older Solaris agents...
    * 0809 FIX: brocade_fcport: Fixed recently introduced problem with port speed detection
    * 0787 FIX: df: fixed problems on some filesystem checks when legacy check parameters where used...
    * 0803 FIX: agent_ibmsvc: raw data for System Info Check and License Check now in correct format...
    * 0788 FIX: oracle_tablespaces: now able to bear None values as warn/crit levels...
    * 0789 FIX: oracle_tablespaces: fixed bug when using dynamic filesystem levels...
    * 0603 FIX: cmciii checks: more general scan function plus perf-o-meters for humidity and temperature checks
    * 0604 FIX: windows_updates: now handles situations with forced reboot and no limits correctly
    * 0605 FIX: enterasys_cpu_util enterasys_lsnat: syntax fixes
    * 0889 FIX: logwatch: fix case where rule wouldn't be applied...
    * 0882 FIX: check_bi_local.py: fix crash in case of non-ascii characters...
    * 0606 FIX: apache_status: now also sends an accept header to make it work with mod_security enables servers
    * 0832 FIX: solaris_mem: fixed invalid calculation of total swap...
    * 0810 FIX: fritz.link: Not inventorizing "unconfigured" interfaces anymore
    * 0154 FIX: zfsget: Fixed inventory of filesystems
    * 0155 FIX: mssql_counters: harded check agains odd agent output
    * 0907 FIX: windows agent: register_service: fixed ImagePath registry entry...
    * 0608 FIX: oracle_asm_diskgroup: check now also handles older oracle version 11.1.0
    * 0157 FIX: apc_symmetra_test: Fixed case of unkown last test date
    * 0910 FIX: brocade.power: fixed an error where the check reports an UNKNOWN on power supply failure...
    * 0158 FIX: dell_om_disks: Handle hotspares more correctly
    * 0161 FIX: cisco_fru_power: Exluded not existing devices from the inventory
    * 0969 FIX: blade_health: correctly output error message in non-OK state
    * 0611 FIX: nfsexports.solaris: fix in determination of path prefix
    * 0953 FIX: brocade_mlx_temp: special treatment for devices sometimes not delivering temperature by SNMP
    * 0958 FIX: df.include: failed for checks with grouping patterns...
    * 0924 FIX: windows agent: now able to execute python scripts again
    * 0614 FIX: cmciii.temp, cmciii.humidity: fixed bugs to get performance data back
    * 0932 FIX: prediction: fixed bug where predicted levels were not recalculated

    Multisite:
    * 0779 Hostgroups (Summary): Empty hostgroups are no longer shown (can be re-enabled by filter)
    * 0887 Add new column painter "Host Notifications Enabled"...
    * 0963 New snapin with virtual host trees...
    * 0914 Improved transaction handling to speedup the Web-GUI...
    * 0905 FIX: Multisite context buttons: links in context buttons are no longer called twice...
    * 0906 FIX: Improved transaction handling in Web GUI...
    * 0909 FIX: Table checkboxes: Fixed bug where selected checkboxes got ignored...
    * 0811 FIX: Fixed handling of exceptions occuring before login in debug mode
    * 0912 FIX: Multisite Views: Fixed bug where custom views could not get deleted
    * 0921 FIX: dashboards: fixed bug not updating header timestamp...
    * 0923 FIX: json export: fixed bug not stripping html tags from output
    * 0931 FIX: pnp-template ps.perf: fixed display bug of cpu averaging

    WATO:
    * 0784 Improved security of WATO bulk inventory by using transaction ids
    * 0880 Added support for 389 Directory Server to LDAP connector
    * 0607 online help text for host creation in WATO now also explains hostname caching
    * 0908 Check event state: New option "Less Verbose Output"...
    * 0965 Cumulative permissions and contact groups for WATO folders...
    * 0973 Renaming of hosts via WATO...
    * 0976 Show preview of active and custom checks in WATO services table...
    * 0930 WATO snapshots: disabled upload of legacy snaphots and snapshots with invalid checksums...
    * 0781 FIX: host diag page: fixed problem with update of diagnose subwindows...
    * 0904 FIX: Fixed exception in host parameter overview...
    * 0971 FIX: Fix missing authentication of PHP addons in D-WATO when activation mode is reload...
    * 0972 FIX: Do not loose site specific global settings anymore when chaning a site's configuration...
    * 0933 FIX: WATO snapshots: excluded some superfluous files from nagvis backup domaim...

    Notifications:
    * 0754 Allow users to disable their notifications completely...
    * 0755 Added variables LASTHOSTUP_REL and LASTSERVICEOK_REL to notification context...
    * 0883 Added Date / Time to HTML notification email
    * 0900 notify_multitech.py: new treasures script for notifying via MultiTech SMS Gateway...
    * 0968 Notification scripts are now configurable via WATO...
    * 0974 New notification plugin for ASCII emails...
    * 0752 FIX: FIX: compute correct state transitions for notifications...
    * 0753 FIX: FIX: correctly show original state in HTML notification mails...
    * 0609 FIX: mail notification script now uses 6 digit hex codes for colors to be better compatible with web based mail browsers
    * 0964 FIX: Fix hanging shutdown of CMC on RedHat 5.X...
    * 0918 FIX: notification: fixed exception when sending notifications as sms / ascii mail...

    Reporting & Availability:
    * 0756 Allow availability of multisite BI aggregates at once...
    * 0966 CSV export for availability works now also for BI aggregates
    * 0967 BI Availability timewarp: new buttons for moving back and forth
    * 0962 FIX: Fix CSV-Export in availability table
    * 0890 FIX: Fix availability computation for hosts...
    * 0891 FIX: Fix HTML encoding of tootip in inline timeline of availability

    Event Console:
    * 0885 New option for writing all messages into a syslog-like logfile...
    * 0902 FIX: event console view: fixed exception on rendering host tags for unknown hosts...

    Livestatus:
    * 0747 FIX: livestatus table hostsbygroup: fixed bug with group_authorization strict...
    * 0831 FIX: table statehist: no longer crashes on TIMEPERIOD TRANSITION entries with an invalid syntax...

    Livestatus-Proxy:
    * 0970 FIX: liveproxyd: handle situations with more then 1024 open files...
    * 0613 FIX: liveproxyd: fewer log messages in case a site is unreachable

    HW/SW-Inventory:
    * 0913 lnx_distro: Now able to detect SuSE distributions...
    * 0610 mk_inventory: windows inventory check now included, install date added to data
    * 0886 FIX: Fix exception on non-UTF-8 encoded characters in software list
    * 0922 FIX: dmidecode: fixed exceptions on missing/unknown data


1.2.5i2:
    Checks & Agents:
    * 0147 enterasys_fans: New Check to monitor fans of enterasys swichtes
    * 0773 ibm_svc_system: new check for System Info of IBM SVC / V7000 devices
    * 0774 ibm_svc_nodestats.diskio: new check for disk troughput per node on IBM SVC / V7000 devices
    * 0775 ibm_svc_systemstats.diskio: new check for disk throughput in IBM SVC / V7000 devices in total
    * 0764 lnx_quota: Added new check to monitor Linux File System Quota...
    * 0776 ibm_svc_nodestats.cpu_util: new check for CPU Utilization per Node on IBM SVC / V7000 devices
    * 0600 nfsexports.solaris: new agent plugin for monitoring nfs exports on solaris systems...
    * 0743 mem, fortigate_memory, solaris_mem: display total SWAP info in check output
    * 0745 drbd: Roles and diskstates are now configurable via WATO...
    * 0740 FIX: winperf_if: now able to handle bandwidth > 4GBit...

    Multisite:
    * 0765 NagVis-Maps-Snapin: Now visualizes downtime / acknowledgment states of maps...
    * 0766 FIX: Changed transid implemtation to work as CSRF protection (Fixes CVE-2014-2330)...

    WATO:
    * 0767 FIX: Signing and verification of WATO snapshot (addresses CVE-2014-2330)...

    BI:
    * 0741 FIX: BI editor: fixed display bug in "Create nodes based on a service search"...

    Livestatus:
    * 0742 FIX: table statehist: now able to cancel a running query if limit is reached...


1.2.5i1:
    Core & Setup:
    * 0386 Added all active checks to check_mk -L output...
    * 0452 Speedup generation of configuration...
    * 0124 Support multiline plugin output for Check_MK Checks...
    * 0675 Activate inline SNMP per default (if available)...
    * 0695 Remove obsolete option -u, --cleanup-autochecks...
            NOTE: Please refer to the migration notes!
    * 0087 FIX: Fixed possible locking issue when using datasource program with long output...
    * 0313 FIX: Avoid duplicate reading of configuration file on --create-rrd...
    * 0379 FIX: check_mk -c: Now also rewrites the location of conf.d directory
    * 0354 FIX: Catch exception when check plugins do not return a state...
    * 0398 FIX: Tolerate debug output in check plugins when using CMC...
    * 0314 FIX: Fix CMC not executing any Check_MK checks after config reload...
    * 0401 FIX: Fix rule precedence in WATO-configured manual checks...
    * 0402 FIX: Fix exception in case of missing agent sections of cluster-aware checks...
    * 0426 FIX: Fixed processing of cached agent plugins / local scripts...
    * 0451 FIX: Ignore missing check types when creating configuration for Nagios
    * 0259 FIX: Fixed htpasswd permission problem in check_mk standalone installation...
    * 0453 FIX: Fix ugly Python exception in host diagnosis page in case of SNMP error...
    * 0696 FIX: Remove garbled output of cmk -v in state of CMC
    * 0682 FIX: Allow overriding of active and custom checks by more specific rule...
    * 0267 FIX: Fixed auth.serials permission problem in check_mk standalone installation...
    * 0282 FIX: TIMEPERIOD TRANSITION messages no longer cut at 64 bytes...
    * 0730 FIX: cmc: fixed bug displaying logentries after a logfile rotation...
    * 0140 FIX: Fixed unwanted handling of hostname as regex...
    * 0739 FIX: Availablity: Prevent crash if the notification period is missing...

    Checks & Agents:
    * 0306 esx_vsphere_counters: added missing ramdisk levels sfcbtickets
    * 0073 moxa_iologik_register: new check to monitor moxa e2000 series registers
    * 0105 apc_humidity: New Check for humidity levels on APC Devices
    * 0106 3ware_units: The verifying state is now handled as ok...
    * 0086 timemachine: new check checking the age of latest backup by timemachine on MAC OS
    * 0074 raritan_pdu_plugs: new check for Raritan PX-2000 family PDUs...
    * 0107 stulz_alerts, stulz_powerstate, stulz_temp, stulz_humidity: New Checks for Stulz clima devices
    * 0075 raritan_pdu_inlet: new check to monitor inlet sensors of the Raritan PX-2000 PDUs
    * 0315 hitachi_hnas_quorumdevice, hitachi_hnas_pnode, hitachi_hnas_vnode: New checks for Hitachi HNAS devices
    * 0316 hitachi_hnas_cpu: New check for CPU utilization of Hitachi HNAS devices
    * 0373 wut_webtherm: Supporting several other devices now
    * 0377 check_http: Certificate Age mode now supports SNI...
    * 0317 emc_isilon: New checks for EMC Isilon Storage System
    * 0395 cmctc.temp: also detect older CMC devices
    * 0396 cmciii_access cmciii_io cmciii_psm_current cmciii_psm_plugs: Support other firmeware versions as well...
    * 0111 kemp_loadmaster_ha, kemp_loadmaster_realserver, kemp_loadmaster_services: New Checks for Kemp Loadbalancer
    * 0318 hitachi_hnas_fan: New check for fans in Hitachi HNAS systems
    * 0319 hitachi_hnas_psu, hitachi_hnas_psu: New checks for Hitachi HNAS storage systems
    * 0320 hitachi_hnas_fpga: new check for Hitachi HNAS storage systems
    * 0321 brocade_mlx: enhancing checks (BR-MLX modules, more OK states)...
    * 0323 emcvnx_hwstatus, emcvnx_hba, emcvnx_disks: new checks for EMC VNX storage systems
    * 0254 agent_vsphere: Make handling of spaces in hostnames of ESX configurable...
    * 0077 cmciii.psm_current, cmciii_psm_plugs, cmciii_io, cmciii.access, cmciii.temp, cmciii.can_current, cmciii.sensor, cmciii.state: new sub checks included in one new check cmcmiii superseding and improving several previous checks of the Rittal CMCIII device...
            NOTE: Please refer to the migration notes!
    * 0078 job: check now monitors the time since last start of the job, limits can be configured in WATO
    * 0079 f5_bigip_conns: new check to monitor number of current connections
    * 0324 hitachi_hnas_cifs: new check for the number of users using a CIFS share
    * 0455 hitachi_hnas_span: new check for Spans (Storage Pools) in Hitachi HNAS storage systems
    * 0445 mem.win: Allow time-averaging of values before applying levels...
    * 0446 mem.used, solaris_mem: Introduce optional averaging of used memory...
    * 0566 services.summary: new check to monitor stopped services of mode autostart in windows
    * 0568 f5_big_ip_conns: check now supports predictive monitoring and both connections types are merged in one check
    * 0257 windows_agent: now reports extended process information (obsoletes psperf.bat plugin)...
    * 0457 hitachi_hnas_volume: New check for Usage and Status of Volumes in Hitachi HNAS storage systems
    * 0450 mem.used: Add information about shared memory (on Linux hosts)
    * 0458 hitachi_hnas_fc_if: New check for FibreChannel Interfaces in Hitachi HNAS storage systems
    * 0459 emcvnx_info: New info check providing Model, Revision and Serial Number of EMC VNX storage systems
    * 0461 emcvnx_raidgroups.list_luns: New check for EMC VNX storage system...
    * 0462 emcvnx_raidgroups.list_disks: New check for EMC VNX storage system...
    * 0463 emcvnx_raidgroups.capacity, emcvnx_raidgroups.capacity_contiguous: New Checks for EMC VNX Storage systems...
    * 0570 fileinfo.groups: file groups now allow exclude patterns as well
    * 0464 stulz_pump: new check for the status of pumps of Stulz clima units
    * 0125 unitrends_backup:Unitrends Backup...
    * 0126 mikrotik_signal: Check for mikrotik wifi bridges
    * 0127 hp_proliant_raid: Check for proliant RAID status.
    * 0571 cmciii_lcp_fans: now monitors the lower limit for the rpm
    * 0572 cmciii_lcp_waterflow: lower and upper limits to the flow are now monitored
    * 0573 cmciii_lcp_airin, cmciii_lcp_airout, cmciii_lcp_waterin, cmciii_lcp_waterout: checks now observe limits to the temperatures
    * 0128 unitrends_replication: Check for monitoring  Replicaion staus on Unitrend systems
    * 0265 mpre_include: run additional mrpe configs within user context...
    * 0266 windows_agent: now supports mrpe include files...
    * 0574 if64: check now supports clustering...
    * 0576 fileinfo.groups: new feature to include current date in file pattern
    * 0130 Support of new Firmware version of various Fujitsu Sotarge Systems
    * 0698 emc_isilon.nodehealth: new check for EMC Isilon Storage systems: NodeHealth
    * 0699 emc_isilon_iops: New check for Disk Operations per Second (IOPS) in EMC Isilon Storage
    * 0132 New checks fjdarye101_disks fjdarye101_rluns: Fujitsu Storage Systems with 2013 Firmware
    * 0697 check_dns: allow to specify multiple expected answers
    * 0700 arcserve_backup: new check for status of backups in an Arcserve Backup Server
    * 0580 emc_datadomain_fans, emc_datadomain_nvbat, emc_datadomain_power, emc_datadomain_temps: new hardware checks for EMC Datadomain
    * 0691 Solaris agent: include lofs in list of monitored filesystem types
    * 0694 wut_webtherm: Support new versions of WUT-Thermometer...
    * 0135 apc_inputs: New Check for APC Input Contacts
    * 0701 emc_isilon_diskstatus: new check for Status of Disks in EMC Isilon Storage Systems
    * 0581 emc_datadomain_disks emc_datadomain_fs:  new checks to monitor disks and filesystems of EMC Datadomain
    * 0718 logwatch.ec: Optionally monitor the list of forwarded logfiles...
    * 0556 esx_vsphere_counters.diskio: now also shows disk latency
    * 0583 stulz_pump: now monitors the pumps rpm in precent of maximum and gathers performance data
    * 0560 check_mk_agent.solaris: report statgrab_mem section if solaris_mem section is missing...
    * 0702 Rule for checking agents for wanted version...
    * 0586 rmon_stats: new snmp check to gather network traffic statistics on RMON enabled network interfaces
    * 0704 windows_os_bonding: new check for bonding interfaces on windows...
    * 0562 esx_vsphere_vm.guest_tools: new check to monitor guest tools status...
    * 0674 brocade_fcport: Now supporting interface speed of 16 Gbit (just discovered in the wild)
    * 0138 Removed caching function in Windows Update agent plugin...
            NOTE: Please refer to the migration notes!
    * 0564 esx_vsphere_vm.datastores: displays the datastores of the VM...
    * 0731 mk_postgres: improved support for versions postgres < 9.2...
    * 0588 dell_poweredge_amperage.current, dell_poweredge_amperage.power, dell_poweredge_cpu, dell_poweredge_status, dell_poweredge_temp: new checks for the Dell PowerEdge Blade Server
    * 0589 brocade_tm: new check monitoring traffic manager statistics for interfaces of brocade devices
    * 0591 dell_poweredge_mem: new check to monitor memory modules of Dell PowerEdge Servers
    * 0592 dell_poweredge_pci: new check for pci devices on dell PowerEdge Servers
    * 0141 ups_socomec_capacity: Battery Capacity Check for Socomec UPS Devices.
    * 0705 arcserve_backup: improved documentation (check manpage and comments in the agent plugin)
    * 0143 ups_socomec_in_voltage, ups_socomec_out_voltage: Socomec UPS Devices, Input and Output Voltages...
    * 0732 df: now able to monitor inodes...
    * 0716 Add Linux caching agent also to normal agent RPM...
    * 0594 dell_poweredge_netdev: new check to monitor the status of network devices on Dells Poweredge Servers
    * 0733 mem, solaris_mem: now able to configure amount of free memory...
    * 0706 EMC VNX: special agent can alternatively authenticate via security files...
    * 0734 esx_vsphere_vm.running_on: shows the esx host of the VM
    * 0144 enterasys_cpu_util enterasys_powersupply: New Checks for CPU Utilization and Power Supplies on enterasys switches
    * 0595 dell_chassis_power, dell_chassis_powersupplies: new checks for Dell Poweredge Chassis Ppower consumption...
    * 0596 dell_chassis_status, dell_chassis_temp, dell_chassis_kvm, dell_chassis_io, dell_chassis_fans: new checks to monitor the overall status of various sections of the Dell Poweredge Chassis via CMC
    * 0597 dell_chassis_slots: new check to monitor the status of the blade slots of the Dell Poweredge Blade Servers
    * 0145 apc_symmetra: Changed naming of Batterie Temperature to System Temerature...
            NOTE: Please refer to the migration notes!
    * 0146 innovaphone_priports_l1, innovaphone_priports_l2: New Checks for Innovaphone PRI Ports
    * 0707 ibm_svc_host: New check: Status of hosts an IBM SVC / V7000 presents volumes to
    * 0598 kentix_temp, kentix_humidity: new checks for Kentix MultiSensor-Rack
    * 0768 ibm_svc_license: New check for Licensing Status on IBM SVC / V7000 devices
    * 0778 New Special Agent for innovaphone gateways...
    * 0769 juniper_trpz_cpu_util, juniper_trpz_flash, juniper_trpz_info, juniper_trpz_power: new Checks for juniper trapeze switches
    * 0770 innovaphone_licenses: New check to monitor licenses on innovaphone devices"
    * 0771 juniper_trpz_aps: Show the number of connected access points on juniper wlan controllers
    * 0772 added special agent for IBM SVC / V7000 storage systems...
    * 0147 enterasys_fans: New Check to monitor fans of enterasys swichtes
    * 0759 check_notify_count: New active check to monitor the number of notifications sent to contacts...
    * 0760 The windows agent contains meta information about version, manufacturer etc....
    * 0103 FIX: services: Fixed bug with service inventory defined in main.mk...
    * 0299 FIX: borcade_mlx_fan: Prettified output, handling "other" state now
    * 0300 FIX: cisco_fru_power: Trying not to inventorize not plugged in FRUs...
    * 0305 FIX: apache_status: Fixed exception when agent reports HTML code as apache-status data...
    * 0104 FIX: mssql: Server instances with underline in name are now supported....
    * 0240 FIX: Virtualmachine names with space no longer have missing piggyback data...
    * 0310 FIX: apache_status: Improved handling of unexpeted data sent by agents...
    * 0088 FIX: esx_vsphere_datastores: fixed error with reported capacity of 0 bytes...
    * 0243 FIX: cisco_qos: no longer crashes when the qos policy name is not set...
    * 0326 FIX: hr_fs printer_supply: Improved translation of wrong encoded chars...
    * 0059 FIX: agent_vpshere: new option for supporting ESX 4.1...
    * 0334 FIX: cisco_fantray: Fixed error on Cisco devices which do not support this check...
    * 0355 FIX: heartbeat_crm: Now handling "Failed actions:" output in agent...
    * 0357 FIX: megaraid_bbu: Fixed expected state checking...
    * 0358 FIX: df: now ignores filesystems with a reported size of '-'...
    * 0360 FIX: multipath: Inventory handles non loaded kernel module now...
    * 0339 FIX: blade_bays blade_blades blade_blowers blade_health blade_mediatray blade_powerfan blade_powermod: fix scan function...
    * 0340 FIX: blade_health: fix check, it was totally broken...
    * 0363 FIX: mysql_capacity: Did use wrong calculated warn / crit thresholds...
    * 0364 FIX: brocade_mlx*: Several cleanups, fixed bug in brocade_mlx_fan where only the first worst state was shown in output
    * 0365 FIX: RPMs: Cleaning up xinetd checkmk.rpmnew file after updating package...
    * 0366 FIX: heartbeat_crm: Agent code is now compatible to pacemaker 1.1.9...
    * 0367 FIX: Now using /dev/null instead of closing stdin in linux agent...
    * 0342 FIX: postgres_stat_database: make agent compatible with PostgreSQL 8.4.x...
    * 0343 FIX: postgres_sessions: make agent plugin compatible with PostgreSQL 9.2...
    * 0369 FIX: cups_queues: Fixed bug checking the last queue reported by agent...
    * 0370 FIX: brocade_mlx_module*: Improved output of checks
    * 0372 FIX: megaraid_ldisks: Ignoring adapters without configured logical disks...
    * 0345 FIX: Linux agent: fix detaching of background plugins...
    * 0378 FIX: agent_vsphere.pysphere: Trying to deal with permissions only on some guests/hosts
    * 0245 FIX: Inline SNMP no longer throws an exception when using SNMPv3 credentials...
    * 0380 FIX: jolokia_metrics.mem: PNP-Template now handles non existant max values...
    * 0381 FIX: win_printers: Fixed creation of duplicate services...
    * 0347 FIX: smart.stats: Remove duplicate disks...
    * 0349 FIX: winperf.cpuusage: update man page: this check is deprecated
    * 0383 FIX: solaris_mem: Is now compatible to more systems...
    * 0109 FIX: cisco_fantray: Prevent inventory for not available fans
    * 0110 FIX: cisco_fru_power:  Prevent inventory for not available FRUs
    * 0350 FIX: nfsmounts: correctly handle mount points with spaces...
    * 0387 FIX: df*: Negative filesystem space levels get a more clear text in check output...
    * 0351 FIX: local: Catch invalid state codes and map to 3 (UNKNOWN)...
    * 0397 FIX: mrpe: tolerate performance variable names with spaces...
    * 0399 FIX: check_ftp: cleanup configuration via WATO, remove Hostname field...
    * 0435 FIX: esx_vsphere_sensors: Fix garbled output in case of placeholder VMs...
    * 0251 FIX: agent_vsphere / check_mk agent: fixed outdated systemtime of check_mk agent...
    * 0439 FIX: postfix_mailq: Linux agent better detects Postfix installation...
    * 0440 FIX: heartbeat_crm: Inventory more gracefully handles case where agent output is invalid...
    * 0113 FIX: blade_blades: Now only make inventory for blades that are powered on...
    * 0441 FIX: megaraid_bbu: Fix several false alarms and cases where inventory failed
    * 0442 FIX: dell_om_disks: Treat global hot spare disks as OK, instead of WARN...
    * 0443 FIX: brocade_fcport: cope with firmware that does not provide speed information...
    * 0322 FIX: timemachine: Check now also works if there are spaces in the name of the backup volume or the hostname
    * 0253 FIX: windows agent: fixed crash on processing eventlog records...
    * 0403 FIX: mem.used: Prefer statgrab on FreeBSD for supporting more than 4GB...
    * 0404 FIX: cups_queues: fix exception in case of alternative time format...
    * 0444 FIX: timemachine: do not inventorize check when timemachine is not used
    * 0116 FIX: cisco_vpn_tunnel: Fixed typo that lead to an exception
    * 0118 FIX: stulz_humidity: Fixed coloring in pnp template...
    * 0119 FIX: stulz_humidity: Fixed lower thresholds...
    * 0565 FIX: windows_updates: fix for some cases when forced_reboot is not set
    * 0255 FIX: windows_agent: now able to handle the removal of local/plugin scripts during runtime...
    * 0447 FIX: fortigate_memory: Fix inventory, do not add check if no info available...
    * 0567 FIX: apc_symmetra: transformation from old tuple to new dict format fixed and improved
    * 0432 FIX: stulz_humidity: Fixed syntax error...
    * 0120 FIX: stulz_humidity, apc_humidity: Fixed bug while processing check params...
    * 0460 FIX: endless waiting for printer queues fixed...
    * 0260 FIX: Fixed incorrect formatting of checks with long output...
    * 0261 FIX: df_netapp32 / df_netapp: Fixed bug with negative size in check output...
    * 0262 FIX: ps: Now able to skip disabled "Process Inventory" rules...
    * 0264 FIX: printer_supply_ricoh: now reports correct filling levels...
    * 0575 FIX: cmciii_lcp_airin, cmciii_lcp_airout, cmciii_lcp_waterin, cmciii_lcp_waterout: improved handling of warning state...
    * 0272 FIX: if checks: port type 56 (fibrechannel) is no longer inventorized per default...
    * 0577 FIX: fileinfo.groups: new date pattern is now available for inventory check as well
    * 0688 FIX: winperf_msx_queues: Support output of Exchange 2013...
    * 0578 FIX: zypper: check is always registered as soon as mk_zypper plugin detects zypper tool...
    * 0689 FIX: postgres_sessions: fix empty agent section in case of 0 sessions...
    * 0579 FIX: veeam_client: fix for case when no StopTime section in agent output
    * 0692 FIX: fileinfo: Avoid duplicate entries in Solaris agent...
    * 0693 FIX: hpux_lvm: avoid problem when alternative vgdisplay is installed...
    * 0708 FIX: ntp.time, ntp: avoid DNS lookups in NTP queries and avoid timeouts...
    * 0277 FIX: solaris agent: ntp now able to work with ntpd and xntpd...
    * 0279 FIX: check_mk_agent.solaris: removed proc section from statgrab...
    * 0281 FIX: statgrab_net.ctr: only inventorize interfaces with actual traffic...
    * 0582 FIX: cisco_sys_mem: check now has a man page and a new WATO integration
    * 0667 FIX: oracle_asm_diskgroup: Now really uses the generic filesystem levels...
    * 0555 FIX: snmp_uptime: no longer fails if uptime is < 1 seconds
    * 0136 FIX: cisco_fru_power: Prevent inventory of not exsisting devices
    * 0557 FIX: check_mk_agent.solaris: removed section statgrab mem...
    * 0673 FIX: zfsget: Fixed broken check - was not compatible to current agent output of "df"
    * 0719 FIX: postfix_mailq: fix Linux agent in case of ssmtp being installed
    * 0584 FIX: agent_vsphere: special agent now handles non-standard https port correctly...
    * 0585 FIX: check_mk_agent.linux: more efficient handling of cups printer queues...
    * 0703 FIX: brocade_mlx: omit inventory of cpu and memory on more states...
    * 0137 FIX: Fixed printer_pages...
    * 0587 FIX: if64: problems resolved when running as a clustered service...
    * 0563 FIX: windows agent: now able to process perl scripts...
    * 0729 FIX: esx_vsphere_hostsystem: fixed incorrect status label (not state)...
    * 0142 FIX: winperf_if: treat unknown packets no longer as error packets
    * 0593 FIX: zypper: agent plugin and check now lead to UNKNOWN result in case of repo problems
    * 0758 FIX: check_sql: Fixed monitoring of stored procedures with oracle
    * 0599 FIX: esx_vsphere_datastores: provisioning levels in WATO are no longer limited to 101%
    * 0737 FIX: megaraid_ldisks: now able to handle "No Virtual Drive Configured" states...
    * 0763 FIX: hpux_if: Fixed exception during parsing of provided data on some systems...

    Multisite:
    * 0371 Added log class filter to hostsvcevents view
    * 0352 Avoid Livestatus connections on pages that do not need them...
    * 0390 Added an icon selector to the view editor...
    * 0391 Added sorter / filter for host/service service levels...
    * 0247 New mkp package for web applications: iNag / nagstatus / nagios status.dat...
    * 0429 Implemented role permissions for dashboards...
    * 0430 It is now possible to define custom time ranges in PNP graph search...
    * 0449 Show all custom variables of hosts and services in the detail views...
    * 0665 Added mail notificaton method to custom user notification dialog...
    * 0123 New time range filter for Downtimes and Comments...
    * 0683 New column painter for the last time a service was OK...
    * 0561 quicksearch: now able to search with multiple filters...
    * 0748 Also custom views now have permissions...
    * 0302 FIX: Fixed highlight of choosen elements in foldertee/views snapin in Chrome/IE
    * 0239 FIX: Fixed incorrect html formatting when displaying host or service comments...
    * 0307 FIX: Increased performance of multisite GUI with a large userbase...
    * 0312 FIX: Hiding views related to not existing datasources, like the EC now...
    * 0325 FIX: Removed CSV export icon from availability views...
    * 0327 FIX: Most forms did now work with "Profile Requests" enabled...
    * 0333 FIX: Fixed too long page title during performing several actions...
    * 0356 FIX: Fixed exception caused by utf8 chars in tooltip text...
    * 0368 FIX: Generating selection id is hopefully now compatible to more systems...
    * 0374 FIX: Fixed syntax error in exception handler of LDAP search code...
    * 0375 FIX: LDAP: Now handling user-ids with umlauts...
    * 0246 FIX: brocade_fcport: fixed error in pnp-template...
    * 0393 FIX: LDAP: Enabled paged LDAP search by default now with a page size of 1000...
    * 0394 FIX: LDAP: Auth expiration plugin now checks users for being disabled (in AD)...
    * 0436 FIX: Fix broken Site status switching via sidebar snapin...
    * 0420 FIX: LDAP: Roles/Groups are now synced even if case of DNs do not match...
    * 0421 FIX: UserDB: Fixed lost passwords when changing users in large user databases...
    * 0423 FIX: Users are not logged out anymore during changing their own passwords...
    * 0424 FIX: Improved error handling in case of incorrect auth config in distributed WATO environments
    * 0425 FIX: Fix login loop bug in distributed environments with different auth secrets
    * 0117 FIX: Availability button is now visible for users without the right to edit views
    * 0431 FIX: LDAP: Fixed group syncrhonisation when nested group sync is enabled
    * 0122 FIX: Multisite view editor not longer throwing a exception when loading views from other users
    * 0569 FIX: recurring updates of serial numbers of disabled ldap users fixed...
    * 0676 FIX: Move view "Stale services" to Problems folder
    * 0270 FIX: Multisite host tag filter: Now uses exact match...
    * 0273 FIX: Fixed exceptions when modifying / cloning views...
    * 0274 FIX: Fixed exception when view title or description was missing
    * 0278 FIX: Fixed bookmark icon images for non-english user languages...
    * 0670 FIX: LDAP: Fixed sync when non lower case attributes are configured...
    * 0671 FIX: LDAP: Disable logging of password changes received from LDAP
    * 0558 FIX: availability: fixed exception on specific filter settings...
    * 0712 FIX: Fix multiple groups with same tag when grouping hosts after a tag...
    * 0738 FIX: csv_export: now able to handle umlauts in download filenames...
    * 0762 FIX: Fixed availability filters not opening in IE7

    WATO:
    * 0308 Multisite can now set rotation view permissions for NagVis...
    * 0329 Removed Distributed WATO peer mode...
            NOTE: Please refer to the migration notes!
    * 0244 New features for WATO page Backup & Restore...
    * 0382 Active HTTP check now supports multiline regexp matching...
    * 0112 Explicit mapping of clustered services can now be done with WATO...
    * 0437 Convert WATO rule for debug_log into simple Checkbox...
    * 0428 Changed user profiles (e.g. pw changes) are now replicated in distributed setups...
    * 0114 User Custom Attributes can now be exported to the core...
    * 0448 New button in WATO service list for displaying check parameters...
    * 0454 Add output of traceroute to host diagnostic page
    * 0677 Make title of tags and tag groups localizable...
    * 0685 Distributed WATO now disabled WATO on slave sites per default...
    * 0687 New summary pages with all settings of a host or service...
    * 0275 WATO "Notify Users" feature: Improved confirmation info...
    * 0134 New option to use expect string in response heads for check_http in wato...
    * 0717 Sort permissions of views, dashboards, commands and snapins alphabetically
    * 0761 New bulk host import mode in WATO...
    * 0057 FIX: Fix exception in WATO host editor on custom tag without topic...
    * 0241 FIX: Improved sorting of WATO folders in dropdown menu...
    * 0019 FIX: Fixed wording in WATO rule for MSSQL check
    * 0242 FIX: Parameters for clustered services can now be configured on the cluster host...
    * 0309 FIX: Trying to prevent read/write conflicts with a large user base...
    * 0311 FIX: Fixed "Inventory failed" message when trying an inventory on clusters via WATO...
    * 0330 FIX: Improved performance of WATO slave push with a large user base...
    * 0331 FIX: LDAP diagnostic LOG can now have the $OMD_SITE$ macro configured via WATO...
    * 0332 FIX: Own host tag groups without topics resulted in two groups "Host tags" in the rule editor
    * 0361 FIX: The page linked by "new rule" can now be bookmarked again
    * 0341 FIX: Avoid rare exception in WATO when deleting a host...
    * 0376 FIX: LDAP: Default configuration of attributes is reflected within WATO now
    * 0346 FIX: Fix folder visibility in WATO for unpriviledged users...
    * 0385 FIX: Better error handling for invalid service regex in rule conditions...
    * 0389 FIX: Showing LDAP settings on site specific global settings page now...
    * 0400 FIX: WATO BI editor now supports percentages for count_ok...
    * 0392 FIX: LDAP: Improved error messages of LDAP configuration test...
    * 0415 FIX: LDAP: The LDAP Settings dialog is now disabled when the LDAP Connector is disabled
    * 0416 FIX: When doing user sync on user page rendering, contact group memberships are shown correctly now...
    * 0417 FIX: LDAP: Fixed "Sync-Plugin: Roles" test with OpenLDAP
    * 0248 FIX: Backup & Restore: Snapshot comments now support unicode character...
    * 0418 FIX: LDAP: Fixed broken role sync plugin with OpenLDAP...
    * 0419 FIX: LDAP: The default user profile roles are only assigned to users without roles...
    * 0249 FIX: Backup & Restore: fixed bug when uploading legacy snapshots...
    * 0250 FIX: Fixed error on creating very large WATO snapshots...
    * 0422 FIX: Fixed numbers shown in log entries of bulk inventory...
    * 0252 FIX: ESX vSphere configuration: Fixed non-working configuration parameters...
    * 0456 FIX: Column was too short...
    * 0256 FIX: wato snapshots: snapshot restore no longer fails with older python versions...
    * 0433 FIX: Creating WATO lock during automations (like e.g. master to slave syncs)...
    * 0434 FIX: Fixed wrong count of failed hosts in bulk inventory mode...
    * 0678 FIX: Move two last global settings of Event Console to proper places
    * 0268 FIX: wato inventory: fixed missing services...
    * 0686 FIX: Fix replication with WATO if EC is enabled on master and disabled on slave
    * 0129 FIX: Fixed permission bug in "Edit user profile" dialog....
    * 0269 FIX: brocade_fcport: fixed problem on displaying check_parameters in WATO...
    * 0271 FIX: Fixed sorting in duallist element (two lists with interchangable elements)...
    * 0131 FIX: Error rates for network interfaces can now be set smaller then 0.1 when using Wato....
    * 0690 FIX: Fix language jumping to German when saving user profiles
    * 0666 FIX: Minimum port for the mknotifyd is now 1024 (never use well known ports)...
    * 0559 FIX: WATO snapshots: improved validation of (uploaded) snapshots...
    * 0709 FIX: Fix NoneType has not attribute userdb_automatic_sync bug in D-WATO
    * 0728 FIX: mem.win: fixed bug in WATO configuration rule...
    * 0139 FIX: ldap sync: syncing if rules against ldap is not longer case sensitiv
    * 0736 FIX: WATO backup and restore: improved error handling...

    Notifications:
    * 0362 sms: now searching PATH for sendsms and smssend commands...
    * 0684 New notification variables NOTIFY_LASTSERVICEOK and NOTIFY_LASTHOSTUP...
    * 0711 New rules based notifications...
    * 0713 New bulk notifications...
    * 0108 FIX: Prevent service notification on host alerts...
    * 0058 FIX: Fix email notifications containing non-ASCII characters in some situtations...
    * 0133 FIX: Fixed mkeventd notification plugin...
    * 0720 FIX: Fix timeperiod computation with CMC and flexible notifications...

    BI:
    * 0721 Use hard states in BI aggregates...
    * 0714 BI aggregations now also honor scheduled downtimes...
    * 0715 BI aggregates now acknowledgement information...
    * 0669 FIX: Fixed regex matching in BI when using character groups [...]...

    Reporting & Availability:
    * 0018 New option for displaying a legend for the colors used in the timeline...
    * 0405 Add CSV export to availability views...
    * 0338 FIX: Introduce time limit on availability queries...
    * 0681 FIX: Display correct year for availability range for last month in january
    * 0750 FIX: Availability: fix exception when summary is on and some elements have never been OK

    Event Console:
    * 0301 Handling messages of special syslog format correctly...
    * 0388 Moved Event Console related settings to own settings page...
    * 0710 Create a history entry for events that failed their target count...
    * 0749 Allow to restrict visibility of events by their host contacts...
    * 0303 FIX: Old log entries were shown in event history first...
    * 0304 FIX: Escaping several unwanted chars from incoming log messages...
    * 0089 FIX: CSV export of event console was broken...
    * 0359 FIX: Fixed exception in event simulator when one match group did not match
    * 0384 FIX: Trying to prevent problem when restarting mkeventd...
    * 0427 FIX: Fixed exception when handling connections from event unix socket...
    * 0679 FIX: Allow non-Ascii characters in generated events
    * 0680 FIX: Do not allow spaces in host names in event simulator...
    * 0672 FIX: Service item of "Check event state in event console" checks can now be configured...
    * 0590 FIX: mkeventd: fixed encoding of unicode characters in the snmptrap receiver...

    Livestatus:
    * 0337 New header for limiting the execution time of a query...
    * 0276 nagios4 livestatus support...
    * 0335 FIX: Parse state of downtime notification log entries correctly...
    * 0336 FIX: Limit the number of lines read from a single logfile...
    * 0344 FIX: Fix semantics of columns num_services_hard_*...

    Livestatus-Proxy:
    * 0263 FIX: livestatus log table: fixed missing logentries of archived logfiles...


1.2.3i7:
    Core & Setup:
    * 0011 Introduce optional lower limit for predicted levels...
    * 0217 FIX: More verbose error output for SNMP errors on the command line...
    * 0288 FIX: Error messages of datasource programs (e.g. VSphere Agent) are now visible within WATO...
    * 0010 FIX: Fix computation of hour-of-the-day and day-of-month prediction...
    * 0292 FIX: Inline SNMP: Check_MK check helpers are closing UDP sockets now...

    Checks & Agents:
    * 0060 cisco_fantray: new check for monitoring fan trays of Cisco Nexus switches
    * 0061 cisco_cpu: check now recognizes new object cpmCPUTotal5minRev...
    * 0063 veeam_client: new check to monitor status of veeam clients with special agent plugin...
    * 0064 veeam_jobs: new check to monitor the backup jobs of the veeam backup tool...
    * 0047 fritz.conn fritz.config fritz.uptime fritz.wan_if fritz.link: New checks for monitoring Fritz!Box devices...
    * 0027 esx_vsphere_sensors: it is now possible override the state of sensors...
    * 0090 apc_ats_status: New Check for monitoring APC Automatic Transfer Switches
    * 0080 Added new checks for Brocade NetIron MLX switching / routing devices...
    * 0091 apc_ats_output: new check for output measurements on APC ATS devices
    * 0068 check_sql: support for mssql databases included
    * 0208 fileinfo.groups: Added minimum/maximum file size parameters...
    * 0093 check_http: Default service description prefix can be avoided...
    * 0004 df: dynamic filesystem levels now reorder levels automatically...
    * 0069 veeam_client: limits for time since last backup introduced
    * 0214 Logwatch: context lines can now be disabled using nocontext=1...
    * 0038 casa_cpu_mem casa_cpu_temp casa_cpu_util casa_fan casa_power: New checks for casa Cable Modem Termination Systems...
    * 0097 arc_raid_status: New check for Areca RAID controllers
    * 0070 cmciii_lcp_airin cmciii_lcp_airout cmciii_lcp_fans cmciii_lcp_waterflow cmciii_lcp_waterin cmciii_lcp_waterout: new checks for the Rittal CMC-III LCP device
    * 0098 apc_inrow_airflow, apc_inrow_fanspeed, apc_inrow_temp: New checks for APC inrow devices
    * 0099 apc_mod_pdu_modules: New check for APC Modular Power Distribution Unit
    * 0072 cmciii_pu_access cmciii_pu_canbus cmciii_pu_io cmciii_pu_temp: New checks for the Rittal CMC-III PU Unit
    * 0100 juniper_cpu: New check for CPU utilization on Juniper switches
    * 0236 windows_agent: each script can now be configured to run sync / async...
    * 0101 liebert_chiller_status: New check for Liebert Chiller devices
    * 0083 brocade_mlx: Temperature sensors of one module now in one common check...
    * 0008 df: Solaris agent now also supports samfs
    * 0084 brocade_mlx: single checks now instead of sub checks...
    * 0291 winperf_ts_sessions: New check to monitor Microsoft Terminal Server sessions...
    * 0102 modbus_value: New check and Agent to modbus devices...
    * 0013 Solaris Agent: implement cached async plugins and local checks...
    * 0238 vsphere monitoring: new option to skip placeholder vms in agent output...
    * 0016 Linux+Windows agent: allow spooling plugin outputs via files...
    * 0017 local: New state type P for state computation based on perfdata...
    * 0085 brocade_mlx: now handles more different module states...
    * 0024 FIX: cisco_wlc: removed check configuration parameter ap_model...
    * 0003 FIX: ps: Remove exceeding [ and ] in service description when using process inventory...
    * 0037 FIX: checkman browser (cmk -m) was not working properly in network subtree...
    * 0283 FIX: Interface Checks: ignore invalid error counts while interface is down...
    * 0081 FIX: Fixed corruption in SNMP walks created with cmk --snmpwalk...
    * 0286 FIX: esx_vsphrere_counters.ramdisk: Better handling for non existant ramdisks...
    * 0290 FIX: winperf_processor mem.win: Handling no/empty agent responses correctly now...
    * 0293 FIX: esx_vsphere_counters_ramdisk_sizes: Handles ram disk "ibmscratch" by default now
    * 0012 FIX: Solaris Agent: fixed broken fileinfo section...
    * 0297 FIX: mk-job is now also usable on CentOS 5+...
    * 0298 FIX: win_dhcp_pools: Fixed wrong percentage calculation
    * 0237 FIX: tsm_sessions: fixed invalid check output during backups...

    Multisite:
    * 0001 New filters for selecting several host/service-groups at once...
    * 0050 New concept of favorite hosts and services plus matching filters and views...
    * 0211 GUI Notify: Added notify method "popup" to really create popup windows...
    * 0215 Added option to make HTML escape in plugin outputs configurable...
    * 0071 livedump: new option to include contact_groups instead of contacts when dumping configuration
    * 0043 FIX: LDAP: Improved error reporting during synchronisation...
    * 0044 FIX: LDAP: Fixed error with empty groups during non nested group sync...
    * 0045 FIX: LDAP: Fixed error when synchronizing non nested groups to roles...
    * 0046 FIX: Fixed editing contactgroup assignments of hosts or folders with "-" in names...
    * 0049 FIX: Fixed useless I/O during page processing...
    * 0203 FIX: Changed sidebar reload interval to be more random...
    * 0204 FIX: Reduced I/O on logins with access time recording or failed login counts...
    * 0206 FIX: Fixed logwatch permission check when using liveproxy for normal users...
    * 0210 FIX: LDAP: Fixed problem syncing contactgroups of a user with umlauts in CN
    * 0035 FIX: Convert HTTP(S) links in plugin output into clickable icon...
    * 0006 FIX: Checkboxes for hosts/services were missing on modified views...
    * 0284 FIX: Context help toggled on/off randomly...
    * 0285 FIX: Fixed bookmarking of absolute URLs or PNP/NagVis URLs in sidebar snapin...
    * 0296 FIX: Fixed moving of snapins while in scrolled sidebar...

    WATO:
    * 0053 New rule for configuring the display_name of a service...
    * 0216 Supporting float values as SNMP timeout value now...
    * 0082 Improved online help for LDAP connections...
    * 0009 Automatically schedule inventory check after service config change...
    * 0294 Added "services" button to host diagnose page
    * 0048 FIX: Tests on host diagnose page are executed parallel now...
    * 0033 FIX: Fixed problem when saving settings in WATOs host diagnostic page...
    * 0205 FIX: NagVis related permissions of roles can be edited again...
    * 0207 FIX: Explicit communities were not saved in all cases...
    * 0094 FIX: Hide SNMPv3 credentials in WATO...
    * 0212 FIX: Fixed broken site edit page in case a TCP socket has been configured...
    * 0095 FIX: Fixed problem with portnumber in Wato Distributed Monitoring dialog
    * 0213 FIX: LDAP: Various small improvements for handling the LDAP user connector...
    * 0039 FIX: Fixed exception on displaying WATO helptexts in the global settings...
    * 0219 FIX: Fixed display problems in WATO folders with long contact group names
    * 0220 FIX: Added HTML escaping to several global settings attributes...
    * 0234 FIX: Improved handling of interface inventory states / types...
    * 0289 FIX: Renamed "Hosts & Folders" page to "Hosts"
    * 0295 FIX: Fixed problem with new created tag groups with "/" in title...

    Notifications:
    * 0005 Added notification script for sending SMS via mobilant.com...
    * 0032 FIX: Fixed problem when forwarding notification mails in windows...
    * 0218 FIX: Fixed rendering of HTML mails for Outlook (at least 2013)...

    BI:
    * 0287 FIX: Fixed assuming states of services with backslashes in descriptions...

    Reporting & Availability:
    * 0051 Option for showing timeline directly in availability table...
    * 0052 Visual colorization of availability according to levels...
    * 0054 New labelling options for availability table...
    * 0055 Allow grouping by host, host group or service group...
    * 0056 New concept of service periods in availability reporting...
    * 0002 You can now annotate events in the availability reporting...
    * 0014 FIX: Fix styling of tables: always use complete width...
    * 0015 FIX: Fixed summary computation in availability when grouping is used...

    Event Console:
    * 0026 FIX: snmptd_mkevent.py: fixed crash on startup
    * 0036 FIX: Fixed bug where multsite commands did not work properly...

    Livestatus:
    * 0067 livedump: new option to mark the mode at the beginning of the dump and documentation fixes...
    * 0023 FIX: Fixed incorrect starttime of table statehist entries...
    * 0034 FIX: Availability no longer showes incorrect entries when only one logfile exists...
    * 0233 FIX: Fixed missing entries in log file and availability view...


1.2.3i6:
    Core & Setup:
    * 0041 FIX: setup.py now handles non existing wwwuser gracefully...

    Checks & Agents:
    * 0040 Add agent plugin to test local hostname resolving...
    * 0020 FIX: Inventory problem with inventory_processes parameter...

    Multisite:
    * 0000 Improved performance of LDAP sync by refactoring the group sync code

    WATO:
    * 0042 FIX: Removed debug outputs from service inventory...


1.2.3i5:
    Core:
    * Automatically remove duplicate checks when monitoring with Agent+SNMP
       at the same time. TCP based ones have precedence.
    * inventory check of SNMP devices now does scan per default (configurable)
    * FIX: inventory check now honors settings for exit code
    * FIX: avoid exception nodes of cluster have different agent type
    * FIX: continue inventory, if one check does not support it
    * FIX: fix configuration of explicit SNMP community, allow unicode
    * FIX: avoid invalid cache of 2nd and up hosts in bulk inventory
    * FIX: fixed error handling in SNMP scan, inventory check fails now
           if SNMP agent is not responding
    * FIX: Ignore snmp_check_interval cache in interactive situations (e.g.  -nv)
    * FIX: check_mk config generation: on computing the checks parameters
           there is no longer a small chance that existing rules get modified

    Event Console:
    * check_mkevents now available as C binary: check_mkevents_c
    * FIX: use default values for unset variables in actions

    Multisite:
    * Speed-O-Meter: now measure only service checks. Host checks
      are omitted, since they do not really matter and make the
      results less useful when using CMC.
    * Added host aliases filter to some views (host/service search)
    * It is now possible to enforce checkboxes in views upon view loading
      (needs to be confgured per view via the view editor)
    * Wiki Sidebar Snapin: showing navigation and quicksearch. OMD only.
    * Sidebar can now be folded. Simply click somewhere at the left 10 pixels.
    * Foldable sections now have an animated triangle icon that shows the folding state
    * Added new snapin "Folders", which interacts with the views snapin when
      both are enabled. You can use it to open views in a specific folder context
    * LDAP: Added option to make group and role sync plugin handle nested
            groups (only in Active Directory at the moment). Enabling this
	    feature might increase the sync time a lot - use only when really needed.
    * FIX: Fixed encoding problem in webservice column output
    * FIX: Fix output format python for several numeric columns
    * FIX: Fixed searching hosts by aliases/adresses
    * FIX: Remove duplicate entries from Quicksearch
    * FIX: Avoid timed browser reload after execution of exections
    * FIX: Hosttag filter now works in service related views
    * FIX: Added code to prevent injection of bogus varnames
           (This might break code which uses some uncommon chars for varnames)
    * FIX: Fixed computation of perfometer values, which did not care about
           the snmp_check_interval. Simplyfied computation of perfometer values
    * FIX: LDAP: Custom user attributes can now be synced again

    BI:
    * FIX: Fix exception when showing BI tree in reporting time warp
    * FIX: Fixed blue triangle link: would show more aggregations,
       if one name was the prefix of another

    Notifications:
    * Blacklisting for services in the felixble notification system
    * FIX: mail with graph plugin: set explicit session.save_path for php
           Fixes instances where the php command couldn't fetch any graphs

    Checks & Agents:
    * diskstat: removed (ever incorrect) latency computation for Linux
    * statgrab_load: support predictive levels, add perf-o-meter
    * ucd_cpu_load: support predictive levels
    * hpux_cpu, blade_bx_load: support predictive levels, add perf-o-meter,
       make WATO-configable
    * check_sql: Database port can now be explicitly set
    * steelhead_perrs: New check for Rivergate Gateways
    * alcatel_power: Check for power supplies on Alcatel switches
    * qnap_disks: New check for Hardisks in Qnap devices
    * Dell Open Manage: SNNP Checks for Physical Disks, CPU and Memory
    * check_tcp: Now able to set custom service description
    * Apache ActiveMQ: New Special Agent and Check to query ActiveMQ Queues
    * check_ftp: can now be configured via Wato
    * windows_tasks: New check to  monitor the Windows Task Scheduler
    * sensatronics_temp: New check for Sensatronic E4 Temperatur Sensor
    * akcp_sensor_drycontact: New Check for AKCP drycontact Sensors
    * esx_vsphere_vm.heartbeat: Heartbeat status alert level now configurable
    * ps:  new configuration option: handle_count (windows only)
    * FIX: Windows agent: gracefully handle garbled logstate.txt
    * FIX: esx_vsphere_counters: added missing ramdisk type upgradescratch
    * FIX: esx_vsphere_hostsystem: fixed bug in handling of params
    * FIX: local: tolerate invalid output lines
    * FIX: hp_proliant: Correct handling of missing snmp data
    * FIX: logwatch.ec: No longer forwards "I" lines to event console
    * FIX: check_dns: default to querying the DNS server on the localhost itself
    * FIX: ps: do not output perfdata of CPU averaging (use ps.perf for that)
    * FIX: nfsexports: also support systems with rpcbind instead of portmap
    * FIX: ups_in_freq: corrected spelling of service description
    * FIX: ups_bat_temp: renamed service description to "Temperature Battery",
           in order to make it consistent with the other temperature checks
    * FIX: hp_blade_blades: Fixed crash on inventory when receiving
           unexpected snmp data
    * FIX: apache_status: If ReqPerSec and BytesPerSec are not reported by
           the agent, no PNP graphs for them are drawn.
           (This is the case if ExtendedStatus set to Off in Apache config)
    * FIX: oracle_jobs: fixed issues with incorrect column count in check output
    * FIX: if/if64/...: layout fix in PNP template for packets


    WATO:
    * You can now have site-specific global settings when using
      distributed WATO (available in the "Distributed Monitoring")
    * bulk inventory: display percentage in progress bar
    * New option for full SNMP scan in bulk inventory
    * bulk operations now also available when checkboxes are off
    * LDAP: Added test to validate the configured role sync groups
    * LDAP: The sync hooks during activate changes can now be enabled/disabled
      by configuration (Global Settings)
    * Disabled replication type "peer" in site editor.
    * Added "permanently ignore" button to inventory services dialog which 
      links directly to the disabled services view
    * Added diagnose page linked from host edit dialog. This can be used to test
      connection capabilities of hosts
    * The rule "Process inventory" now offers the same configuration options 
      as its manual check equivalent "State and count of processes"
    * New configuration option handle_count (windows only) in the rules
      "Process inventory" and "State and count of processes"
    * FIX: correct display of number of hosts in bulk inventory
    * FIX: nailed down ".siteid" exception when added new site
    * FIX: fixed setting for locking mode from 'ait' to 'wait'
    * FIX: avoid removal of tags from rules when not yet acknowledged
    * FIX: avoid need for apache restart when adding new service levels
    * FIX: fix encoding problem on GIT integration

    Livestatus:
    * Removed "livecheck". It never was really stable. Nagios4 has something
      similar built in. And also the Check_MK Micro Core.
    * table statehist: no longer computes an unmonitored state for hosts and
                       services on certain instances.
                       (showed up as no hosts/services in the multisite gui)
    * table statehist: fixed SIGSEGV chance on larger queries

1.2.3i4:
    Core:
    * Create inventory check also for hosts without services, if they
          have *no* ping tag.

    WATO:
    * Bulk inventory: speed up by use of cache files and doing stuff in
          groups of e.g. 10 hosts at once
    * Multisite connection: new button for cloning a connection

    Checks & Agents:
    * Linux agent RPM: remove dependency to package "time". That package
         is just needed for the binary mk-job, which is useful but not
         neccessary.

    Multisite:
    * FIX: fix broken single-site setups due to new caching

1.2.3i3:
    Core:
    * FIX: fixed typo in core startup message "logging initial states"
    * FIX: livestatus table statehist: fixed rubbish entries whenever
           logfile instances got unloaded

    Livestatus:
    * FIX: check_mk snmp checks with a custom check interval no longer
           have an incorrect staleness value

    Notifications:
    * mkeventd: new notification plugin for forwarding notifications
       to the Event Console. See inline docu in share/check_mk/notification/mkeventd
       for documentation.
    * FIX: cleanup environment from notifications (needed for CMC)

    Checks & Agents:
    * Windows agent: increased maximum plugin output buffer size to 2MB
    * check_icmp: New WATO rule for custom PING checks
    * agent_vsphere: now able to handle < > & ' " in login credentials
    * if/if64 and friends: add 95% percentiles to graphs
    * services: inventory now also matches against display names of services
    * esx_vsphere_hostsystem.multipath: now able to set warn/crit levels
    * cpu_netapp: added Perf-O-Meter and PNP template
    * cisco_cpu: added Perf-O-Meter and PNP template
    * apc_symmetra: add input voltage to informational output
    * agent_vsphere: new debug option --tracefile
    * FIX: windows_agent: fixed bug in cleanup of open thread handles
    * FIX: cups default printer is now monitored again in linux agent
    * FIX: host notification email in html format: fixed formating error
           (typo in tag)
    * FIX: netapp_volumes: better output when volume is missing
    * FIX: winperf_phydisk: handle case where not performance counters are available
    * FIX: check_mk_agent.linux: limit Livestatus check to 3 seconds
    * FIX: esx_vsphere_vm: fixed exception when memory info for vm is missing
    * FIX: esx_vsphere_hostsystem: Fixed typo in check output
    * FIX: psperf.bat/ps: Plugin output processing no longer crashes when
           the ps service is clustered

    Multisite:
    * Filtering in views by Hostalias is possible now too
       (however the filter is not displayed in any standard view - user needs
       to enable it by customizing the needed views himself)
    * FIX: add missing service icons to view "All Services with this descr..."
    * FIX: ldap attribute plugins: fixed crash when parameters are None
    * FIX: avoid duplicate output of log message in log tables
    * FIX: fixed problem with ldap userid encoding
    * FIX: removed state-based colors from all Perf-O-Meters
    * FIX: brocade_fcport pnp-template: fixed incorrect display of average values
    * FIX: all log views are now correctly sorted from new to old

    Livestatus-Proxy:
    * Implement caching of non-status requests (together with Multisite)
    * FIX: fix exception when printing error message
    * FIX: honor wait time (now called cooling period) after failed TCP connection
    * FIX: fix hanging if client cannot accept large chunks (seen on RH6.4)

    WATO:
    * Rule "State and count of processes": New configuration options:
           virtual and resident memory levels
    * Added title of tests to LDAP diagnose table
    * Bulk inventory: new checkbox to only include hosts that have a failed
        inventory check.
    * Bulk inventory: yet another checkbox for skipping hosts where the
        Check_MK service is currently critical
    * New rule: Multipath Count (used by esx_vsphere_hostsystem.multipath)
    * FIX: The rule "State and count of processes" is no longer available
           in "Parameters for inventorized check". This rule was solely
           intented for "Manual checks" configuration
    * FIX: Trying to prevent auth.php errors while file is being updated

1.2.3i2:
    Core:
    * New option -B for just generating the configuration
    * Introduced persistent host address lookup cache to prevent issues
      loading an unchanged configuration after a single address is not resolvable anymore
    * Assigning a service to a cluster host no longer requires a reinventory
    * Setting a check_type or service to ignore no longer requires a reinventory
      Note: If the ignore rule is removed the services will reappear
    * Config creation: The ignore services rule now also applies to custom, active
                       and legacy checks
    * Predictive monitoring: correctly handle spaces in variable names (thanks
       to Karl Golland)
    * New man page browser for console (cmk -m)
    * New option explicit_snmp_communities to override rule based SNMP settings
    * Preparations for significant SNMP monitoring performance improvement
      (It's named Inline SNMP, which is available as special feature via subscriptions)
    * Allow to specify custom host check via WATO (arbitrary command line)
    * Implement DNS caching. This can be disabled with use_dns_cache = False

    Livestatus:
    * new service column staleness: indicator for outdated service checks
    * new host    column staleness: indicator for outdated host checks

    Checks & Agents:
    * esx_hostystem multipath: criticize standby paths only if not equal to active paths
    * mk_logwatch: fixed bug when rewriting logwatch messages
    * check_mk: Re-inventory is no longer required when a service is ignored via rule
    * check_mk: Now possible to assign services to clusters without the need to
                reinventorize
    * lnx_if: Fixed crash on missing "Address" field
    * viprinet_router: Now able to set required target state via rule
    * windows_agent: Now available as 64 bit version
    * agent_vsphere: fix problem where sensors were missing when
      you queried multiple host systems via vCenter
    * cached checks: no longer output cached data if the age of the
                     cache file is twice the maximum cache age
    * windows agent: no longer tries to execute directories
    * fileinfo: no longer inventorize missing files(reported by windows agent)
    * New checks for Brocade fans, temperature and power supplies
    * cluster hosts: removed agent version output from Check_MK service (this
      was misleading for different agent versions on multiple nodes)
    * job check: better handling of unexpected agent output
    * lnx_thermal: Added check for linux thermal sensors (e.g. acpi)
    * hwg_temp: Make WATO-Rule "Room Temperature" match, add man page, graph
                and Perf-O-Meter
    * ps.perf: Support Windows with new plugin "psperf.bat". wmicchecks.bat
               is obsolete now.
    * Special Agent vSphere: support ESX 4.1 (thanks to Mirko Witt)
    * esx_vsphere_object: make check state configurable
    * mk_logwatch: support continuation lines with 'A'. Please refer to docu.
    * mk_oracle: Added plugin for solaris
    * win_netstat: New check for Windows for checking the existance of a UDP/TCP
        connection or listener
    * ps/ps.perf: allow to set levels on CPU util, optional averaging of CPU
    * diskstat: Agent is now also processing data of mmcblk devices
    * qmail: Added check for mailqueue 
    * cisco_locif: removed obsolete and already disabled check completely
    * fc_brocade_port: removed obsolete check
    * fc_brocade_port_detailed: removed obsolete check
    * tsm_stgpool: removed orphaned check
    * vmware_state: removed ancient, now orphaned check. Use vsphere_agent instead.
    * vms_{df,md,netif,sys}: remove orphaned checks that are not needed by the current agent
    * tsm: Added new TSM checks with a simple windows agent plugin
    * windows_agent: now starts local/plugin scripts in separate threads/processes
                     new script parameters cache_age, retry_count, timeout
                     new script caching options "off", "async", "sync"
    * windows_agent: increased maximum local/plugin script output length to 512kB
                     (output buffer now grows dynamically)
    * jolokia_metrics: fixed incorrect plugin output for high warn/crit levels
    * jolokia_metrics.uptime: Added pnp template
    * hyperv: Added a check for checking state changes.
    * df / esx_vsphere_datastore: now able to set absolute levels and levels depending
                                  on total disk space of used and free space
    * cisco_wlc: New check for monitoring cisco wireless lan access points 
    * cisco_wlc_clients: New check for the nummber of clients in a wlc wifi
    * df: Negative integer levels for MB left on a device
    * win_printers: Monitoring of printer queue on a windows printserver
    * cisco_qos: Updated to be able to mintor IOS XR 4.2.1 (on a ASR9K device)
    * New active check, check_form_submit, to submit HTML forms and check the resulting page
    * mk-job: /var/lib/check_mk_agent/job directory is now created with mode 1777 so 
              mk-job can be used by unprivileged users too
    * ADD: etherbox: new check for etherbox (messpc) sensors.
           currently supported: temperature, humidity, switch contact and smoke sensors
    * cisco_wlc_client: now supports low/high warn and crit levels
    * cisco_wlc: now supports configuration options for missing AP
    * agent_vsphere: completely rewritten, now considerably faster
                     vCenter is still queried by old version
    * windows_agent: windows eventlog informational/audit logs now reported with O prefix
    * mk_logwatch: ignored loglines now reported with an "." prefix (if required)
    * apache_status: Nopw also supports multithreaded mpm
    * windows_agent: now able to suppress context messages in windows eventlogs
    * agent_vsphere: completely rewritten, now considerably faster
                     vCenter is still queried by old version
    * windows_agent: windows eventlog informational/audit logs now reported with O prefix
    * mk_logwatch: ignored loglines now reported with an "." prefix (if required)
    * check_mk-if.pnp: fixed bug with pnp template on esx hosts without perfdata
    * jolokia checks (JVM): uptime, threads, sessions, requests, queue
      now configurable via WATO
    * vSphere checks: secret is not shown to the user via WATO anymore
    * WATO rule to check state of physical switch (currently used by etherbox check)
    * cisco_wlc: Allows to configure handling of missing AP
    * logwatch.ec: show logfiles from that we forwarded messages
    * FIX: blade_blades: Fixed output of "(UNKNOWN)" even if state is OK
    * FIX: apache_status: fix exception if parameter is None
    * FIX: hr_mem: handle virtual memory correct on some devices
    * FIX: apache_status agent plugin: now also works, if prog name contains slashes
    * FIX: check_dns: parameter -A does not get an additional string
    * FIX: cisco_qos: Catch policies without post/drop byte information
    * FIX: cisco_qos: Catch policies without individual bandwidth limits
    * FIX: windows_agent: fixed bug on merging plugin output buffers
    * FIX: esx_vsphere_datastores: Fix incomplete performance data and Perf-O-Meter
    * FIX: cleaned up fileinfo.groups pattern handling, manual configuration
      is now possible using WATO
    * FIX: check_mk-ipmi.php: PNP template now displays correct units as delivered
           by the check plugin
    * FIX: check_disk_smb: Remove $ from share when creating service description.
           Otherwise Nagios will not accept the service description.
    * FIX: mrpe: gracefully handle invalid exit code of plugin

    Notifications:
    * notify.py: Matching service level: Use the hosts service level if a
                 service has no service level set
    * notify.py: fixed bug with local notification spooling
    * HTML notifications: Now adding optional links to host- and service names
      when second argument notification script is configured to the base url of the
      monitoring installation (e.g. http://<host>/<site>/ in case of OMD setups)
    * HTML notifications: Added time of state change

    Multisite:
    * Finally good handling of F5 / browser reloads -> no page switching to
      start page anymore (at least in modern browsers)
    * User accounts can now be locked after a specified amount of auth
      failures (lock_on_logon_failures can be set to a number of tries)
    * Column Perf-O-Meter is now sortable: it sorts after the *first*
      performance value. This might not always be the one you like, but
      its far better than nothing.
    * logwatch: Logwatch icon no longer uses notes_url
    * Inventory screen: Host inventory also displays its clustered services
    * Rules: Renamed "Ignored services" to "Disabled services"
             Renamed "Ignored checks" to "Disabled checks"
    * Sorter Host IP address: fixed sorting, no longer uses str compare on ip
    * Views: New: Draw rule editor icon in multisite views (default off)
             Can be activated in global settings
    * New global multisite options: Adhoc downtime with duration and comment
                                    Display current date in dashboard
    * LDAP: Using asynchronous searches / added optional support for paginated
      searches (Can be enabled in connection settings)
    * LDAP: It is now possible to provide multiple failover servers, which are
      tried when the primary ldap server fails
    * LDAP: Supporting posixGroup with memberUid as member attribute
    * LDAP: Added filter_group option to user configuration to make the
    synchonized users filterable by group memberships in directories without
    memberof attributes
    * LDAP: Moved configuration to dedicated page which also provides some
      testing mechanisms for the configuration
    * Added option to enable browser scrollbar to the multisite sidebar (only
      via "sidebar_show_scrollbar = True" in multisite.mk
    * Added option to disable automatic userdb synchronizations in multisite
    * Implemented search forms for most data tables
    * New icons in view footers: export as CSV, export as JSON
    * Availability: new columns for shortest, longest, average and count
    * Editing localized strings (like the title) is now optional when cloning
      views or editing cloned views. If not edited, the views inherit the
      localized strings from their ancestors
    * Added simple problems Dashboard
    * New filter and column painter for current notification number (escalations)
    * Added new painters for displaying host tags (list of tags, single tag
    groups). All those painters are sortable. Also added new filters for tags.
    * Added painters, icon and filters for visualizing staleness information
    * Improved filtering of the foldertree snapin by user permissions (when a user is
      only permitted on one child folder, the upper folder is removed from the
      hierarchy)
    * "Unchecked Services" view now uses the staleness of services for filtering
    * Globe dashlets make use of the parameter "id" to make it possible to
      provide unique ids in the render HTML code to the dashlets
    * Multisite can now track wether or not a user is online, this need to be
      enabled e.g. via Global Settings in WATO (Save last access times of
      users)
    * Added popup message notification system to make it possible to notify
      multisite users about various things. It is linked on WATO Users page at
      the moment. An image will appear for a user in the sidebar footer with
      the number of pending messages when there are pending messages for a user.
      To make the sidebar check for new messages on a regular base, you need
      to configure the interval of sidebar popup notification updates e.g. via
      WATO Global Settings.
    * Event views: changed default horizon from 31 to 7 days
    * New option for painting timestamp: as Unix Epoch time
    * New filters: Host state type and Service state type
    * FIX: better error message in case of exception in SNMP handling
    * FIX: Inventory screen: Now shows custom checks
    * FIX: Fixed locking problem of multisite pages related to user loading/saving
    * FIX: Fixed wrong default settings of view filters in localized multisite
    * FIX: line wrapping of logwatch entries
    * FIX: Fixed button dragging bug when opening the view editor
           (at least in Firefox)

    WATO:
    * Allow to configure check-/retry_interval in second precision
    * Custom user attributes can now be managed using WATO
    * Allow GIT to be used for change tracking (enable via global option)
    * Hosts/Folders: SNMP communities can now be configured via the host
      and folders hierarchy. Those settings override the rule base config.
    * Require unique alias names in between the following elements:
      Host/Service/Contact Groups, Timeperiods and Roles
    * Removed "do not connect" option from site socket editor. Use the
      checkbox "Disable" to disable the site for multisite.
    * Converted table of Event Console Rules to new implementation, make it sortable
    * FIX: do validation of check items in rule editor
    * FIX: More consistent handling of folderpath select in rule editor
    * FIX: Now correctly handling depends_on_tags on page rendering for
           inherited values
    * FIX: Changed several forms from GET to POST to prevent "Request-URI too
           large" error messages during submitting forms
    * FIX: automation snmp scan now adhere rules for shoddy snmp devices
           which have no sys description
    * FIX: Cisco ruleset "Cisco WLC WiFi client connections" has been generalized to
           "WLC WiFi client connections"
    * FIX: Snapshot handling is a little more robust agains manually created
           files in snapshot directory now
    * FIX: Slightly more transparent handling of syntax errors when loading rules.mk

    Notifications:
    * Flexible Notification can now filter service levels
    * FIX: check_tcp corrected order of parameters in definition

    Event Console:
    * New global setting "force message archiving", converts the EC into
      a kind of syslog archive
    * New built-in snmptrap server to directly receive snmp traps
    * FIX: fix layout of filter for history action type
    * FIX: better detect non-IP-number hosts in hostname translation

1.2.3i1:
    Core:
    * Agents can send data for other hosts "piggyback". This is being
      used by the vSphere and SAP plugins
    * New variable host_check_commands, that allows the definition of
      an alternative host check command (without manually defining one)
    * New variable snmp_check_interval which can be used to customize
      the check intervals of SNMP based checks
    * setup: Added missing vars rrd_path and rrdcached_sock
    * new variable check_mk_exit_status: allows to make Check_MK service OK,
      even if host in not reachable.
    * set always_cleanup_autochecks to True per default now
    * check_mk: new option --snmptranslate

    Multisite:
    * New availability view for arbitrary host/service collections
    * New option auth_by_http_header to use the value of a HTTP header
      variable for authentication (Useful in reverse proxy environments)
    * New permission that is needed for seeing views that other users
      have defined (per default this is contained in all roles)
    * New path back to the view after command exection with all
      checkboxes cleared
    * Added plugins to config module to make registration of default values
      possible for addons like mkeventd - reset to default values works now
      correctly even for multisite related settings
    * perfometer: Bit values now using base of 1000
    * Added PNP tempate for check_disk_smb
    * Dashboards can now be configured to be reloaded on resizing
      (automatically adds width/height url parameters)
    * LDAP authentification: New config option "Do not use persistent
                             connections to ldap server"
    * Hosttags and auxiliary tags can now be grouped in topics
    * Fixed output of time in view if server time differs from user time

    Event Console:
    * New rule feature: automatically delete event after actions
    * New filter for maximum service level (minimum already existed)
    * New global setting: hostname translation (allows e.g. to drop domain name)
    * New rule match: only apply rule within specified time period

    Checks & Agents:
    * solaris_mem: New check for memory and swap for Solaris agent
    * agent_vsphere: New VMWare ESX monitoring that uses pySphere and the VMWare
      API in order to get data very efficiently. Read (upcoming) documentation
      for details.
    * new special agent agent_random for creating random monitoring data
    * New checks: windows_intel_bonding / windows_broadcom_bonding
    * Implemented SAP monitoring based on the agent plugin mk_sap. This
      must be run on a linux host. It connects via RFC calls to SAP R/3
      systems to retrieve monitoring information for this or other machines.
    * sap.dialog: Monitors SAP dialog statistics like the response time
    * sap.value: Simply processes information provided by SAP to Nagios
    * openvpn_clients: new check for OpenVPN connections
    * if64_tplink: special new check for TP Link switches with broken SNMP output
    * job: Monitoring states and performance indicators of any jobs on linux systems
    * oracle_asm_diskgroups: Added missing agent plugin + asmcmd wrapper script
    * oracle_jobs: New check to monitor oracle database job execution
    * oracle_rman_backups: New check to monitor state of ORACLE RMAN backups
    * jar_signature: New check to monitor wether or not a jar is signed and
      certificate is not expired
    * cisco_qos: adhere qos-bandwidth policies
    * check_disk_smb: WATO formalization for active check check_disk_smb
    * if.include: new configurable parameters for assumed input and output speed
    * cisco_qos: new param unit:    switches between bit/byte display
                 new param average: average the values over the given minute
                 new params post/drop can be configured via int and float
                 fixed incorrect worst state if different parameters exceed limit
    * logwatch.ec: Added optional spooling to the check to prevent dataloss
      when processing of current lines needs more time than max execution time
    * mounts: ignore multiple occurrances of the same device
    * Linux agent: allow cached local/plugins checks (see docu)
    * mem.include: Linux memory check now includes size of page tables. This
      can be important e.g. on ORACLE systems with a lot of memory
    * windows_agent: Now buffers output before writing it to the socket
                     Results in less tcp packages per call
    * smart.stats: rewrote check. Please reinventorize. Error counters are now
      snapshotted during inventory.
    * smart.temp: add WATO configuration
    * windows_agent: check_mk.ini: new option "port" - specifies agent port
    * winperf_processor: introduce averaging, support predictive levels
    * cpu_util.include: fixed bug when params are set to None
    * predictive levels: fixed bug when existing predictive levels get new options
    * windows_plugin mssql.vbs: No longer queries stopped mssql instances
    * cisco_hsrp: fixed problem when HSRP groups had same ip address
    * winperf_if: hell has frozen over: a new check for network adapters on Windows
    * windows agent: new config section plugins, now able to set timeouts for specific plugins
                     new global config option: timeout_plugins_total
    * lnx_if in Linux agent: force deterministical order of network devices
    * Linux agent: remove obsolete old <<<netif>>> and <<<netctr>>> sections
    * logwatch, logwatch.ec: detect error in agent configuration
    * Linux agent: cups_queues: do not monitor non-local queues (thanks to Olaf Morgenstern)
    * AIX agent: call lparstat with argument 1 1, this give more accurate data
    * Check_MK check: enable extended performance data per default now
    * viprinet checks: New checks for firmware version/update, memory usage, power supply status, 
                       router mode, serialnumber and temperature sensors
    * uptime, snmp_uptime, esx_vsphere_counters.uptime: allow to set lower and upper levels
    * winperf_processor: Now displays (and scales) to number of cpus in pnpgraph
    * mk_postgres plugin: replace select * with list of explicit columns (fix for PG 9.1)
    * lnx_if: show MAC address for interfaces (needs also agent update)
    * winperf_tcp_conn: New check. Displays number of established tcpv4 connections in windows
                        Uses WATO Rule "TCP connection stats (Windows)"
    * windows_agent: fixed timeouts for powershell scripts in local/plugins
    * logwatch: Agent can now use logwatch.d/ to split config to multipe files
    * logwatch: Agent can now rewrite Messages
    * apache_status: New rule: set levels for number of remaining open slots
    * mrpe: handle long plugin output correctly, including performance data
    * cisco_qos: parameters now configurable via WATO

    Notifications:
    * notify.py: unique spoolfiles name no longer created with uuid
    * Warn user if only_services does never match

    Livestatus:
    * Table statehist: Improved detection of vanished hosts and services.
                       Now able to detect and remove nonsense check plugin output
    * FIX: able to handle equal comment_id between host and service
    * livestatus.log: show utf-8 decoding problems only with debug logging >=2
    * livestatus: fixed incorrect output formatting of comments_with_info column

    BI:
    * Integrated availability computing, including nifty time warp feature

    WATO:
    * Configuration of datasource programs via dedicated rules
    * New editor for Business Intelligence rules
    * Rule Editor: Now able to show infeffective rules
    * Valuespec: CascadingDropdown now able to process choice values from functions
    * Removed global option logwatch_forward_to_ec, moved this to the
      logwatch_ec ruleset. With this option the forwarding can now be enabled
      for each logfile on a host
    * Configuration of an alternative host check command
    * Inventory: Display link symbol for ps ruleset
    * New rule for notification_options of hosts and services
    * FIX: Rulesets: correct display of rules within subfolders
    * Remove Notification Command user settings, please use flexible notifications instead


1.2.2p3:
    Core:
    * FIX: get_average(): Gracefully handle time anomlies of target systems
    * FIX: notifications: /var/lib/check_mk/notify directory is now created 
           correctly during setup from tgz file. (Without it notifications
           did not get sent out.)
    * FIX: add missing $DESTDIR to auth.serials in setup.sh

    Checks & Agents:
    * FIX: winperf_processor: fix case where CPU percent is exactly 100%
    * FIX: blade_powerfan: fix mixup of default levels 50/40 -> 40/50
    * FIX: Cleaned up graph rendering of Check_MK services 
    * FIX: zypper: deal with output from SLES 10
    * FIX: zpool_status: Ignoring "No known data errors" text
    * FIX: dmi_sysinfo: Handling ":" in value correctly
    * FIX: check_http: Fixed syntax error when monitoring certificates
    * FIX: check_dns: parameter -A does not get an additional string
    * FIX: diskstat: Fixed wrong values for IO/s computation on linux hosts
    * FIX: blade_healts: Fixed wrong index checking resulting in exceptions
    * FIX: notifications: /var/lib/check_mk/notify directory is now created 
           correctly during setup from tgz file. (Without it notifications
           did not get sent out.)

    Multisite:
    * FIX: LDAP: Disabling use of referrals in active directory configuration
    * FIX: Fixed missing roles in auth.php (in some cases) which resulted in
           non visible pnp graphs and missing nagvis permissions
    * FIX: Fixed label color of black toner perfometers when fuel is low
    * FIX: Fixed wrong default settings of view filters in localized multisite
    * FIX: Fixed exception when enabling sounds for views relying on 
           e.g. alert statistics source
    * FIX: Folder Tree Snapin: make folder filter also work for remote
           folders that do not exist locally
    * FIX: correctly display sub-minute check/retry intervals
    * FIX: fix logic of some numeric sorters
    * FIX: Improved user provided variable validation in view code
    * FIX: Escaping html code in plugin output painters

    WATO:
    * FIX: fix layout of Auxiliary tags table
    * FIX: avoid exception when called first time and first page ist host tags
    * FIX: fix validation of time-of-day input field (24:00)
    * FIX: automation users can now be deleted again (bug was introduced in 1.2.2p1)
    * FIX: fix logwatch pattern analyzer message "The host xyz is not
           managed by WATO." after direct access via snapin
    * FIX: Fixed first toggle of flags in global settings when default is set to True
    * FIX: fix exception and loss of hosts in a folder when deleting all site connections
           of a distributed WATO setup
    * FIX: avoid Python exception for invalid parameters even in debug mode
    * FIX: check_ldap: Removed duplicate "-H" definition
    * FIX: Fixed some output encoding problem in snapshot restore / deletion code
    * FIX: Improved user provided variable validation in snapshot handling code
    * FIX: Improved user provided variable validation in inventory dialog

    Event Console:
    * FIX: apply rewriting of application/hostname also when cancelling events
    * FIX: check_mkevents now uses case insensitive host name matching

    Livestatus:
    * FIX: fixed incorrect output formatting of comments_with_info column
    * FIX: statehist table: fixed memory leak

1.2.2p2:
    Core:
    * FIX: livecheck: fixed handling of one-line plugin outputs and missing \n
           (Thanks to Florent Peterschmitt)

    Checks & Agents:
    * FIX: jolokia_info: ignore ERROR instances
    * FIX: apache_status: use (also) apache_status.cfg instead of apache_status.conf
    * FIX: f5_bigip_vserver: fix wrong OID (13 instead of 1), thanks to Miro Ramza
    * FIX: f5_bigip_psu: handle more than first power supply, thanks to Miro Ramza
    * FIX: ipmi_sensors: ignore sensors in state [NA] (not available)
    * FIX: aix_lvm: handle agents that output an extra header line
    * FIX: zfsget: do not assume that devices begin with /, but mountpoints
    * FIX: ipmi_sensors: handle two cases for DELL correctly (thanks to Sebastian Talmon)
    * FIX: check_dns: enable performance data
    * FIX: free_ipmi: fix name of sensor cache file if hostname contains domain part
    * FIX: ad_replication plugin: Fixed typo (Thanks to Dennis Honke)

    Multisite:
    * List of views: Output the alias of a datasource instead of internal name
    * FIX: fix column editor for join columns if "SERVICE:" is l10n'ed
    * FIX: fix invalid request in livestatus query after reconnect

    WATO:
    * FIX: convert editing of global setting to POST. This avoid URL-too-long
      when defining lots of Event Console actions
    * FIX: LDAP configuration: allow DNs without DC=

    Event Console:
    * FIX: fix icon in events check if host specification is by IP address
    * Renamed "Delete Event" to "Archive Event" to clearify the meaning

    Notifications:
    * FIX: contacts with notifications disabled no longer receive 
           custom notifications, unless forced

1.2.2p1:
    Core:
    * FIX: correctly quote ! and \ in active checks for Nagios
    * FIX: Performing regular inventory checks at configured interval even
           when the service is in problem state
    * Check_MK core now supports umlauts in host-/service- and contactgroup names

    Checks & Agents:
    * FIX: vsphere_agent: fix problems whith ! and \ in username or password
    * FIX: check_mk_agent.aix: fix shebang: was python, must be ksh
    * FIX: cisco_qos: Be compatible to newer IOS-XE versions (Thanks to Ken Smith)
    * FIX: mk_jolokia: Handling spaces in application server instances correctly

    Multisite:
    * FIX: do not remove directories of non-exisant users anymore. This lead to
           a deletion of users' settings in case of an external authentication
           (like mod_ldap).
    * FIX: Fixed handling of dashboards without title in sidebar view snapin
    * FIX: titles and services got lost when moving join-columns in views
    * FIX: Fixed exception during initial page rendering in python 2.6 in special cases
           (Internal error: putenv() argument 2 must be string, not list)

    Livestatus:
    * livestatus.log: show utf-8 decoding problems only with debug logging >=2

    Notifications:
    * FIX: HTML mails: Handle the case where plugin argument is not set
    * FIX: HTML mails: remove undefinded placeholders like $GRAPH_CODE$

    WATO:
    * Improved handling of valuespec validations in WATO rule editor. Displaying a
      warning message when going to throw away the current settings.
    * FIX: fix bug where certain settings where not saved on IE. This was mainly
           on IE7, but also IE8,9,10 in IE7 mode (which is often active). Affected
           was e.g. the nodes of a cluster or the list of services for service
           inventory

1.2.2:
    Core:
    * Added $HOSTURL$ and $SERVICEURL$ to notification macros which contain an
      URL to the host/service details views with /check_mk/... as base.

    Checks & Agents:
    * FIX: blade_bx_load: remove invalid WATO group
    * FIX: lnx_bonding: handle also 802.3ad type bonds

    Notifications:
    * FIX: Removing GRAPH_CODE in html mails when not available
    * Using plugin argument 1 for path to pnp4nagios index php to render graphs
    * Little speedup of check_mk --notify

    Multisite:
    * FIX: Fixed umlaut handling in reloaded snapins

    WATO:
    * FIX: Fix several cases where WATO rule analyser did not hilite all matching rules
    * Added tcp port parameter to SSL certificate check (Thanks to Marcel Schulte)

    Event Console:
    * FIX: Syslog server is now able to parse RFC 5424 syslog messages

1.2.2b7:
    Checks & Agents:
    * FIX: postfix_mailq: fix labels in WATO rule, set correct default levels
    

1.2.2b6:
    Core:
    * FIX: setup: detect check_icmp also on 64-Bit CentOS
           (thanks to あきら) 
    * FIX: setup.sh: create auth.serials, fix permissions of htpasswd
    * FIX: livecheck: now able to handle check output up to 16kB

    Checks & Agents:
    * FIX: apc_symmetra_power: resurrect garble PNP template for 
    * FIX: check_mk_agent.freebsd: remove garble from output
           (Thanks to Mathias Decker)
    * FIX: check_mk-mssql_counters.locks: fix computation, was altogether wrong
    * FIX: check_mk-mssql_counters.transactions: fix computation also
    * check_http: now support the option -L (urlizing the result)
    * Added mem section to Mac OSX agent (Thanks to Brad Davis)
    * FIX: mssql.vbs (agent plugin) now sets auth options for each instance
    * FIX: jolokia_metrics.mem: error when missing max values
    * Make levels for SMART temperature editable via WATO

    Multisite:
    * FIX: fix localization in non-OMD environment
           (thanks to あきら)
    * FIX: hopefully fix computation of Speed-O-Meter
    * Add $SERVICEOUTPUT$ and $HOSTOUTPUT$ to allowed macros for
      custom notes
    * FIX: Writing one clean message to webserver error_log when write fails
    * FIX: Escaping html entities when displaying comment fields
    * FIX: Monitored on site attribute always has valid default value

    Notifications:
    * FIX: fix event type for recoveries
    * FIX: fix custom notifications on older nagios versions
    * FIX: handle case where type HOST/SERVICE not correctly detected
    
    Livestatus:
    * FIX: memory leak when removing downtime / comment 

    WATO:
    * FIX: Removed "No roles assigned" text in case of unlocked role attribute
           in user management dialog
    * FIX: Fix output of rule search: chapters appeared twice sometimes

    Event Console:
    * FIX: check_mkevents: fix usage help if called with illegal options
    * check_mkevents now allows specification of a UNIX socket
      This is needed in non-OMD environments
    * setup.py now tries to setup Event Console even in non-OMD world

1.2.2b5:
    Core:
    * Checks can now omit the typical "OK - " or "WARN -". This text
      will be added automatically if missing.
    * FIX: livecheck: fixed compilation bug
    * FIX: check_mk: convert service description unicode into utf-8
    * FIX: avoid simultanous activation of changes by means of a lock
    
    Checks & Agents:
    * FIX: jolokia_metrics.mem - now able to handle negative/missing max values
    * ADD: tcp_conn_stats: now additionally uses /proc/net/tcp6
    * ADD: wmic_processs: cpucores now being considered when calculating 
           user/kernel percentages. (thanks to William Baum)
    * FIX: UPS checks support Eaton Evolution
    * FIX: windows agent plugin: mssql now exits after 10 seconds

    Notifications:
    * FIX: fixed crash on host notification when contact had explicit services set

    Livestatus:
    * FIX: possible crash with VERY long downtime comments

    WATO:
    * FIX: Fix hiliting of errors in Nagios output
    * FIX: localisation error

    Multisite:
    * FIX: Avoid duplicate "Services" button in host detail views
    * FIX: fix rescheduling icon for services with non-ASCII characters
    * New filter for IP address of a host
    * Quicksearch: allow searching for complete IP addresses and IP
      address prefixes
    * Add logentry class filter to view 'Host- and Service events'

    BI:
    * FIX: fix exception with expansion level being 'None'
    * FIX: speedup for single host tables joined by hostname (BI-Boxes)
    * FIX: avoid closing BI subtree while tree is being loaded

    Event Console:
    * FIX: make hostname matching field optional. Otherwise a .* was
           neccessary for the rule in order to match
    * FIX: event_simulator now also uses case insensitive matches

1.2.2b4:
    Core:
    * FIX: Fix output of cmk -D: datasource programs were missing
    * FIX: allow unicode encoded extra_service_conf
    * FIX: no default PING service if custom checks are defined
    * FIX: check_mk_base: fixed rounding error in get_bytes_human_readable
    * FIX: check_mk: improved support of utf-8 characters in extra_service_conf
    * FIX: livestatus: table statehist now able to check AuthUser permissions
    * New configuration variable contactgroup_members

    Checks & Agents:
    * FIX: smart - not trying to parse unhandled lines to prevent errors
    * FIX: winperf_processor - fixed wrong calculations of usage
    * FIX: WATO configuration of filesystem trends: it's hours, not days!
    * FIX: mysql: fixed crash on computing IO information
    * FIX: diskstat: fix local variable 'ios_per_sec' referenced before assignment
    * FIX: multipath: ignore warning messages in agent due to invalid multipath.conf
    * FIX: megaraid_bbu: deal with broken output ("Adpater"), found in Open-E
    * FIX: megaraid_pdisk: deal with special output of Open-E
    * FIX: jolokia_metrics.mem: renamed parameter totalheap to total
    * FIX: megaraid_bbu: deal with broken output ("Adpater")
    * FIX: check_ldap: added missing host address (check didn't work at all)
    * FIX: check_ldap: added missing version option -2, -3, -3 -T (TLS)
    * FIX: mssql: Agent plugin now supports MSSQL Server 2012
    * FIX: hr_mem: fix max value in performance data (thanks to Michaël COQUARD)
    * FIX: f5_bigip_psu: fix inventory function (returned list instead of tuple)
    * FIX: mysql.connections: avoid crash on legacy agent output
    * FIX: tcp_conn_stats: use /proc/net/tcp instead of netstat -tn. This
           should avoid massive performance problems on system with many
           connections
    * Linux agent: limit netstat to 10 seconds
    * ps: Allow %1, %2, .. instead of %s in process_inventory. That allows
      reordering of matched groups
    * FIX: f5_bigip_psu - fixed inventory function
    * FIX: printer_supply - fixed inventory function for some kind of OKI printers

    Multisite:
    * FIX: Fixed problem with error during localization scanning
    * FIX: Fixed wrong localization right after a user changed its language
    * FIX: Improved handling of error messages in bulk inventory
    * FIX: fixed focus bug in transform valuespec class
    * FIX: stop doing snapin refreshes after they have been removed
    * FIX: sidebar snapins which refresh do not register for restart detection anymore
    * FIX: fix user database corruption in case of a race condition
    * FIX: added checks wether or not a contactgroup can be deleted
    * FIX: Avoid deadlock due to lock on contacts.mk in some situations
    * Changed sidebar snapin reload to a global interval (option:
      sidebar_update_interval), defaults to 30 seconds
    * Sidebar snapins are now bulk updated with one HTTP request each interval

    BI:
    * FIX: fixed invalid links to hosts and services in BI tree view
    * FIX: fix exception in top/down and bottom/up views
    * FIX: fix styling of top/down and bottom/up views (borders, padding)
    * FIX: fix style of mouse pointer over BI boxes
    * FIX: list of BI aggregates was incomplete in some cases
    * FIX: single host aggregations didn't work for aggregations += [...]
    * FIX: top-down and bottom-up was broken in case of "only problems"
    * FIX: BI see_all permission is now working again
    * Do not handle PENDING as "problem" anymore
    * Make titles of non-leaf tree nodes klickable

    WATO:
    * FIX: flexible notification valuespec is now localizable
    * FIX: Alias values of host/service/contact groups need to be set and unique
           within the group
    * FIX: Fixed exception when editing contactgroups without alias
    * FIX: Fix localization of rule options
    * FIX: ValueSpec OptionalDropDown: fix visibility if default is "other"
    * Suggest use default value for filesystem levels that make sense
    * Valuespec: CascadingDropdown now able to process choice values from functions
    * Freshness checking for classical passive Nagios checks (custom_checks)

1.2.2b3:
    Checks & Agents:
    * FIX: Fixed date parsing code ignoring the seconds value in several checks
           (ad_replication, cups_queues, heartbeat_crm, mssql_backup, smbios_sel)
    * FIX: Fixed pnp template for apc_symmetra check when using multiple rrds

    Multisite:
    * FIX: Removed uuid module dependency to be compatible to python < 2.5
    * FIX: remove Javascript debug popup from multi-string input fields
    * FIX: list of strings (e.g. host list in rule editor) didn't work anymore

1.2.2b2:
    Checks & Agents:
    * Added dynamic thresholds to the oracle_tablespace check depending on the
      size of the tablespaces.

    BI:
    * FIX: fix exception in BI-Boxes views of host groups
    * FIX: fix problem where BI-Boxes were invisible if not previously unfolded

    Event Console:
    * FIX: support non-Ascii characters in matching expressions. Note:
           you need to edit and save each affected rule once in order
           to make the fix work.
    * FIX: Fixed exception when logging actions exectuted by mkeventd
    * FIX: etc/init.d/mkeventd flush did not work when mkeventd was stopped

    Multisite:
    * FIX: Fixed several minor IE7 related layout bugs
    * FIX: title of pages was truncated and now isn't anymore
    * Cleanup form for executing commands on hosts/services

    WATO:
    * FIX: Fixed layout of rulelist table in IE*
    * FIX: Fixed adding explicit host names to rules in IE7
    * Add: Improved navigation convenience when plugin output contains [running on ... ]

1.2.2b1:
    Core:
    * cmk --notify: added notification script to generate HTML mails including
      the performance graphs of hosts and services
    * cmk --notify: added the macros NOTIFY_LASTHOSTSTATECHANGE, NOTIFY_HOSTSTATEID,
      NOTIFY_LASTSERVICESTATECHANGE, NOTIFY_SERVICESTATEID, NOTIFY_NOTIFICATIONCOMMENT,
      NOTIFY_NOTIFICATIONAUTHOR, NOTIFY_NOTIFICATIONAUTHORNAME, NOTIFY_NOTIFICATIONAUTHORALIAS
    * FIX: more robust deletion of precompiled files to ensure the correct 
      creation of the files (Thanks to Guido Günther)
    * FIX: Inventory for cluster nodes who are part of multiple clusters 
    * cmk --notify: added plugin for sms notification
    * FIX: precompiled checks: correct handling of sys.exit() call when using python2.4 
    * cmk --notify: improved logging on wrong notification type
    * RPM: Added check_mk-agent-scriptless package (Same as normal agent rpm,
      but without RPM post scripts)

    Checks & Agents:
    * winperf_processor now outputs float usage instead of integer
    * FIX: mssql_counters.file_sizes - Fixed wrong value for "Log Files" in output
    * FIX: drbd: Parameters for expected roles and disk states can now be set to 
           None to disable alerting on changed values
    * printer_supply_ricoh: New check for Ricoh printer supply levels
    * jolokia_metrics.mem: now supports warn/crit levels for heap, nonheap, totalheap
    * jolokia_metrics.mem: add dedicated PNP graph
    * FIX: logwatch.ec: use UNIX socket instead of Pipe for forwarding into EC 
    * FIX: logwatch.ec: fixed exception when forwarding "OK" lines
    * FIX: logwatch.ec: fixed forwarding of single log lines to event console
    * Improved performance of logwatch.ec check in case of many messages
    * livestatus_status: new check for monitoring performance of monitoring
    * FIX: diskstat.include: fix computation of queue length on windows
      (thanks to K.H. Fiebig)
    * lnx_bonding: new check for bonding interfaces on Linux
    * ovs_bonding: new check for bonding interfaces on Linux / Open vSwitch
    * if: Inventory settings can now be set host based
    * FIX: lnx_bonding/ovs_bonding: correct definition of bonding.include
    * Add: if check now able to handle interface groups  (if_groups)
    * Add: New check for DB2 instance memory levels
    * Add: winperf_phydisk can now output IOPS
    * Add: oracle_tablespace now with flexible warn/crit levels(magic number)
    
    Livestatus:
    * Add: new column in hosts/services table: comments_with_extra_info
    Adds the entry type and entry time

    Multisite:
    * Added comment painter to notification related views
    * Added compatibility code to use hashlib.md5() instead of md5.md5(), which
      is deprecated in python > 2.5 to prevent warning messages in apache error log
    * Added host filter for "last host state change" and "last host check"
    * FIX: Preventing autocomplete in password fields of "edit profile" dialog
    * The ldap member attribute of groups is now configruable via WATO
    * Added option to enforce lower User-IDs during LDAP sync
    * Improved debug logging of ldap syncs (Now writing duration of queries to log)
    * Displaying date/time of comments in comment icon hover menu (Please
      note: You need to update your livestatus to current version to make this work)
    * FIX: Making "action" context link unclickable during handling actions / confirms

    BI:
    * Use Ajax to delay rendering of invisible parts of the tree (this
      saves lots of HTML code)

    WATO:
    * Added hr_mem check to the memory checkgroup to make it configurable in WATO
    * Make page_header configurable in global settings
    * FIX: Fixed some typos in ldap error messages
    * FIX: Fixed problem on user profile page when no alias set for a user
    * FIX: list valuespecs could not be extended after once saving
    * FIX: fix title of foldable areas contained in list valuespecs
    * FIX: Fixed bug where pending log was not removed in multisite setup
    * FIX: Fixed generation of auth.php (Needed for NagVis Multisite Authorisation)
    * FIX: Fixed missing general.* permissions in auth.php on slave sites in 
      case of distributed WATO setups
    * Added oracle_tablespaces configuration to the application checkgroup
    * FIX: Fixed synchronisation of mkeventd configs in distributed WATO setups
    * FIX: "Sync & Restart" did not perform restart in distributed WATO setups
    * FIX: Fixed exception in editing code of ldap group to rule plugin
    * FIX: Don't execute ldap sync while performing actions on users page

    Event Console:
    * Added UNIX socket for sending events to the EC
    * Speed up rule matches in some special cases by factor of 100 and more
    * Init-Script: Improved handling of stale pidfiles
    * Init-Script: Detecting and reporting already running processes
    * WATO: Added hook to make the mkeventd reload in distributed WATO setups
      during "activate changes" process
    * Added hook mkeventd-activate-changes to add custom actions to the mkeventd
      "activate changes" GUI function
    * FIX: When a single rule matching raises an exception, the line is now
      matched agains the following rules instead of being skipped. The
      exception is logged to mkeventd.log

1.2.1i5:
    Core:
    * Improved handling of CTRL+C (SIGINT) to terminate long runnining tasks 
      (e.g.  inventory of SNMP hosts)
    * FIX: PING services on clusters are treated like the host check of clusters
    * cmk --notify: new environment variable NOTIFY_WHAT which has HOST or SERVICE as value
    * cmk --notify: removing service related envvars in case of host notifications
    * cmk --notify: added test code to help developing nitofication plugins.
      Can be called with "cmk --notify fake-service debug" for example

    Checks & Agents:
    * Linux Agent, diskstat: Now supporting /dev/emcpower* devices (Thanks to Claas Rockmann-Buchterkirche)
    * FIX: winperf_processor: Showing 0% on "cmk -nv" now instead of 100%
    * FIX: win_dhcp_pools: removed faulty output on non-german windows 2003 servers 
           with no dhcp server installed (Thanks to Mathias Decker)
    * Add: fileinfo is now supported by the solaris agent. Thanks to Daniel Roettgermann
    * Logwatch: unknown eventlog level ('u') from windows agent treated as warning
    * FIX: logwatch_ec: Added state undefined as priority
    * Add: New Check for Raritan EMX Devices
    * Add: mailman_lists - New check to gather statistics of mailman mailinglists
    * FIX: megaraid_bbu - Handle missing charge information (ignoring them)
    * FIX: myssql_tablespaces - fix PNP graph (thanks to Christian Zock)
    * kernel.util: add "Average" information to PNP graph
    * Windows Agent: Fix startup crash on adding a logfiles pattern, but no logfile specified
    * Windows Agent: check_mk.example.ini: commented logfiles section

    Multisite:
    * FIX: Fixed rendering of dashboard globes in opera
    * When having row selections enabled and no selected and performing
      actions an error message is displayed instead of performing the action on
      all rows
    * Storing row selections in user files, cleaned up row selection 
      handling to single files. Cleaned up GET/POST mixups in confirm dialogs
    * Add: New user_options to limit seen nagios objects even the role is set to see all
    * Fix: On site configaration changes, only relevant sites are marked as dirty
    * Fix: Distributed setup: Correct cleanup of pending changes logfile after "Activate changes"
    * FIX: LDAP: Fixed problem with special chars in LDAP queries when having
    contactgroup sync plugin enabled
    * FIX: LDAP: OpenLDAP - Changed default filter for users
    * FIX: LDAP: OpenLDAP - Using uniqueMember instead of member when searching for groups of a user
    * FIX: LDAP: Fixed encoding problem of ldap retrieved usernames
    * LDAP: Role sync plugin validates the given group DNs with the group base dn now
    * LDAP: Using roles defined in default user profile in role sync plugin processing
    * LDAP: Improved error handling in case of misconfigurations
    * LDAP: Reduced number of ldap querys during a single page request / sync process
    * LDAP: Implemnted some kind of debug logging for LDAP communication
    * FIX: Re-added an empty file as auth.py (wato plugin) to prevent problems during update 

    WATO:
    * CPU load ruleset does now accept float values
    * Added valuespec for cisco_mem check to configure thresholds via WATO
    * FIX: Fixed displaying of tag selections when creating a rule in the ruleeditor
    * FIX: Rulesets are always cloned in the same folder
    * Flexibile notifications: removed "debug notification" script from GUI (you can make it
      executable to be choosable again)
    * Flexibile notifications: added plain mail notification which uses the
      mail templates from global settings dialog

    BI:
    * Added FOREACH_SERVICE capability to leaf nodes
    * Add: Bi views now support debug of livestatus queries

1.2.1i4:
    Core:
    * Better exception handling when executing "Check_MK"-Check. Printing python
      exception to status output and traceback to long output now.
    * Added HOSTTAGS to notification macros which contains all Check_MK-Tags
      separated by spaces
    * Output better error message in case of old inventory function
    * Do object cache precompile for monitoring core on cmk -R/-O
    * Avoid duplicate verification of monitoring config on cmk -R/-O
    * FIX: Parameter --cleanup-autochecks (long for -u) works now like suggested in help
    * FIX: Added error handling when trying to --restore with a non existant file

    Notifications:
    * Fix flexible notifications on non-OMD systems
    
    Checks & Agents:
    * Linux Agent, mk_postgres: Supporting pgsql and postgres as user
    * Linux Agent, mk_postgres: Fixed database stats query to be compatible
      with more versions of postgres
    * apache_status: Modified to be usable on python < 2.6 (eg RHEL 5.x)
    * apache_status: Fixed handling of PIDs with more than 4 numbers
    * Add: New Check for Rittal CMC PSM-M devices
    * Smart plugin: Only use relevant numbers of serial
    * Add: ibm_xraid_pdisks - new check for agentless monitoring of disks on IBM SystemX servers.
    * Add: hp_proliant_da_cntlr check for disk controllers in HP Proliant servers
    * Add: Check to monitor Storage System Drive Box Groups attached to HP servers
    * Add: check to monitor the summary status of HP EML tape libraries
    * Add: apc_rackpdu_status - monitor the power consumption on APC rack PDUs
    * Add: sym_brightmail_queues - monitor the queue levels on Symantec Brightmail mail scanners.
    * Add: plesk_domains - List domains configured in plesk installations
    * Add: plesk_backups - Monitor backup spaces configured for domains in plesk
    * Add: mysql_connections - Monitor number of parallel connections to mysql daemon
    * Add: flexible notifcations: filter by hostname
    * New script multisite_to_mrpe for exporting services from a remote system
    * FIX: postgres_sessions: handle case of no active/no idle sessions
    * FIX: correct backslash representation of windows logwatch files
    * FIX: postgres_sessions: handle case of no active/no idle sessions
    * FIX: zfsget: fix exception on snapshot volumes (where available is '-')
    * FIX: zfsget: handle passed-through filesystems (need agent update)
    * FIX: loading notification scripts in local directory for real
    * FIX: oracle_version: return valid check result in case of missing agent info
    * FIX: apache_status: fixed bug with missing 'url', wrote man page
    * FIX: fixed missing localisation in check_parameteres.py 
    * FIX: userdb/ldap.py: fixed invalid call site.getsitepackages() for python 2.6
    * FIX: zpool_status: fixed crash when spare devices were available
    * FIX: hr_fs: handle negative values in order to larger disks (thanks to Christof Musik)
    * FIX: mssql_backup: Fixed wrong calculation of backup age in seconds


    Multisite:
    * Implemented LDAP integration of Multisite. You can now authenticate your
      users using the form based authentication with LDAP. It is also possible
      to synchronize some attributes like mail addresses, names and roles from
      LDAP into multisite.
    * Restructured cookie auth cookies (all auth cookies will be invalid
      after update -> all users have to login again)
    * Modularized login and cookie validation
    * Logwatch: Added buttons to acknowledge all logs of all hosts or really
      all logs which currently have a problem
    * Check reschedule icon now works on services containing an \
    * Now showing correct representation of SI unit kilo ( k )
    * if perfometer now differs between byte and bit output
    * Use pprint when writing global settings (makes files more readable)
    * New script for settings/removing downtimes: doc/treasures/downtime
    * New option when setting host downtimes for also including child hosts
    * Option dials (refresh, number of columns) now turnable by mouse wheel
    * Views: Commands/Checkboxes buttons are now activated dynamically (depending on data displayed)
    * FIX: warn / crit levels in if-check when using "bit" as unit
    * FIX: Fixed changing own password when notifications are disabled
    * FIX: On page reload, now updating the row field in the headline
    * FIX: ListOfStrings Fields now correctly autoappend on focus
    * FIX: Reloading of sidebar after activate changes
    * FIX: Main Frame without sidebar: reload after activate changes
    * FIX: output_format json: handle newlines correctly
    * FIX: handle ldap logins with ',' in distinguished name
    * FIX: quote HTML variable names, fixes potential JS injection
    * FIX: Sidebar not raising exceptions on configured but not available snapins
    * FIX: Quicksearch: Fixed Up/Down arrow handling in chrome
    * FIX: Speedometer: Terminating data updates when snapin is removed from sidebar
    * FIX: Views: toggling forms does not disable the checkbox button anymore
    * FIX: Dashboard: Fixed wrong display options in links after data reloads
    * FIX: Fixed "remove all downtimes" button in views when no downtimes to be deleted 
    * FIX: Services in hosttables now use the service name as header (if no custom title set)
    * New filter for host_contact and service_contact
    
    WATO:
    * Add: Creating a new rule immediately opens its edit formular
    * The rules formular now uses POST as transaction method
    * Modularized the authentication and user management code
    * Default config: add contact group 'all' and put all hosts into it
    * Reverse order of Condition, Value and General options in rule editor
    * Allowing "%" and "+" in mail prefixes of contacts now
    * FIX: Fixed generated manual check definitions for checks without items
      like ntp_time and tcp_conn_stats
    * FIX: Persisting changing of folder titles when only the title has changed
    * FIX: Fixed rendering bug after folder editing

    Event Console:
    * Replication slave can now copy rules from master into local configuration
      via a new button in WATO.
    * Speedup access to event history by earlier filtering and prefiltering with grep
    * New builtin syslog server! Please refer to online docu for details.
    * Icon to events of host links to view that has context button to host
    * FIX: remove event pipe on program shutdown, prevents syslog freeze
    * FIX: hostnames in livestatus query now being utf8 encoded
    * FIX: fixed a nastiness when reading from local pipe
    * FIX: fix exception in rules that use facility local7
    * FIX: fix event icon in case of using TCP access to EC
    * FIX: Allowing ":" in application field (e.g. needed for windows logfiles)
    * FIX: fix bug in Filter "Hostname/IP-Address of original event"

    Livestatus:
    * FIX: Changed logging output "Time to process request" to be debug output

1.2.1i3:
    Core:
    * added HOST/SERVICEPROBLEMID to notification macros
    * New configuration check_periods for limiting execution of
      Check_MK checks to a certain time period.

    Checks & Agents:
    * Windows agent: persist offsets for logfile monitoring

    Notifications:
    * fix two errors in code that broke some service notifications

    Event Console:
    * New performance counter for client request processing time
    * FIX: fixed bug in rule optimizer with ranges of syslog priorities

    WATO:
    * Cloning of contact/host/service groups (without members)

    Checks & Agents:
    * logwatch: Fixed confusion with ignore/ok states of log messages
    * AIX Agent: now possible to specify -d flag. Please test :)

1.2.1i2:
    Core:
    * Improved validation of inventory data reported by checks
    * Added -d option to precompiled checks to enable debug mode
    * doc/treasures: added script for printing RRD statistics

    Notifications:
    * New system of custom notification, with WATO support

    Event Console:
    * Moved source of Event Console into Check_MK project 
    * New button for resetting all rule hits counters
    * When saving a rule then its hits counter is always reset
    * New feature of hiding certain actions from the commands in the status GUI
    * FIX: rule simulator ("Try out") now handles cancelling rules correctly
    * New global option for enabling log entries for rule hits (debugging)
    * New icon linking to event views for the event services
    * check_mkevents outputs last worst line in service output
    * Max. number of queued connections on status sockets is configurable now
    * check_mkevents: new option -a for ignoring acknowledged events
    * New sub-permissions for changing comment and contact while updating an event
    * New button for generating test events directly via WATO
    * Allow Event Console to replicate from another (master) console for
      fast failover.
    * Allow event expiration also on acknowledged events (configurable)

    Multisite:
    * Enable automation login with _username= and _secret=, while
      _secret is the content of var/check_mk/web/$USER/automation.secret
    * FIX: Fixed releasing of locks and livestatus connections when logging out
    * FIX: Fixed login/login confusions with index page caching
    * FIX: Speed-o-meter: Fixed calculation of Check_MK passive check invervals
    * Removed focus of "Full name" attribute on editing a contact
    * Quicksearch: Convert search text to regex when accessing livestatus
    * FIX: WATO Folder filter not available when WATO disabled
    * WATO Folder Filter no longer available in single host views
    * Added new painters "Service check command expanded" and
      "Host check command expanded"
    * FIX: Corrected garbled description for sorter "Service Performance data" 
    * Dashboard globes can now be filtered by host_contact_group/service_contact_group
    * Dashboard "iframe" attribute can now be rendered dynamically using the
      "iframefunc" attribute in the dashlet declaration
    * Dashboard header can now be hidden by setting "title" to None
    * Better error handling in PNP-Graph hover menus in case of invalid responses

    Livestatus:
    * Added new table statehist, used for SLA queries
    * Added new column check_command_expanded in table hosts
    * Added new column check_command_expanded in table services
    * New columns livestatus_threads, livestatus_{active,queued}_connections

    BI:
    * Added missing localizations
    * Added option bi_precompile_on_demand to split compilations of
      the aggregations in several fragments. If possible only the needed
      aggregations are compiled to reduce the time a user has to wait for
      BI based view. This optimizes BI related views which display
      information for a specific list of hosts or aggregation groups.
    * Added new config option bi_compile_log to collect statistics about
      aggregation compilations
    * Aggregations can now be part of more than one aggregation group
      (just configure a list of group names instead of a group name string)
    * Correct representation of (!), (!!) and (?) markers in check output
    * Corrected representation of assumed state in box layout
    * Feature: Using parameters for hosttags

    WATO:
    * Added progress indicator in single site WATO "Activate Changes"
    * Users & Contacts: Case-insensitive sorting of 'Full name' column
    * ntp/ntp.time parameters are now configurable via WATO
    * FIX: Implemented basic non HTTP 200 status code response handling in interactive
           progress dialogs (e.g. bulk inventory mode)
    * FIX: Fixed editing of icon_image rules
    * Added support of locked hosts and folders ( created by CMDB )
    * Logwatch: logwatch agents/plugins now with ok pattern support 
    * Valuespec: Alternative Value Spec now shows helptext of its elements
    * Valuespec: DropdownChoice, fixed exception on validate_datatype

    Checks & Agents:
    * New check mssql_counters.locks: Monitors locking related information of
      MSSQL tablespaces
    * Check_MK service is now able to output additional performance data
      user_time, system_time, children_user_time, children_system time
    * windows_updates agent plugin: Fetching data in background mode, caching
      update information for 30 minutes
    * Windows agent: output ullTotalVirtual and ullAvailVirtual (not yet
      being used by check)
    * Solaris agent: add <<<uptime>>> section (thanks to Daniel Roettgermann)
    * Added new WATO configurable option inventory_services_rules for the
      windows services inventory check
    * Added new WATO configurable option inventory_processes_rules for the
      ps and ps.perf inventory
    * FIX: mssql_counters checks now really only inventorize percentage based
      counters if a base value is set
    * win_dhcp_pools: do not inventorize empty pools any more. You can switch
      back to old behaviour with win_dhcp_pools_inventorize_empty = True
    * Added new Check for Eaton UPS Devices
    * zfsget: new check for monitoring ZFS disk usage for Linux, Solaris, FreeBSD
      (you need to update your agent as well)
    * Added new Checks for Gude PDU Units
    * logwatch: Working around confusion with OK/Ignore handling in logwatch_rules
    * logwatch_ec: Added new subcheck to forward all incoming logwatch messages
      to the event console. With this check you can use the Event Console 
      mechanisms and GUIs instead of the classic logwatch GUI. It can be 
      enabled on "Global Settings" page in WATO for your whole installation.
      After enabling it you need to reinventorize your hosts.
    * Windows Update Check: Now with caching, Thanks to Phil Randal and Patrick Schlüter
    * Windows Check_MK Agent: Now able to parse textfiles for logwatch output
    * Added new Checks sni_octopuse_cpu, sni_octopuse_status, sni_octopuse_trunks: These
      allow monitoring Siemens HiPath 3000/5000 series PBX.
    * if-checks now support "bit" as measurement unit
    * winperf_phydisk: monitor average queue length for read/write

1.2.0p5:
    Checks & Agents:
    * FIX: windows agent: fixed possible crash in eventlog section

    BI:
    * FIX: fixed bug in aggregation count (thanks Neil) 

1.2.0p4:
    WATO:
    * FIX: fixed detection of existing groups when creating new groups
    * FIX: allow email addresses like test@test.test-test.com
    * FIX: Fixed Password saving problem in user settings

    Checks & Agents:
    * FIX: postgres_sessions: handle case of no active/no idle sessions
    * FIX: winperf_processor: handle parameters "None" (as WATO creates)
    * FIX: mssql_counters: remove debug output, fix bytes output
    * FIX: mssql_tablespaces: gracefully handle garbled agent output

    Multisite:
    * FIX: performeter_temparature now returns unicode string, because of °C
    * FIX: output_format json in webservices now using " as quotes

    Livestatus:
    * FIX: fix two problems when reloading module in Icinga (thanks to Ronny Biering)

1.2.0p3:
    Mulitisite
    * Added "view" parameter to dashlet_pnpgraph webservice
    * FIX: BI: Assuming "OK" for hosts is now possible
    * FIX: Fixed error in makeuri() calls when no parameters in URL
    * FIX: Try out mode in view editor does not show context buttons anymore
    * FIX: WATO Folder filter not available when WATO disabled
    * FIX: WATO Folder Filter no longer available in single host views
    * FIX: Quicksearch converts search text to regex when accessing livestatus
    * FIX: Fixed "access denied" problem with multisite authorization in PNP/NagVis
           in new OMD sites which use the multisite authorization
    * FIX: Localize option for not OMD Environments

    WATO:
    * FIX: Users & Contacts uses case-insensitive sorting of 'Full name' column  
    * FIX: Removed focus of "Full name" attribute on editing a contact
    * FIX: fix layout bug in ValueSpec ListOfStrings (e.g. used in
           list of explicit host/services in rules)
    * FIX: fix inheritation of contactgroups from folder to hosts
    * FIX: fix sorting of users, fix lost user alias in some situations
    * FIX: Sites not using distritubed WATO now being skipped when determining
           the prefered peer
    * FIX: Updating internal variables after moving hosts correctly
      (fixes problems with hosts tree processed in hooks)

    BI:
    * FIX: Correct representation of (!), (!!) and (?) markers in check output

    Livestatus:
    * FIX: check_icmp: fixed calculation of remaining length of output buffer
    * FIX: check_icmp: removed possible buffer overflow on do_output_char()
    
    Livecheck:
    * FIX: fixed problem with long plugin output
    * FIX: added /0 termination to strings
    * FIX: changed check_type to be always active (0)
    * FIX: fix bug in assignment of livecheck helpers 
    * FIX: close inherited unused filedescriptors after fork()
    * FIX: kill process group of called plugin if timeout is reached
           -> preventing possible freeze of livecheck
    * FIX: correct escaping of character / in nagios checkresult file
    * FIX: fixed SIGSEGV on hosts without defined check_command
    * FIX: now providing correct output buffer size when calling check_icmp 

    Checks & Agents:
    * FIX: Linux mk_logwatch: iregex Parameter was never used
    * FIX: Windows agent: quote '%' in plugin output correctly
    * FIX: multipath check now handles '-' in "user friendly names"
    * New check mssql_counters.locks: Monitors locking related information of
      MSSQL tablespaces
    * FIX: mssql_counters checks now really only inventorize percentage based
      counters if a base value is set
    * windows_updates agent plugin: Fetching data in background mode, caching
      update information for 30 minutes
    * FIX: netapp_vfiler: fix inventory function (thanks to Falk Krentzlin)
    * FIX: netapp_cluster: fix inventory function
    * FIX: ps: avoid exception, when CPU% is missing (Zombies on Solaris)
    * FIX: win_dhcp_pools: fixed calculation of perc_free
    * FIX: mssql_counters: fixed wrong log size output

1.2.0p3:
    Multisite:
    * Added "view" parameter to dashlet_pnpgraph webservice

    WATO:
    * FIX: It is now possible to create clusters in empty folders
    * FIX: Fixed problem with complaining empty ListOf() valuespecs

    Livestatus:
    * FIX: comments_with_info in service table was always empty

1.2.1i1:
    Core:
    * Allow to add options to rules. Currently the options "disabled" and
      "comment" are allowed. Options are kept in an optional dict at the
      end of each rule.
    * parent scan: skip gateways that are reachable via PING
    * Allow subcheck to be in a separate file (e.g. foo.bar)
    * Contacts can now define *_notification_commands attributes which can now
      override the default notification command check-mk-notify
    * SNMP scan: fixed case where = was contained in SNMP info
    * check_imap_folder: new active check for searching for certain subjects
      in an IMAP folder
    * cmk -D shows multiple agent types e.g. when using SNMP and TCP on one host

    Checks & Agents:
    * New Checks for Siemens Blades (BX600)
    * New Checks for Fortigate Firewalls
    * Netapp Checks for CPU Util an FC Port throughput
    * FIX: megaraid_pdisks: handle case where no enclosure device exists
    * FIX: megaraid_bbu: handle the controller's learn cycle. No errors in that period.
    * mysql_capacity: cleaned up check, levels are in MB now
    * jolokia_info, jolokia_metrics: new rewritten checks for jolokia (formerly
      jmx4perl). You need the new plugin mk_jokokia for using them
    * added preliminary agent for OpenVMS (refer to agents/README.OpenVMS) 
    * vms_diskstat.df: new check file usage of OpenVMS disks
    * vms_users: new check for number of interactive sessions on OpenVMS
    * vms_cpu: new check for CPU utilization on OpenVMS
    * vms_if: new check for network interfaces on OpenVMS
    * vms_system.ios: new check for total direct/buffered IOs on OpenVMS
    * vms_system.procs: new check for number of processes on OpenVMS
    * vms_queuejobs: new check for monitoring current VMS queue jobs
    * FIX: mssql_backup: Fixed problems with datetime/timezone calculations
    * FIX: mssql agent: Added compatibility code for MSSQL 9
    * FIX: mssql agent: Fixed connection to default instances ("MSSQLSERVER")
    * FIX: mssql agent: Fixed check of databases with names starting with numbers
    * FIX: mssql agent: Fixed handling of databases with spaces in names
    * f5_bigip_temp: add performance data
    * added perf-o-meters for a lot of temperature checks
    * cmctc_lcp.*: added new checks for Rittal CMC-TC LCP
    * FIX: diskstat (linux): Don't inventorize check when data empty
    * Cisco: Added Check for mem an cpu util
    * New check for f5 bigip network interfaces
    * cmctc.temp: added parameters for warn/crit, use now WATO rule
      "Room temperature (external thermal sensors)"
    * cisco_asa_failover: New Check for clustered Cisco ASA Firewalls 
    * cbl_airlaser.status: New Check for CBL Airlaser IP1000 laser bridge.
    * cbl_airlaser.hardware: New Check for CBL Airlaser IP1000 laser bridge.
      Check monitors the status info and allows alerting based on temperature.
    * df, hr_fs, etc.: Filesystem checks now support grouping (pools)
      Please refer to the check manpage of df for details
    * FIX: windows agent: try to fix crash in event log handling
    * FreeBSD Agent: Added swapinfo call to mem section to make mem check work again
    * windows_multipath: Added the missing check for multipath.vbs (Please test)
    * carel_uniflair_cooling: new check for monitoring datacenter air conditioning by "CAREL"
    * Added Agent for OpenBSD
    * Added Checks for UPS devices
    * cisco_hsrp: New Check for monitoring HSRP groups on Cisco Routers. (SMIv2 version)
    * zypper: new check and plugin mk_zypper for checking zypper updates.
    * aironet_clients: Added support for further Cisco WLAN APs (Thanks to Stefan Eriksson for OIDs)
    * aironet_errors: Added support for further Cisco WLAN APs
    * apache_status: New check to monitor apache servers which have the status-module enabled.
      This check needs the linux agent plugin "apache_status" installed on the target host.

    WATO:
    * Added permission to control the "clone host" feature in WATO
    * Added new role/permission matrix page in WATO to compare
      permissions of roles
    * FIX: remove line about number of rules in rule set overview
      (that garbled the logical layout)
    * Rules now have an optional comment and an URL for linking to 
      documntation
    * Rule now can be disabled without deleting them.
    * Added new hook "sites-saved"
    * Allow @ in user names (needed for some Kerberos setups)
    * Implemented new option in WATO attributes: editable
      When set to False the attribute can only be changed during creation
      of a new object. When editing an object this attribute is only displayed.
    * new: search for rules in "Host & Service Configuration"
    * parent scan: new option "ping probes", that allows skipping 
      unreachable gateways.
    * User managament: Added fields for editing host/service notification commands
    * Added new active check configuration for check_smtp
    * Improved visualization of ruleset lists/dictionaries
    * Encoding special chars in RegExp valuespec (e.g. logwatch patterns)
    * Added check_interval and retry_interval rules for host checks
    * Removed wmic_process rule from "inventory services" as the check does not support inventory
    * Made more rulegroup titles localizable
    * FIX: Fixed localization of default permissions
    * FIX: Removed double collect_hosts() call in activate changes hook
    * FIX: Fixed double hook execution when using localized multisite
    * FIX: User list shows names of contactgroups when no alias given
    * FIX: Reflecting alternative mode of check_http (check ssl certificate
    age) in WATO rule editor
    * FIX: Fixed monitoring of slave hosts in master site in case of special
      distributed wato configurations
    * FIX: Remove also user settings and event console rule on factory reset
    * FIX: complex list widgets (ListOf) failed back to old value when
           complaining
    * FIX: complex list widgets (ListOf) lost remaining entries after deleting one
    * FIX: Fixed error in printer_supply valuespec which lead to an exception
           when defining host/service specific rules
    * FIX: Fixed button url icon in docu-url link

    BI:
    * Great speed up of rule compilation in large environments

    Multisite:
    * Added css class="dashboard_<name>" to the dashboard div for easier
    customization of the dashboard style of a special dashboard
    * Dashboard: Param wato_folder="" means WATO root folder, use it and also
      display the title of this folder
    * Sidebar: Sorting aggregation groups in BI snapin now
    * Sidebar: Sorting sites in master control snapin case insensitive
    * Added some missing localizations (error messages, view editor)
    * Introducted multisite config option hide_languages to remove available
      languages from the multisite selection dialogs. To hide the builtin
      english language simply add None to the list of hidden languages.
    * FIX: fixed localization of general permissions
    * FIX: show multisite warning messages even after page reload
    * FIX: fix bug in Age ValueSpec: days had been ignored
    * FIX: fixed bug showing only sidebar after re-login in multisite
    * FIX: fixed logwatch loosing the master_url parameter in distributed setups
    * FIX: Fixed doubled var "site" in view editor (site and siteopt filter)
    * FIX: Don't crash on requests without User-Agent HTTP header
    * Downtimes: new conveniance function for downtime from now for ___ minutes.
      This is especially conveniant for scripting.
    * FIX: fixed layout of login dialog when showing up error messages
    * FIX: Fixed styling of wato quickaccess snapin preview
    * FIX: Made printer_supply perfometer a bit more robust against bad perfdata
    * FIX: Removed duplicate url parameters e.g. in dashboard (display_options)
    * FIX: Dashboard: If original request showed no "max rows"-message, the
           page rendered during reload does not show the message anymore
    * FIX: Fixed bug in alert statistics view (only last 1000 lines were
           processed for calculating the statistics)
    * FIX: Added missing downtime icon for comment view
    * FIX: Fixed handling of filter configuration in view editor where filters
           are using same variable names. Overlaping filters are now disabled
	   in the editor.
    * FIX: Totally hiding hidden filters from view editor now

    Livecheck:
    * FIX: Compile livecheck also if diet libc is missing

1.2.0p2:
    Core:
    * simulation_mode: legacy_checks, custom_checks and active_checks
      are replaced with dummy checks always being OK
    * FIX: Precisely define order of reading of configuration files. This
      fixes a WATO rule precedence problem

    Checks & Agents:
    * FIX: Fixed syntax errors in a bunch of man pages
    * if_lancom: silently ignore Point-To-Point interfaces
    * if_lancom: add SSID to logical WLAN interface names
    * Added a collection of MSSQL checks for monitoring MSSQL servers
      (backups, tablespaces, counters)
    * New check wut_webio_io: Monitor the IO input channels on W&T Web-IO 
      devices
    * nfsmounts: reclassify "Stale NFS handle" from WARN to CRIT
    * ORACLE agent/checks: better error handling. Let SQL errors get
      through into check output, output sections even if no database
      is running.
    * oracle_version: new check outputting the version of an ORACLE
      database - and using uncached direct SQL output.
    * ORACLE agent: fix handling of EXCLUDE, new variable ONLY_SIDS
      for explicitely listing SIDs to monitor
    * mk_logwatch on Linux: new options regex and iregex for file selection
    * remove obsolete ORACLE checks where no agent plugins where available
    * FIX: printer_supply: Fix problem on DELL printers with "S/N" in output
      (thanks to Sebastian Talmon)
    * FIX: winperf_phydisk: Fix typo (lead to WATO rule not being applied)
    * Windows agent: new [global] option crash_debug (see online docu)
    * AIX agent: new check for LVM volume status in rootvg.
    * PostgreSQL plugin: agent is now modified to work with PostgreSQL 
      versions newer than 8.1. (multiple reports, thanks!)

    Multisite:
    * Show number of rows and number of selected rows in header line
      (also for WATO hosts table)
    * FIX: fix problem in showing exceptions (due to help function)
    * FIX: fixed several localization problems in view/command processing
    * FIX: fixed duplicated settings in WATO when using localisation
    * FIX: fixed exception when refering to a language which does not exist
    * FIX: Removing all downtimes of a host/service is now possible again
    * FIX: The refresh time in footer is updated now when changing the value
    * FIX: view editor shows "(Mobile)" hint in view titles when linking to views

    WATO: 
    * Main menu of ruleeditor (Host & Service Parameters) now has
      a topic for "Used rules" - a short overview of all non-empty
      rulesets.
    * FIX: add missing context help to host details dialog
    * FIX: set new site dirty is host move due to change of
      folder attributes
    * FIX: fix exception on unknown value in DropdownChoice
    * FIX: add service specification to ruleset Delay service notifications
    * FIX: fixed problem with disabled sites in WATO
    * FIX: massive speedup when changing roles/users and activing changes
      (especially when you have a larger number of users and folders)
    * Add variable CONTACTPAGER to allowed macros in notifications
    * FIX: fixed default setting if "Hide names of configuration variables"
      in WATO
    * FIX: ListOfString Textboxes (e.g. parents of folders) do now extend in IE
    * FIX: fixed duplicated sections of permissions in rule editor

    BI:
    * New iterators FOREACH_CHILD and FOREACH_PARENT
    * FIX: fix handling of FOREACH_ in leaf nodes (remove hard coded
      $HOST$, replace with $1$, $2$, ..., apply argument substitution)
    * New logical datatable for aggregations that have the same name
      as a host. Converted view "BI Boxes" to this new table. This allows
      for Host-Aggregations containing data of other hosts as well.
    * count_ok: allow percentages, e.g. "count_ok!70%!50%"

1.2.0p1:
    Core:
    * Added macros $DATE$, $SHORTDATETIME$ and $LONGDATETIME$' to
      notification macros

    Checks & Agents:
    * FIX: diskstat: handle output 'No Devices Found' - avoiding exception
    * 3ware_units: Following states now lead to WARNING state instead of
      CRITICAL: "VERIFY-PAUSED", "VERIFYING", "REBUILDING"
    * New checks tsm_stagingpools, tsm_drive and tsm_storagepools
      Linux/UNIX
    * hpux_fchba: new check for monitoring FibreChannel HBAs und HP-UX

    Multisite:
    * FIX: fix severe exception in all views on older Python versions
      (like RedHat 5.5).

    WATO:
    * FIX: fix order of rule execution: subfolders now take precedence
      as they should.

1.2.0:
    Setup:
    * FIX: fix building of RPM packages (due to mk_mysql, mk_postgres)

    Core:
    * FIX: fix error message in case of duplicate custom check

    WATO:
    * FIX: add missing icon on cluster hosts to WATO in Multisite views
    * FIX: fix search field in host table if more than 10 hosts are shown
    * FIX: fix bulk edit and form properties (visibility of attributes was broken)
    * FIX: fix negating hosts in rule editor

    Checks & Agents: 
    * fileinfo: added this check to Linux agent. Simply put your
      file patterns into /etc/check_mk/fileinfo.cfg for configuration.
    * mysql.sessions: New check for MySQL sessions (need new plugin mk_mysql)
    * mysql.innodb_io: New check for Disk-IO of InnoDB
    * mysql_capacity: New check for used/free capacity of MySQL databases
    * postgres_sessions: New check for PostgreSQL number of sessions
    * postgres_stat_database: New check for PostgreSQL database statistics
    * postgres_stat_database.size: New check for PostgreSQL database size
    * FIX: hpux_if: convert_to_hex was missing on non-SNMP-hosts -replace
      with inline implementation
    * tcp_conn_stats: handle state BOUND (found on Solaris)
    * diskstat: support for checking latency, LVM and VxVM on Linux (needs 
      updated agent)
    * avoid duplicate checks cisco_temp_perf and cisco_sensor_temp

1.2.0b6:
    Multisite:
    * FIX: Fixed layout of some dropdown fields in view filters
    * Make heading in each page clickable -> reload page
    * FIX: Edit view: couldn't edit filter settings
    * FIX: Fixed styling of links in multisite context help
    * FIX: Fixed "select all" button for IE
    * FIX: Context links added by hooks are now hidden by the display
           option "B" again
    * FIX: preselected "refresh" option did not reflect view settings
           but was simply the first available option - usually 30.
    * FIX: fixed exception with custom views created by normal users

    WATO:
    * FIX: Fixed "select all" button in hosts & folders for IE
    * Optically mark modified variables in global settings
    * Swapped icons for rule match and previous rule match (makes for sense)

    Core:
    * FIX: Fixed "make_utf is not defined" error when having custom
           timeperiods defined in WATO

    Checks & Agents: 
    * MacOS X: Agent for MacOS (Thanks to Christian Zigotzky)
    * AIX: New check aix_multipath: Supports checking native AIX multipathing from AIX 5.2 onward
    * Solaris: New check solaris_multipath: Supports checking native Solaris multipath from Solaris10 and up.
    * Solaris: The ZFS Zpool status check now looks more closely at the reported messages. (It's also tested to work on Linux now)

1.2.0b5:
    Core:
    * FIX: handle UTF-8 encoded binary strings correctly (e.g. in host alias)
    * FIX: fix configuration of passive checks via custom_checks
    * Added NOTIFICATIONTYPE to host/service mail bodies

    WATO:
    * Site management: "disabled" only applies to Livestatus now
    * FIX: fix folding problems with dependent host tags
    * FIX: Detecting duplicate tag ids between regular tags and auxtags
    * FIX: Fixed layout problem of "new special rule" button in rule editor
    * FIX: Fixed layout problem on "activate changes" page
    * FIX: Added check if contacts belong to contactgroup before contactgroup deletion
    * FIX: fix site configuration for local site in Multisite environments
    * FIX: "(no not monitor)" setting in distributed WATO now works
    * FIX: Site management: replication setting was lost after re-editing
    * FIX: fixed problems after changing D/WATO-configuration
    * FIX: D/WATO: mark site dirty after host deletion
    * FIX: D/WATO: replicate auth.secret, so that login on one site also
           is valid on the replication slaves
    * FIX: implement locking in order to prevent data corruption on
           concurrent changes
    * FIX: Fixed handling of validation errors in cascading dropdown fields
    * FIX: fix cloning of users
    * Keep track of changes made by other users before activating changes,
      let user confirm this, new permission can be used to prevent a user
      from activating foreign changes.
    * FIX: Allowing german umlauts in users mail addresses
    * Allow list of aux tags to be missing in host tag definitions. This
      makes migration from older version easier.
    * FIX: user management modules can now deal with empty lines in htpasswd
    * FIX: Fixed js error on hostlist page with search form

    Multisite:
    * New display type 'boxes-omit-root' for BI views
    * Hostgroup view BI Boxes omits the root level
    * Finalized layout if view options and commands/filters/painteroptions.
    * Broken plugins prevent plugin caching now
    * FIX: remove refresh button from dashboard.
    * FIX: remove use of old option defaults.checkmk_web_uri
    * FIX: fixed outgoing bandwidth in fc port perfometer
    * FIX: remove nasty JS error in sidebar
    * FIX: fix folding in custom links (directories would not open)
    * FIX: animation of rotation treeangle in trees works again
    * FIX: Logwatch: Changed font color back to black
    * FIX: show toggle button for checkboxes in deactivated state
    * FIX: fix repeated stacked refresh when toggling columns
    * FIX: disable checkbox button in non-checkboxable layouts
    * FIX: fix table layout for views (gaps where missing sometimes)
    * FIX: Fixed sorting views by perfdata values which contain floats
    * FIX: fix sometimes-broken sizing of sidebar and dashboard on Chrome
    * FIX: fix dashboard layout on iPad
    * FIX: Fixed styling issues of sidebar in IE7
    * FIX: fix problem where filter settings (of checkboxes) are not effective
           when it comes to executing commands
    * FIX: Fixed styling issues of view filters with dropdown fields
    * FIX: multisite login can now deal with empty lines in htpasswd
    * FIX: Fixed a bunch of js/css errors

    Mobile:
    * FIX: Fixed logtime filter settings in all mobile views
    * FIX: fix some layout problems

    BI:
    * New aggregation function count_ok, that counts the number
      of nodes in state OK.
    * FIX: Removed debug output int count_ok aggregation

    Checks & Agents:
    * Linux: Modified cluster section to allow pacemaker/corosync clusters without heartbeat
    * AIX: convert NIC check to lnx_if (now being compatible with if/if64)
    * AIX: new check for CPU utilization (using section lparstat_aix)
    * ntp checks: Changed default value of time offsets to be 200ms (WARN) / 500ms (CRIT)
    * aironet_{errors,clients}: detect new kinds of devices (Thanks to Tiago Sousa)
    * check_http, check_tcp: allow to omit -I and use dynamic DNS name instead

1.2.0b4:
    Core:
    * New configuration variable snmp_timing, allowing to 
      configure timeout and retries for SNMP requests (also via WATO)
    * New configuration variable custom_checks. This is mainly for
      WATO but also usable in main.mk It's a variant of legacy_checks that
      automatically creates the required "define command" sections.

    WATO:
    * ps and ps.perf configurable via WATO now (without inventory)
    * New layout of main menu and a couple of other similar menus
    * New layout of ruleset overviews
    * Hide check_mk variable names per default now (change via global settings)
    * New layout of global settings
    * Folder layout: show contact groups of folder
    * Folder movement: always show complete path to target folder
    * Sidebar snapin: show pending changes
    * New rule for configuring custom_checks - allowing to run arbitrary
      active checks even if not yet formalized (like HTTP and TCP)
    * Added automation_commands to make automations pluginable
    * New layout and new internal implementation of input forms
    * New layout for view overview and view editor
    * Split up host search in two distinct pages
    * Use dynamic items in rule editor for hosts and items (making use
      of ListOfStrings())
    * FIX: audit log was not shown if no entry for today existed
    * FIX: fix parent scan on single site installations
    * FIX: fix folder visibility permission handling
    * FIX: honor folder-permissions when creating, deleting 
           and modifiying rules
    * FIX: detect non-local site even if unix: is being used
    * FIX: better error message if not logged into site during 
           action that needs remote access
    * FIX: send automation data via POST not GET. This fixes inventory
           on hosts with more than 500 services.
    * FIX: make config options directly active after resetting them
           to their defaults (didn't work for start_url, etc.
    * FIX: Fixed editing of ListOf in valuespec editors (e.g. used in logwatch
    pattern editor)
    * FIX: Reimplemented correct behaviour of the logwatch pattern "ignore"
    state which is used to drop the matching log lines

    Multisite:
    * FIX: fixed filter of recent event views (4 hours didn't catch)
    * FIX: convert more buttons to new graphical style
    * FIX: Logwatch handles logs with only OK lines in it correctly in logfile list views
    * FIX: Fixed syntax error in "Single-Host Problems" view definition
    * New help button at top right of each page now toggles help texts
    * Snapin Custom Links allows to specify HTTP link target
    * Redesign of bar with Display/Filter/Commands/X/1,2,3,4,6,8/30,60,90/Edit

    Mobile GUI:
    * FIX: commands can be executed again
    * FIX: fixed styling of buttons

    Checks & Agents:
    * FIX: Logwatch: fixed missing linebreak during reclassifing lines of logfiles
    * FIX: Logwatch: Logwatch services in rules configured using WATO must be
      given as item, not as whole service name
    * New active check via WATO: check_ldap
    * printer_alerts: new configuration variable printer_alerts_text_map. Make
      'Energiesparen' on Brother printers an OK state.
    * services: This check can now be parameterized in a way that it warn if
      a certain service is running. WATO formalization is available.

    BI:
    * FIX: make rotating folding arrows black (white was not visible)
    * Display format 'boxes' now in all BI views available
    * Display format 'boxes' now persists folding state

1.2.0b3:
    Core:
    * FIX: fixed SNMP info declaration in checks: could be garbled
      up in rare cases
    * avoid duplicate parents definition, when using 'parents' and
      extra_host_conf["parents"] at the same time. The later one has
      precedence.

    Multisite:
    * Logwatch: Colorizing OK state blocks correctly
    * FIX: allow web plugins to be byte compiled (*.pyc). Those
      are preferred over *.py if existing
    * View Editor: Fixed jump to top of the page after moving painters during
      editing views
    * FIX: Fixed login redirection problem after relogging
    * Filter for times now accept ranges (from ... until)
    * New view setting for page header: repeat. This repeats the
      column headers every 20'th row.
    * FIX: Fixed problem with new eval/pickle
    * FIX: Fixed commands in host/service search views

    Checks & Agents:
    * FIX: Made logwatch parsing mechanism a little more robust
      (Had problems with emtpy sections from windows agent)
    * FIX: brocade_fcport: Configuration of portsates now possible  
    * if_lancom: special version for if64 for LANCOM devices (uses
      ifName instead of ifDescr)


    WATO:
    * Reimplemented folder listing in host/folders module
    * Redesigned the breadcrumb navigation
    * Global settings: make boolean switches directly togglable
    * New button "Recursive Inventory" on folder: Allows to do
      a recursive inventory over all hosts. Also allows to selectively
      retry only hosts that have failed in a previous inventory.
    * You can configure parents now (via a host attribute, no rules are
      neccessary).
    * You can now do an automated scan for parents and layer 3 (IP)
    * You can configure active checks (check_tcp, ...) via WATO now
    * FIX: fix page header after confirmation dialogs
    * FIX: Fixed umlaut problem in host aliases and ip addresses created by WATO
    * FIX: Fixed exception caused by validation problems during editing tags in WATO
    * FIX: create sample config only if both rules.mk and hosttags.mk are missing
    * FIX: do not loose host tags when both using WATO-configured and 
      manual ones (via multisite.mk)
    * Timeperiods: Make list of exceptions dynamic, not fixed to 10 entries
    * Timeperiods: Configure exclusion of other timeperiods
    * Configuration of notification_delay and notification_interval

1.2.0b2:
    Core:
    * FIX: Cluster host checks were UNKNOWN all the time
    * FIX: reset counter in case of (broken) future time
    * FIX: Automation try-inventory: Fixed problem on where checks which
      produce equal service descriptions could lead to invalid inventory
      results on cluster hosts.
    * FIX: do not create contacts if they won't be assigned to any host
      or service. Do *not* assign to dummy catch-all group "check_mk".

    WATO:
    * Added new permission "move hosts" to allow/deny moving of hosts in WATO
    * Also write out contact definitions for users without contactgroups to
      have the mail addresses and other notification options persisted
    * FIX: deletion of automation accounts now works
    * FIX: Disabling notifications for users does work now
    * New main overview for rule editor
    * New multisite.mk option wato_hide_varnames for hiding Check_MK 
      configuration variable names from the user
    * New module "Logwatch Pattern Analyzer" to verify logwatch rules
    * Added new variable logwatch_rules which can also be managed through the
      WATO ruleset editor (Host/Service Parameters > Parameters and rules for
      inventorized checks > Various applications > Logwatch Patterns)
    * Users & Contacts: Added new option wato_hidden_users which holds a list
      of userids to hide the listed users from the WATO user management GUI.
    * WATO API: Added new method rewrite_configuration to trigger a rewrite of
      all host related wato configuration files to distribute changed tags
    * Added new internal hook pre-activate-changes to execute custom
      code BEFORE Check_MK is called to restart Nagios
    * FIX: Only showing sudo hint message on sudo error message in automation
      command
    * FIX: Fixed js eror in IE7 on WATO host edit page
    * FIX: Using pickle instead of repr/eval when reading data structures from
      urls to prevent too big security issues
    * Rule editor: improve sorting of groups and rulesets
    * FIX: Escaping single quotes in strings when writing auth.php
    * FIX: Fix resorting of host tags (was bug in ListOf)

    Multisite
    * Added config option default_ts_format to configure default timestamp
      output format in multisite
    * Layout and design update
    * Quicksearch: display site name if more than one different site
      is present in the current search result list
    * FIX: Fixed encoding problem in "custom notification" message
    * New configuration parameter page_heading for the HTML page heads
      of the main frameset (%s will be replaced with OMD site name)
    * FIX: Fix problem where snapins where invisible
    * FIX: Fixed multisite timeout errors when nagios not running
    * Sidebar: some new layout improvements
    * Login page is not shown in framesets anymore (redirects framed page to
      full screen login page)
    * FIX: fix exception when disallowing changing display options
    * FIX: Automatically redirect from login page to target page when already
      logged in
    * FIX: Updating the dashboard header time when the dashlets refresh

    BI:
    * Added new painter "affected hosts (link to host page)" to show all
      host names with links to the "hosts" view
    * FIX: Fixed filtering of Single-Host Aggregations
    * New sorter for aggregation group
    * FIX: fix sorting of Single-Host Aggregations after group
    * Avoid duplicate rule incarnations when using FOREACH_*
    * BI Boxes: allow closing boxes (not yet persisted)
    * New filter for services (not) contained in any aggregate
    * Configure sorting for all BI views

    Checks & Agents:
    * FIX: snmp_uptime handles empty snmp information without exception
    * FIX: Oracle checks try to handle ORA-* errors reported by the agent
      All oracle checks will return UNKNOWN when finding an ORA-* message
    * FIX: filesystem levels set via WATO didn't work, but do now
    * FIX: Group filters can handle groups without aliases now
    * nfsmounts: Added nfs4 support thanks to Thorsten Hintemann
    * megaraid_pdisks megaraid_ldisks: Support for Windows.  Thanks to Josef Hack

1.2.0b1:
    Core, Setup, etc.:
    * new tool 'livedump' for dumping configuration and status
      information from one monitoring core and importing this
      into another.
    * Enable new check registration API (not yet used in checks)
    * FIX: fix handling of prefix-tag rules (+), needed for WATO
    * FIX: handle buggy SNMP devices with non-consecutive OIDS
      (such as BINTEC routers)
    * Check API allows a check to get node information
    * FIX: fix problem with check includes in subchecks
    * Option --checks now also applies to ad-hoc check (e.g.
      cmk --checks=mrpe,df -v somehost)
    * check_mk_templates.cfg: added s to notification options
      of host and service (= downtime alerts)

    WATO:
    * Hosttag-editor: allow reordering of tags
    * Create very basic sample configuration when using
      WATO the first time (three tag groups, two rules)
    * Much more checks are configurable via WATO now
    * Distributed WATO: Made all URL calls using curl now
    * FIX: fix bug in inventory in validate_datatype()
    * Better output in case of inventory error
    * FIX: fix bug in host_icon rule on non OMD
    * FIX: do not use isdisjoint() (was in rule editor on Lenny)
    * FIX: allow UTF-8 encoded permission translations
    * FIX: Fixed several problems in OMD apache shared mode
    * FIX: Do not use None$ as item when creating new rules
    * FIX: Do load *all* users from htpasswd, so passwords from
      users not created via WATO will not be lost.
    * FIX: honor site disabling in replication module
    * FIX: honor write permissions on folder in "bulk delete"
    * FIX: honor permissions for "bulk cleanup" and "bulk edit"
    * FIX: honor write permissions and source folder when moving hosts
    * FIX: honor permissions on hosts also on bulk inventory
    * Only create contacts in Nagios if they are member of at
      least one contact group.
    * It is now possible to configure auxiliary tags via WATO
      (formerly also called secondary tags)
    * FIX: Fixed wrong label "Main Overview" shown for moved WATO folders
      in foldertree snapin
    * FIX: Fixed localization of empty host tags
    * FIX: User alias and notification enabling was not saved

    Checks & Agents:
    * hpux_if: fix missing default parameter errors
    * hpux_if: make configurable via WATO
    * if.include: fix handling of NIC with index 0
    * hpux_lunstats: new check for disk IO on HP-UX
    * windows - mk_oracle tablespace: Added missing sid column
    * diskstat: make inventory mode configurable via WATO
    * added new checks for Fujitsu ETERNUS DX80 S2 
      (thanks to Philipp Höfflin)
    * New checks: lgp_info, lgp_pdu_info and lgp_pdu_aux to monitor Liebert
      MPH/MPX devices
    * Fix Perf-O-Meter of fileage
    * hpux_snmp_cs.cpu: new SNMP check for CPU utilization
      on HP-UX.
    * if/if64: inventory also picks up type 62 (fastEther). This
      is needed on Cisco WLC 21xx series (thanks to Ralf Ertzinger)
    * FIX: fix inventory of f5_bigip_temp
    * mk_oracle (lnx+win): Fixed TEMP tablespace size calculations
    * ps: output node process is running on (only for clusters)
    * FIX: Linux Agent: Fixed ipmi-sensors handling of Power_Unit data
    * hr_mem: handle rare case where more than one entry is present
      (this prevents an exception of pfSense)
    * statgrab_load: level is now checked against 15min average - 
      in order to be consistent with the Linux load check
    * dell_powerconnect_cpu: hopefully correctly handle incomplete
      output from agent now.
    * ntp: do not check 'when' anymore since it can produce false
      alarms.
    * postfix_mailq: handle output with 'Total requests:' in last line
    * FIX: check_mk-hp_blade_psu.php: allow more than 4 power supplies
    * FIX: smart plugin: handle cases with missing vendor (thanks
      to Stefan Kärst)
    * FIX: megaraid_bbu: fix problem with alternative agent output
      (thanks to Daniel Tuecks)
    * mk_oracle: fix quoting problem, replace sessions with version,
      use /bin/bash instead of /bin/sh

    Multisite:
    * Added several missing localization strings
    * IE: Fixed problem with clicking SELECT fields in the new wato foldertree snapin
    * Fixed problem when trying to visit dashboards from new wato foldertree snapin
    * Chrome: Fixed styling problem of foldertree snapin
    * Views: Only show the commands and row selection options for views where
      commands are possible
    * The login mask honors the default_language definition now
    * check_bi_local.py: works now with cookie based authentication
    * FIX: Fixed wrong redirection after login in some cases
    * FIX: Fixed missing stats grouping in alert statistics view
    * FIX: Fixed preview table styling in view editor
    * FIX: Multisite authed users without permission to multisite are
      automatically logged out after showing the error message
    * Retry livestatus connect until timeout is used up. This avoids
      error messages when the core is being restarted
    * Events view now shows icon and text for "flapping" events
    * Use buffer for HTML creation (this speeds up esp. HTTPS a lot)
    * FIX: Fixed state filter in log views

    Livestatus:
    * Add missing column check_freshness to services table

    BI:
    * New column (painter) for simplistic box display of tree.
      This is used in a view for a single hostgroup.

1.1.13i3:
    Core, Setup, etc.:
    * *_contactgroups lists: Single group rules are all appended. When a list
      is found as a value this first list is used exclusively. All other
      matching rules are ignored
    * cmk -d does now honor --cache and --no-tcp
    * cmk -O/-R now uses omd re{start,load} core if using OMD
    * FIX: setup.sh now setups up permissions for conf.d/wato
      correctly
    * cmk --localize update supports an optional ALIAS which is used as
      display string in the multisite GUI
    * FIX: Fixed encoding problems with umlauts in group aliases
    * FIX: honor extra_summary_host_conf (was ignored)
    * new config variable snmpv2c_hosts that allows to enable SNMP v2c
      but *not* bulkwalk (for some broken devices). bulkwalk_hosts still
      implies v2c.

    Checks & Agents:
    * Windows agent: output eventlog texts in UTF-8 encoding. This
      should fix problems with german umlauts in message texts.
    * Windows agent: Added installer for the windows agent (install_agent.exe)
    * Windows agent: Added dmi_sysinfo.bat plugin (Thanks to Arne-Nils Kromer for sharing)
    * Disabled obsolete checks fc_brocade_port and fc_brocade_port_detailed.
      Please use brocade_fcport instead.
    * aironet_errors, statgrab_disk, statgrab_net: Performance data has
      been converted from counters to rates. You might need to delete your
      existing RRDs of these checks. Sorry, but these have been that last
      checks still using counters...
    * ibm_imm_health: added last missing scan function
    * Filesystem checks: trend performance data is now normalized to MB/24h.
      If you have changed the trend range, then your historic values will
      be displayed in a wrong scale. On the other hand - from now on changes
      in the range-setting will not affect the graph anymore.
    * if/if64/lnx_if: pad port numbers with zeros in order to sort correctly.
      This can be turned off with if_inventory_pad_portnumbers = False.
    * Linux agent: wrap freeipmi with lock in order to avoid cache corruption
    * New check: megaraid_bbu - check existance & status of LSI MegaRaid BBU module
    * HP-UX Agent: fix mrpe (remove echo -e and test -e, thanks to Philipp Lemke)
    * FIX: ntp checks: output numeric data also if stratum too high
    * Linux agent: new check for dmraid-based "bios raid" (agent part as plugin)
    * FIX: if64 now uses ifHighSpeed instead of ifSpeed for determining the
      link speed (fixes speed of 10GBit/s and 20GBit/s ports, thanks Marco Poet)
    * cmctc.temp: serivce has been renamed from "CMC Temperature %s" to just
      "Temperature %s", in order to be consistent with the other checks.
    * mounts: exclude changes of the commit option (might change on laptops),
      make only switch to ro critical, other changes warning.
    * cisco_temp_sensor: new check for temperature sensors of Cisco NEXUS
      and other new Cisco devices
    * oracle_tablespace: Fixed tablespace size/free space calculations
    * FIX: if/if64: omit check result on counter wrap if bandwidth traffic levels
      are used.

    Multisite:
    * Improve transaction handling and reload detection: user can have 
      multiple action threads in parallel now
    * Sounds in views are now enabled per default. The new configuration
      variable enable_sounds can be set to False in multisite.mk in order
      to disable sounds.
    * Added filter for log state (UP,DOWN,OK,CRIT...) to all log views
    * New painter for normal and retry check interval (added to detail views)
    * Site filter shows "(local)" in case of non multi-site setup
    * Made "wato folder" columns sortable
    * Hiding site filter in multisite views in single site setups
    * Replaced "wato" sidebar snapin which mixed up WATO and status GUIs with
      the new "wato_foldertree" snapin which only links to the status views
      filtered by the WATO folder.
    * Added "Dashboard" section to views snapin which shows a list of all dashboards
    * FIX: Fixed auth problem when following logwatch icon links while using
      the form based auth
    * FIX: Fix problem with Umlaut in contact alias
    * FIX: Creating auth.php file on first login dialog based login to ensure
      it exists after login when it is first needed
    * Dashboard: link problem views to *unhandled* views (this was
      inconsistent)
    * Localization: Fixed detection of gettext template file when using the
      local/ hierarchy in OMD

    Mobile:
    * Improved sorting of views in main page 
    * Fix: Use all the availiable space in header
    * Fix: Navigation with Android Hardwarekeys now working
    * Fix: Links to pnp4nagios now work better
    * Fix: Host and Service Icons now finger friendly
    * Fix: Corrected some buildin views

    WATO:
    * Removed IP-Address attribute from folders
    * Supporting localized tag titles
    * Using Username as default value for full names when editing users
    * Snapshot/Factory Reset is possible even with a broken config
    * Added error messages to user edit dialog to prevent notification problems
      caused by incomplete configuration
    * Activate Changes: Wato can also reload instead of restarting nagios
    * Replication: Can now handle replication sites which use the form based auth
    * Replication: Added option to ignore problems with the ssl certificates
                   used in ssl secured replications
    * WATO now supports configuring Check_MK clusters
    * FIX: Fixed missing folders in "move to" dropdown fields
    * FIX: Fixed "move to target folders" after CSV import
    * FIX: Fixed problem with duplicate extra_buttons when using the i18n of multiisite
    * FIX: Fixed problem with duplicate permissions when using the i18n of multiisite
    * FIX: Writing single host_contactgroups rules for each selected
      contactgroup in host edit dialog
    * FIX: Fixed wrong folder contacgroup related permissions in auth.php api
    * FIX: Fixed not up-to-date role permission data in roles_saved hook
    * FIX: Fixed duplicate custom columns in WATO after switching languages

    BI:
    * improve doc/treasures/check_bi_local.py: local check that creates
      Nagios services out of BI aggregates

    Livestatus:
    * ColumnHeaders: on is now able to switch column header on even if Stats:
      headers are used. Artifical header names stats_1, stats_2, etc. are
      begin used. Important: Use "ColumnHeaders: on" after Columns: and 
      after Stats:.

1.1.13i2:
    Core, Setup, etc.:
    * cmk -I: accept host tags and cluster names

    Checks & Agents:
    * linux agent - ipmi: Creating directory of cache file if not exists
    * dell_powerconnect_cpu: renamed service from CPU to "CPU utilization", in
      order to be consistent with other checks
    
    Multisite:
    * Several cleanups to prevent css/js warning messages in e.g. Firefox
    * Made texts in selectable rows selectable again
    * Adding reschedule icon to all Check_MK based services. Clicks on these
      icons will simply trigger a reschedule of the Check_MK service
    * FIX: ship missing CSS files for mobile GUI
    * FIX: rename check_mk.js into checkmk.js in order to avoid browser
      caching problems during version update

    WATO:
    * Optimized wraps in host lists tag column
    * Bulk inventory: Remove leading pipe signs in progress bar on main
      folder inventory
    * NagVis auhtorization file generation is also executed on activate_changes
    * Implemented a new inclusion based API for using multisite permissions
      in other addons
    * Inventory of SNMP devices: force implicit full scan if no services
      are configured yet
    * FIX: Calling activate_changes hook also in distributed WATO setups
    * FIX: Fixed display bug in host tags drop down menu after POST of form
    * FIX: Fixed javascript errors when doing replication in distributed
      wato environments when not having the sidebar open
    * FIX: Fixed search form dependant attribute handling
    * FIX: Fixed search form styling issues
    * You can now move folders to other folders
    * FIX: Distributed WATO: Supressing site sync progress output written in
      the apache error log

1.1.13i1:
    Multisite:
    * New nifty sidebar snapin "Speed-O-Meter"
    * Implemented new cookie based login mechanism including a fancy login GUI
    * Implemented logout functionality for basic auth and the new cookie based auth
    * Implemented user profile management page for changing the user password and
      the default language (if available)
    * New filter for the (new) state in host/service alerts
    * New command for sending custom notifications
    * FIX: Fixed encoding problem when opening dashboard
    * New icon on a service whos host is in downtime
    * Only show most frequently used context buttons (configurable
      in multisite.mk via context_buttons_to_show)
    * Show icon if user has modified a view's filter settings
    * New config option debug_livestatus_queries, normal debug
      mode does not include this anymore
    * Icons with link to page URL at bottom of each page
    * Logwatch: Switched strings in logwatch to i18n strings
    * Logwatch: Fixed styling of context button when acknowleding log messages
    * Logwatch: Implemented overview page to show all problematic logfiles
    * Add Snapin page: show previews of all snapins
    * Add Snapin page: Trying to prevent dragging confusions by using other click event
    * New (hidden) button for reloading a snapin (left to the close button)
    * Automatically falling back to hardcoded default language if configured
    language is not available
    * Repair layout of Perf-O-Meter in single dataset layout
    * FIX: Fixed duplicate view plugin loading when using localized multisite
    * FIX: Host-/Servicegroup snapin: Showing group names when no alias is available
    * FIX: Removed double "/" from pnp graph image urls in views

    BI:
    * Host/Service elements are now iterable via FOREACH_HOST, e.g.
      (FOREACH_HOST, ['server'], ALL_HOSTS, "$HOST$", "Kernel" ),
    * FIX: Assuming host states is possible again (exception: list index "3")

    WATO:
    * Evolved to full featured monitoring configuration tool!
    * Major internal code cleanup
    * Hosts can now be created directly in folders. The concept of host lists
      has been dropped (see migration notes!)
    * Configuration of global configuration variables of Check_MK via WATO
    * Configuration of main.mk rules
    * Configuration of Nagios objects and attributes
    * Configuration of users and roles
    * Configuration of host tags
    * Distributed WATO: replication of the configuration to slaves and peers
    * Added missing API function update_host_attributes() to change the
      attributes of a host
    * Added API function num_hosts_in_folder() to count the number of hosts
      below the given folder
    * Added option to download "latest" snapshot
    * extra_buttons can now register a function to gather the URL to link to
    * Implemented NagVis Authorisation management using WATO users/permissions

    Livestatus:
    * Experimental feature: livecheck -> super fast active check execution
      by making use of external helper processes. Set livecheck=PATH_TO_bin/livecheck
      in nagios.cfg where you load Livestatus. Optional set num_livecheck_helpers=NUM
      to set number of processes. Nagios will not fork() anymore for check exection.
    * New columns num_hosts and num_services in status table
    * New aggregation functions suminv and avginv (see Documentation)

    Core, Setup, etc.:
    * New configuration variable static_checks[] (used by WATO)
    * New configuration variable checkgroup_parameters (mainly for WATO)
    * check_submission defaults now to "file" (was "pipe")
    * Added pre-configured notification via cmk --notify
    * Drop RRA-configuration files for PNP4Nagios completely
    * New configuration variable ping_levels for configuring parameters
      for the host checks.
    * cmk --notify: new macros $MONITORING_HOST$, $OMD_ROOT$ and $OMD_SITE$
    * make ping_levels also apply to PING services for ping-only hosts
      (thanks to Bernhard Schmidt)

    Checks & Agents:
    * if/if64: new ruleset if_disable_if64_hosts, that force if on
      hosts the seem to support if64
    * Windows agent: new config variable "sections" in [global], that
      allows to configure which sections are being output.
    * Windows agent: in [logwatch] you can now configure which logfiles
      to process and which levels of messages to send.
    * Windows agent: new config variable "host" in all sections that
      restricts the folling entries to certain hosts.
    * Windows agent: finally implemented <<<mrpe>>. See check_mk.ini
      for examples.
    * Windows agent: do not execute *.txt and *.dir in <<<plugins>>> and
      <<<local>>>
    * Windows agent: make extensions to execute configurable (see
      example check_mk.ini)
    * Windows agent: agent now reuses TCP port even when taskkill'ed, so
      a system reboot is (hopefully) not neccessary anymore
    * Windows agent: section <<<df>>> now also outputs junctions (windows
      mount points). No external plugin is needed.
    * Windows agent: new section <<<fileinfo>>> for monitoring file sizes
      (and later possible ages)
    * logwatch: allow to classify messages based on their count (see
      man page of logwatch for details)
    * fileinfo: new check for monitoring age and size of files
    * heartbeat_crm: apply patches from Václav Ovsík, so that the check
      should work on Debian now.
    * ad_replication: added warninglevel 
    * fsc_*: added missing scan functions
    * printer_alerts: added further state codes (thanks to Matthew Stew)
    * Solaris agent: changed shell to /usr/bin/bash (fixes problems with LC_ALL=C)

1.1.12p7:
    Multisite:
    * FIX: detail view of host was missing column headers
    * FIX: fix problem on IE with background color 'white'
    * FIX: fix hitting enter in host search form on IE
    * FIX: fix problem in ipmi_sensors perfometer

    Checks & Agents:
    * FIX: fixed man pages of h3c_lanswitch_sensors and statgrab_cpu
    * FIX: netapp_volumes: added raid4 as allowed state (thanks to Michaël Coquard)

    Livestatus
    * FIX: fix type column in 'GET columns' for dict-type columns (bug found
      by Gerhard Lausser)

1.1.12p6:
    Checks & Agents:
    * FIX: lnx_if: remove debug output (left over from 1.1.12p5)
    
1.1.12p5:
    Multisite:
    * FIX: fix hitting enter in Quicksearch on IE 8
    * FIX: event/log views: reverse sorting, so that newest entries
      are shown first
    * FIX: fix dashboard dashlet background on IE
    * FIX: fix row highlight in status GUI on IE 7/8
    * FIX: fix row highlight after status page reload
    * FIX: single dataset layout honors column header settings
    * FIX: quote '#' in PNP links (when # is contained in services)
    * FIX: quote '#' in PNP image links also
    * FIX: add notifications to host/service event view

    Checks & Agents:
    * FIX: lnx_if: assume interfaces as up if ethtool is missing or
      not working but interface has been used since last reboot. This
      fixes the problem where interface are not found by inventory.
    * FIX: snmp_uptime: handels alternative timeformat
    * FIX: netapp_*: scan functions now detect IBM versions of firmware
    * FIX: bluecoat_diskcpu: repair scan function
    * FIX: mem.vmalloc: fix default levels (32 and 64 was swapped)
    * FIX: smart: make levels work (thanks to Bernhard Schmidt)
    * FIX: PNP template if if/if64: reset LC_ALL, avoids syntax error
    * FIX: dell_powerconnect_cpu: handle sporadic incomplete output
      from SNMP agent

1.1.12p4:
    Multisite:
    * FIX: sidebar snapin Hostgroups and Servicegroups sometimes
           failed with non-existing "available_views".
    * FIX: Fix host related WATO context button links to point to the hosts site
    * FIX: Fixed view editor redirection to new view after changing the view_name
    * FIX: Made icon painter usable when displaying hostgroup rows
    * Logwatch: Switched strings in logwatch to i18n strings
    * Logwatch: Fixed styling of context button when acknowleding log messages
    * Logwatch: Implemented overview page to show all problematic logfiles

    WATO:
    * FIX: add missing icon_csv.png
    * FIX: WATO did not write values of custom macros to extra_host_conf definitions

1.1.12p3:
    Core, Setup, etc.:
    * FIX: really suppress precompiling on PING-only hosts now

1.1.12p2:
    Core, Setup, etc.:
    * FIX: fix handling of empty suboids
    * FIX: do not create precomiled checks for host without Check_MK services

    Checks & Agents:
    * FIX: mem.win: Default levels now works, check not always OK
    * FIX: blade_health: fix OID specification
    * FIX: blade_bays: fix naming of item and man page

    Multisite:
    * FIX: Fixed styling of view header in older IE browsers
    * FIX: Do not show WATO button in views if WATO is disabled
    * FIX: Remove WATO Folder filter if WATO is disabled 
    * FIX: Snapin 'Performance': fix text align for numbers
    * FIX: Disallow setting downtimes that end in the past
    * FIX: Fix links to downtime services in dashboard
    * FIX: Fix popup help of reschedule icon

1.1.12p1:
    Core, Setup, etc.:
    * FIX: fix aggregate_check_mk (Summary host agent status)

    Checks & Agents:
    * FIX: mk_oracle now also detects XE databases
    * FIX: printer_alerts: handle 0-entries of Brother printers
    * FIX: printer_supply: fix Perf-O-Meter if no max known
    * FIX: Added id parameter to render_statistics() method to allow more than
      one pie dashlet for host/service stats
    * FIX: drbd: fixed inventory functions
    * FIX: printer_supply: handle output of Brother printers
    * FIX: ps.perf PNP template: show memory usage per process and not
      summed up. This is needed in situations where one process forks itself
      in irregular intervals and rates but you are interested just in the
      memory usage of the main process.

    Multisite:
    * FIX: finally fixed long-wanted "NagStaMon create hundreds
      of Apache processes" problem!
    * FIX: query crashed when sorting after a join columns without
      an explicit title.
    * FIX: filter for WATO file/folder was not always working.
    * Added filter for hard services states to search and service
      problems view
    * FIX: dashboard problem views now ignore notification period,
      just as tactical overview and normal problem views do
    * FIX: Loading dashboard plugins in dashboard module
 

1.1.12:
    Checks & Agents:
    * dell_powerconnect_*: final fixed, added PNP-templates
    * ps.perf: better error handling in PNP template

    Multisite:
    * Dashboard: fix font size of service statistics table
    * Dashboard: insert links to views into statistics
    * Dashboard: add links to PNP when using PNP graphs
    
1.1.12b2:
    Core, Setup, etc.:
    * FIX: fix crash with umlauts in host aliases
    * FIX: remove duplicate alias from Nagios config

    Checks & Agents:
    * services: better handling of invalid patterns
    * FIX: multipath: fix for another UUID format
    * AIX agent: fix implementation of thread count
    * blade_bays: detect more than 16 bays
    * statgrab_*: added missing inventory functions
    * FIX: fix smart.temp WARN/CRIT levels were off by one degree

    Multisite:
    * Remove Check_MK logo from default dashboard
    * Let dashboard use 10 more pixels right and bottom
    * FIX: do not show WATO icon if no WATO permission
    * Sidebar sitestatus: Sorting sites by sitealias
    * FIX: removed redundant calls of view_linktitle()

    WATO:
    * FIX: fix update of file/folder title after title property change

    Livestatus:
    * FIX: fix crash on imcomplete log lines (i.e. as
      as result of a full disk)
    * FIX: Livestatus-API: fix COMMAND via persistent connections
	

1.1.12b1:
    Core, Setup, etc.:
    * FIX: fix cmk -D on cluster hosts
    * Made profile output file configurable (Variable: g_profile_path)

    Checks & Agents:
    * FIX: j4p_performance: fix inventory functions 
    * FIX: mk_oracle: fix race condition in cache file handling (agent data
      was missing sections in certain situations)
    * mrpe: make check cluster-aware and work as clustered_service
    * cups_queues: Run agent part only on directly on CUPS servers,
      not on clients
    * FIX: mbg_lantime_state: Fixed output UOM to really be miliseconds
    * FIX: ntp: Handling large times in "poll" column correctly
    * New check dmi_sysinfo to gather basic hardware information
    * New check bintec_info to gather the software version and serial number
    of bintec routers

    Multisite:
    * FIX: fix rescheduling of host check
    * FIX: fix exception when using status_host while local site is offline
    * FIX: Fixed not updating pnp graphs on dashboard in some browsers (like chrome)
    * FIX: fix URL-too-long in permissions page
    * FIX: fix permission computation
    * FIX: fixed sorting of service perfdata columns
    * FIX: fixed sorting of multiple joined columns in some cases
    * FIX: fixed some localisation strings
    * Cleanup permissions page optically, add comments for views and snapins
    * Added some missing i18n strings in general HTML functions
    * Added display_option "w" to disable limit messages and livestatus errors in views
    * Service Perfdata Sorters are sorting correctly now
    * Added "Administration" snapin to default sidebar
    * Tactical Overview: make link clickable even if count is zero
    * Minor cleanup in default dashboard
    * Dashboard: new dashlet attribute title_url lets you make a title into a link
    * Dashboard: make numbers match "Tactical Overview" snapin

    Livestatus:
    * Write messages after initialization into an own livestatus.log

    WATO:
    * FIX: "bulk move to" at the top of wato hostlists works again
    * FIX: IE<9: Fixed problem with checkbox events when editing a host
    * FIX: "move to" dropdown in IE9 works again

1.1.11i4:
    Core, Setup, etc.:
    * FIX: use hostgroups instead of host_groups in Nagios configuration.
      This fixes a problem with Shinken
    * --scan-parents: detected parent hosts are now tagged with 'ping', so
      that no agent will be contacted on those hosts

    Checks & Agents:
    * Added 4 new checks dell_powerconnect_* by Chris Bowlby
    * ipmi_sensors: correctly handle further positive status texts
      (thanks to Sebastian Talmon)
    * FIX: nfsmounts handles zero-sized volumes correctly
    * AIX agent now outputs the user and performance data in <<<ps>>>

    Multisite:
    * FIX: WATO filtered status GUIs did not update the title after changing
      the title of the file/folder in WATO
    * FIX: Removed new python syntax which is incompatible with old python versions
    * FIX: Made bulk inventory work in IE
    * FIX: Fixed js errors in IE when having not enough space on dashboard 
    * FIX: fix error when using non-Ascii characters in view title
    * FIX: fix error on comment page caused by missing sorter
    * FIX: endless javascript when fetching pnp graphs on host/service detail pages
    * FIX: Not showing the action form in "try" mode of the view editor
    * FIX: Preventing up-then-over effect while loading the dashboard in firefox
    * Added missing i18n strings in command form and list of views
    * Views are not reloaded completely anymore. The data tables are reloaded
      on their own.
    * Open tabs in views do not prevent reloading the displayed data anymore
    * Added display_option "L" to enable/disable column title sortings
    * Sorting by joined columns is now possible
    * Added missing sorters for "service nth service perfdata" painters
    * Implemented row selection in views to select only a subset of shown data
      for actions
    * Sort titles in views can be enabled by clicking on the whole cells now
    * Submitting the view editor via ENTER key saves the view now instead of try mode
    * Host comments have red backgrounded rows when host is down
    * Implemented hook api to draw custom link buttons in views

    WATO:
    * Changed row selection in WATO to new row selection mechanism
    * Bulk action buttons are shown at the top of hostlists too when the lists
      have more than 10 list items
    * New function for backup and restore of the configuration

    Livestatus:
    * FIX: fix compile error in TableLog.cc by including stddef.h
    * FIX: tables comments and downtimes now honor AuthUser
    * Table log honors AuthUser for entries that belong to hosts
      (not for external commands, though. Sorry...)
    * FIX: fix Stats: sum/min/max/avg for columns of type time

1.1.11i3:
    Core, Setup, etc.:
    * FIX: allow host names to have spaces
    * --snmpwalk: fix missing space in case of HEX strings
    * cmk --restore: be aware of counters and cache being symbolic links
    * do_rrd_update: direct RRD updates have completely been removed.
      Please use rrdcached in case of performance problems.
    * install_nagios.sh has finally been removed (was not maintained anyway).
      Please use OMD instead.
    * Inventory functions now only take the single argument 'info'. The old
      style FUNC(checkname, info) is still supported but deprecated.
    * Show datasource program on cmk -D
    * Remove .f12 compile helper files from agents directory
    * Output missing sections in case of "WARNING - Only __ output of __..."
    * Remove obsolete code of snmp_info_single
    * Remove 'Agent version (unknown)' for SNMP-only hosts
    * Options --version, --help, --man, --list-checks and --packager now
      work even with errors in the configuration files
    * Minor layout fix in check man-pages

    Checks & Agents:
    * FIX: hr_mem: take into account cache and buffers
    * FIX: printer_pages: workaround for trailing-zero bug in HP Jetdirect
    * mk_logwatch: allow to set limits in processing time and number of
      new log messages per log file
    * Windows Agent: Now supports direct execution of powershell scripts
    * local: PNP template now supports multiple performance values
    * lnx_if: make lnx_if the default interface check for Linux
    * printer_supply: support non-Ascii characters in items like
      "Resttonerbehälter". You need to define snmp_character_encodings in main.mk
    * mem.win: new dedicated memory check for Windows (see Migration notes)
    * hr_mem: added Perf-O-Meter
    * Renamed all temperature checks to "Temperature %s". Please
      read the migration notes!
    * df and friends: enabled trend performance data per default. Please
      carefully read the migration notes!
    * diskstat: make summary mode the default behavious (one check per host)

    MK Livestatus:
    * WaitObject: allow to separate host name and service with a semicolon.
      That makes host names containing spaces possible.
    * Better error messages in case of unimplemented operators

    Multisite:
    * FIX: reschedule now works for host names containing spaces
    * FIX: correctly sort log views in case of multi site setups
    * FIX: avoid seven broken images in case of missing PNP graphs
    * FIX: Fixed javascript errors when opening dashboard in IE below 9
    * FIX: Views: Handling deprecated value "perpage" for option
      column_headers correctly
    * FIX: Fixed javascript error when saving edited views without sidebar
    * FIX: Showing up PNP hover menus above perfometers
    * Host/Service Icon column is now modularized and can be extended using
      the multisite_icons list.
    * New sorters for time and line number of logfile entries
    * Bookmarks snapin: save relative URLs whenever possible
    * Man-Pages of Check_MK checks shown in Multisite honor OMD's local hierarchy
    * nicer output of substates, translate (!) and (!!) into HTML code
    * new command for clearing modified attributes (red cross, green checkmark)
    * Perf-O-Meters: strip away arguments from check_command (e.g.
      "check-foo!17!31" -> "check-foo").
    * Added several missing i18n strings in view editor
    * Views can now be sorted by the users by clicking on the table headers.
      The user sort options are not persisted.
    * Perf-O-Meters are now aware if there really is a PNP graph

    WATO:
    * Show error message in case of empty inventory due to agent error
    * Commited audit log entries are now pages based on days
    * Added download link to download the WATO audit log in CSV format

1.1.11i2:
    Core, Setup, etc.:
    * FIX: sort output of cmk --list-hosts alphabetically
    * FIX: automatically remove leading and trailing space from service names
      (this fixes a problem with printer_pages and an empty item)
    * Great speed up of cmk -N/-C/-U/-R, especially when number of hosts is
      large.
    * new main.mk option delay_precompile: if True, check_mk will skip Python 
      precompilation during cmk -C or cmk -R, but will do this the first 
      time the host is checked.  This speeds up restarts. Default is False.
      Nagios user needs write access in precompiled directory!
    * new config variable agent_ports, allowing to specify the agent's
      TCP port (default is 6556) on a per-host basis.
    * new config variable snmp_ports, allowing to specify the UDP port
      to used with SNMP, on a per-host basis.
    * new config variable dyndns_hosts. Hosts listed in this configuration
      list (compatible to bulkwalk_hosts) use their hostname as IP address.
    
    Checks & Agents:
    * FIX: AIX agent: output name of template in case of MRPE
    * FIX: cisco_temp: skip non-present sensors at inventory
    * FIX: apc_symmetra: fix remaining runtime calculation (by factor 100)
    * FIX: Added PNP-template for winperf_phydisk
    * FIX: if64: fix UNKNOWN in case of non-unique ifAlias
    * FIX: lnx_if/if/if64: ignore percentual traffic levels on NICs without
           speed information.
    * FIX: cisco_temp_perf: add critical level to performance data
    * FIX: windows agent: hopefully fix case with quotes in directory name
    * FIX: printer_supply: fixed logic of Perf-O-Meter (mixed up crit with ok)
    * FIX: Solaris agent: reset localization to C, fixes problems with statgrab
    * FIX: blade_*: fix SNMP scan function for newer firmwares (thanks to Carlos Peón)
    * snmp_uptime, snmp_info: added scan functions. These checks will now
      always be added. Please use ingored_checktypes to disable, if non needed.
    * brocade_port: check for Brocade FC ports has been rewritten with
      lots of new features.
    * AIX agent now simulates <<<netctr>>> output (by Jörg Linge)
    * mbg_lantime_state: Handling refclock offsets correctly now; Changed
      default thresholds to 5/10 refclock offset
    * brocade_port: parameter for phystate, opstate and admstate can now
      also be lists of allowed states.
    * lnx_if: treat interfaces without information from ethtool as
      softwareLoopback interface. The will not be found by inventory now.
    * vbox_guest: new check for checking guest additions of Linux virtual box hosts
    * if/if64: Fixed bug in operstate detection when using old tuple based params
    * if/if64: Fixed bug in operstate detection when using tuple of valid operstates
    * mk_oracle: Added caching of results to prevent problems with long
    running SQL queries. Cache is controlled by CACHE_MAXAGE var which is preset to
    120 seconds 
    * mk_oracle: EXCLUDE_<sid>=ALL or EXCLUDE_<sid>=oracle_sessions can be
    used to exclude specific checks now
    * mk_oracle: Added optional configuration file to configure the new options
    * j4p_performance agent plugin: Supports basic/digest auth now
    * New checks j4p_performance.threads and j4p_performance.uptime which
      track the number of threads and the uptime of a JMX process
    * j4p_performance can fetch app and servlet specific status data. Fetching
      the running state, number of sessions and number of requests now. Can be
      extended via agent configuration (j4p.cfg).
    * Added some preflight checks to --scan-parents code
    * New checks netapp_cluster, netapp_vfiler for checking NetAPP filer 
      running as cluster or running vfilers.
    * megaraid_pdisks: Better handling of MegaCli output (Thanks to Bastian Kuhn)
    * Windows: agent now also sends start type (auto/demand/disabled/boot/system)
    * Windows: inventory_services now allowes regexes, depends and state/start type
      and also allows host tags.

    Multisite:
    * FIX: make non-Ascii characters in services names work again
    * FIX: Avoid exceptions in sidebar on Nagios restart
    * FIX: printer_supply perfometer: Using white font for black toners
    * FIX: ipmi: Skipping items with invalid data (0.000 val, "unspecified" unit) in summary mode
    * FIX: ipmi: Improved output formating in summary mode
    * FIX: BI - fixed wrong variable in running_on aggregation function
    * FIX: "view_name" variable missing error message when opening view.py
      while using the "BI Aggregation Groups" and "Hosts" snapins in sidebar
    * FIX: Fixed styling of form input elements in IE + styling improvements
    * FIX: Fixed initial folding state on page loading on pages with multiple foldings opened
    * Introduced basic infrastructure for multilanguage support in Multisite
    * Make 'Views' snapin foldable
    * Replace old main view by dashboard
    * Sidebar: Snapins can register for a triggered reload after a nagios
      restart has been detected. Check interval is 30 seconds for now.
    * Quicksearch snapin: Reloads host lists after a detected nagios restart.
    * New config directory multisite.d/ - similar to conf.d/
    * great speed up of HTML rendering
    * support for Python profiling (set profile = True in multisite.mk, profile
      will be in var/check_mk/web)
    * WATO: Added new hook "active-changes" which calls the registered hosts
      with a dict of "dirty" hosts
    * Added column painter for host contacts
    * Added column painters for contact groups, added those to detail views
    * Added filters for host and service contact groups
    * Detail views of host/service now show contacts
    * Fix playing of sounds: All problem views now have play_sounds activated,
      all other deactivated.
    * Rescheduling of Check_MK: introduce a short sleep of 0.7 sec. This increases
      the chance of the passive services being updated before the repaint.
    * Added missing i18n strings in filter section of view editor
    * Added filter and painter for the contact_name in log table
    * Added several views to display the notification logs of Nagios

    WATO:
    * Configration files can now be administered via the WEB UI
      (config_files in multisite.mk is obsolete)
    * Snapin is tree-based and foldable
    * Bulk operation on host lists (inventory, tags changed, etc)
    * Easy search operation in host lists
    * Dialog for global host search
    * Services dialog now tries to use cached data. On SNMP hosts
      no scan will be done until new button "Full Scan" is pressed.

    BI:
    * FIX: Fixed displaying of host states (after i18n introduction)h
    * FiX: Fixed filter for aggregation group
    * FIX: Fixed assumption button for services with non-Ascii-characters

    MK Livestatus:
    * FIX: fix compile problem on Debian unstable (Thanks to Sven Velt)
    * Column aggregation (Stats) now also works for perf_data
    * New configuration variable data_encoding and full UTF-8 support.
    * New column contact_groups in table hosts and services (thanks to
      Matthew Kent)
    * New headers Negate:, StatsNegate: and WaitConditionNegate:

1.1.11i1:
    Core, Setup, etc.:
    * FIX: Avoid duplicate SNMP scan of checktypes containing a period
    * FIX: honor ignored_checktypes also on SNMP scan
    * FIX: cmk -II also refreshes cluster checks, if all nodes are specified
    * FIX: avoid floating points with 'e' in performance data
    * FIX: cmk -D: drop obsolete (and always empty) Notification:
    * FIX: better handling of broken checks returning empty services
    * FIX: fix computation of weight when averaging
    * FIX: fix detection of missing OIDs (led to empty lines) 
    * SNMP scan functions can now call oid(".1.3.6.1.4.1.9.9.13.1.3.1.3.*")
      That will return the *first* OID beginning with .1.3.6.1.4.1.9.9.13.1.3.1.3
    * New config option: Set check_submission = "file" in order to write
      check result files instead of using Nagios command pipe (safes
      CPU ressources)
    * Agent simulation mode (for internal use and check development)
    * Call snmpgetnext with the option -Cf (fixes some client errors)
    * Call snmp(bulk)walk always with the option -Cc (fixes problems in some
      cases where OIDs are missing)
    * Allow merging of dictionary based check parameters
    * --debug now implies -v
    * new option --profile: creates execution profile of check_mk itself
    * sped up use of stored snmp walks
    * find configuration file in subdirectories of conf.d also
    * check_mk_templates.cfg: make check-mk-ping take arguments

    Multisite:
    * FIX: Display limit-exceeded message also in multi site setups
    * FIX: Tactical Overview: fix unhandled host problems view
    * FIX: customlinks snapin: Suppressing exception when no links configured
    * FIX: webservice: suppress livestatus errors in multi-site setups
    * FIX: install missing example icons in web/htdocs/images/icons
    * FIX: Nagios-Snapin: avoid duplicate slash in URL
    * FIX: custom_style_sheet now also honored by sidebar
    * FIX: ignore case when sorting groups in ...groups snapin
    * FIX: Fixed handling of embedded graphs to support the changes made to
    * FIX: avoid duplicate import of plugins in OMD local installation
    the PNP webservice
    * FIX: Added host_is_active and host_flapping columns for NagStaMon views
    * Added snmp_uptime, uptime and printer_supply perfometers
    * Allow for displaying service data in host tables
    * View editor foldable states are now permament per user
    * New config variable filter_columns (default is 2)

    BI:
    * Added new component BI to Multisite.

    WATO:
    * FIX: fix crash when saving services after migration from old version
    * Allow moving hosts from one to another config file

    Checks & Agents:
    * FIX: hr_mem: ignore devices that report zero memory
    * FIX: cisco_power: fix syntax error in man page (broke also Multisite)
    * FIX: local: fixed search for custom templates PNP template
    * FIX: if/if64: always generate unique items (in case ifAlias is used)
    * FIX: ipmi: fix ugly ouput in case of warning and error
    * FIX: vms_df: fix, was completely broken due to conversion to df.include
    * FIX: blade_bays: add missing SNMP OIDs (check was always UNKNOWN)
    * FIX: df: fix layout problems in PNP template
    * FIX: df: fix trend computation (thanks to Sebastian Talmon)
    * FIX: df: fix status in case of critical trend and warning used
    * FIX: df: fix display of trend warn/crit in PNP-graph
    * FIX: cmctc: fix inventory in case of incomplete entries
    * FIX: cmctc: add scan function
    * FIX: ucd_cpu_load and ucd_cpu_util: make scan function find Rittal
    * FIX: ucd_cpu_util: fix check in case of missing hi, si and st
    * FIX: mk_logwatch: improve implementation in order to save RAM
    * FIX: mk_oracle: Updated tablespace query to use 'used blocks' instead of 'user blocks'
    * FIX: mk_oracle: Fixed computation for TEMP table spaces
    * FIX: bluecoat_sensors: Using scale parameter provided by the host for reported values
    * FIX: fjdarye60_devencs, fjdarye60_disks.summary: added snmp scan functions
    * FIX: decru_*: added snmp scan functions
    * FIX: heartbeat_rscstatus handles empty agent output correctly
    * FIX: hp_procurve_cpu: fix synatx error in man page
    * FIX: hp_procurve_memory: fix syntax error in man page
    * FIX: fc_brocade_port_detailed: fix PNP template in MULTIPLE mode
    * FIX: ad_replication.bat only generates output on domain controllers now.
           This is useful to prevent checks on non DC hosts (Thanks to Alex Greenwood)
    * FIX: cisco_temp_perf: handle sensors without names correctly
    * printer_supply: Changed order of tests. When a printer reports -3 this
      is used before the check if maxlevel is -2.
    * printer_supply: Skipping inventory of supplies which have current value
    and maxlevel both set to -2.
    * cisco_locif: The check has been removed. Please switch to if/if64
      has not the index 1
    * cisco_temp/cisco_temp_perf: scan function handles sensors not beginning
      with index 1
    * df: split PNP graphs for growth/trend into two graphs
    * omd_status: new check for checking status of OMD sites
    * printer_alerts: Added new check for monitoring alert states reported by
      printers using the PRINTER-MIB
    * diskstat: rewritten check: now show different devices, r+w in one check
    * canon_pages: Added new check for monitoring processed pages on canon
    printer/multi-function devices
    * strem1_sensors: added check to monitor sensors attached to Sensatorinc EM1 devices
    * windows_update: Added check to monitor windows update states on windows
      clients. The check monitors the number of pending updates and checks if
      a reboot is needed after updates have been installed.
    * lnx_if: new check for Linux NICs compatible with if/if64 replacing 
      netif.* and netctr.
    * if/if64: also output performance data if operstate not as expected
    * if/if64: scan function now also detects devices where the first port
    * if/if64: also show perf-o-meter if speed is unknown
    * f5_bigip_pool: status of F5 BIP/ip load balancing pools
    * f5_bigip_vserver: status of F5 BIP/ip virtual servers
    * ipmi: new configuration variable ipmi_ignored_sensors (see man page)
    * hp_procurve_cpu: rename services description to CPU utilization
    * ipmi: Linux agent now (asynchronously) caches output of ipmitool for 20 minutes
    * windows: agent has new output format for performance counters
    * winperf_process.util: new version of winperf.cpuusage supporting new agent
    * winperf_system.diskio: new version of winperf.diskstat supporting new agent
    * winperf_msx_queues: new check for MS Exchange message queues
    * winperf_phydisk: new check compatible with Linux diskstat (Disk IO per device!)
    * smart.temp/smart.stats: added new check for monitoring health of HDDs
      using S.M.A.R.T
    * mcdata_fcport: new check for ports of MCData FC Switches
    * hp_procurve_cpu: add PNP template
    * hp_procurve_cpu: rename load to utilization, rename service to CPU utilizition
    * df,df_netapp,df_netapp32,hr_fs,vms_df: convert to mergeable dictionaries
    * mbg_lantime_state,mbg_lantime_refclock: added new checks to monitor 
      Meinberg LANTIME GPS clocks

    Livestatus:
    * Updated Perl API to version 0.74 (thanks to Sven Nierlein)

1.1.10:
    Core, Setup, etc.:
    * --flush now also deletes all autochecks 
    
    Checks & Agents:
    * FIX: hr_cpu: fix inventory on 1-CPU systems (thanks to Ulrich Kiermayr)


1.1.10b2:
    Core, Setup, etc.:
    * FIX: setup.sh on OMD: fix paths for cache and counters
    * FIX: check_mk -D did bail out if host had no ip address
    * cleanup: all OIDs in checks now begin with ".1.3.6", not "1.3.6"

    WATO:
    * FIX: Fixed bug that lost autochecks when using WATO and cmk -II together

    Checks & Agents:
    * Added check man pages for systemtime, multipath, snmp_info, sylo,
      ad_replication, fsc_fans, fsc_temp, fsc_subsystems
    * Added SNMP uptime check which behaves identical to the agent uptime check


1.1.10b1:
    Core, Setup, etc.:
    * FIX: do not assume 127.0.0.1 as IP address for usewalk_hosts if
      they are not SNMP hosts.
    * FIX: precompile: make sure check includes are added before actual
      checks
    * FIX: setup.sh: do not prepend current directory to url_prefix
    * FIX: output agent version also for mixed (tcp|snmp) hosts
    * RPM: use BuildArch: noarch in spec file rather than as a command
      line option (thanks to Ulrich Kiermayr)
    * setup.sh: Allow to install Check_MK into existing OMD site (>= 0.46).
      This is still experimental!

    Checks & Agents:
    * FIX: Windows agent: fix output of event ID of log messages
    * FIX: if/if64: output speed correctly (1.50MB/s instead of 1MB/s)
    * FIX: drbd now handles output of older version without an ep field
    * FIX: repaired df_netapp32
    * FIX: Added SNMP scan function of df_netapp and df_netapp32
    * FIX: repaired apc_symmetra (was broken due to new option -Ot 
      for SNMP)
    * FIX: df, hr_fs and other filesystem checks: fix bug if using
      magic number. levels_low is now honored.
    * FIX: scan function avoids hr_cpu and ucd_cpu_utilization
      at the same time
    * FIX: HP-UX agent: fixed output of df for long mount points
      (thanks to Claas Rockmann-Buchterkirche)
    * FIX: df_netapp/32: fixed output of used percentage (was always
      0% due to integer division)
    * FIX: fixed manual of df (magic_norm -> magic_normsize)
    * FIX: removed filesystem_trend_perfdata. It didn't work. Use
      now df-parameter "trend_perfdata" (see new man page of df)
    * FIX: cisco_temp_perf: fix return state in case of WARNING (was 0 = OK)
    * FIX: repair PNP template for df when using trends
    * FIX: cisco_qos: fix WATO exception (was due to print command in check)
    * FIX: check_mk check: fixed template for execution time
    * FIX: blade_health, fc_brocade_port_detailed removed debug outputs
    * FIX: netapp_volumes: The check handled 64-bit aggregates correctly
    * FIX: netapp_volumes: Fixed snmp scan function
    * FIX: blade_*: Fixed snmp scan function
    * FIX: nfsmount: fix exception in check in case of 'hanging'
    * systemtime: new simple check for time synchronization on Windows
      (needs agent update)
    * Added Perf-O-Meter for non-df filesystem checks (e.g. netapp)
    * hp_proliant_*: improve scan function (now just looks for "proliant")

    Multisite:
    * FIX: fix json/python Webservice

1.1.9i9:
    Core, Setup, etc.:
    * FIX: check_mk_templates.cfg: add missing check_period for hosts
      (needed for Shinken)
    * FIX: read *.include files before checks. Fixes df_netapp not finding
      its check function
    * FIX: inventory checks on SNMP+TCP hosts ignored new TCP checks
    * local.mk: This file is read after final.mk and *not* backup up
      or restored
    * read all files in conf.d/*.mk in alphabetical order now.
    * use snmp commands always with -Ot: output time stamps as UNIX epoch
      (thanks to Ulrich Kiermayr)

    Checks & Agents:
    * ucd_cpu_load: new check for CPU load via UCD SNMP agent
    * ucd_cpu_util: new check for CPU utilization via UCD SNMP agent
    * steelhead_status: new check for overall health of Riverbed Steelhead appliance
    * steelhead_connections: new check for Riverbed Steelhead connections
    * df, df_netapp, df_netapp32, hr_fs, vms_df: all filesystem checks now support
      trends. Please look at check manpage of df for details.
    * FIX: heartbeat_nodes: Fixed error handling when node is active but at least one link is dead
    * 3ware_units: Handling INITIALIZING state as warning now
    * FIX: 3ware_units: Better handling of outputs from different tw_cli versions now
    * FIX: local: PNP template for local now looks in all template directories for
      specific templates (thanks to Patrick Schaaf)

    Multisite:
    * FIX: fix "too many values to unpack" when editing views in single layout
      mode (such as host or service detail)
    * FIX: fix PNP icon in cases where host and service icons are displayed in 
      same view (found by Wolfgang Barth)
    * FIX: Fixed view column editor forgetting pending changes to other form
           fields
    * FIX: Customlinks snapin persists folding states again
    * FIX: PNP timerange painter option field takes selected value as default now
    * FIX: Fixed perfometer styling in single dataset layouts
    * FIX: Tooltips work in group headers now
    * FIX: Catching exceptions caused by unset bandwidth in interface perfometer

    WATO:
    * FIX: fix problem with vanishing services on Windows. Affected were services
      containing colons (such as fs_C:/).

    Livestatus:
    * FIX: fix most compiler warnings (thanks to patch by Sami Kerola)
    * FIX: fix memory leak. The leak caused increasing check latency in some
      situations
    
1.1.9i8:
    Multisite:
    * New "web service" for retrieving data from views as JSON or 
      Python objects. This allows to connect with NagStaMon 
      (requires patch in NagStaMon). Simply add &output_format=json
      or &output_format=python to your view URL.
    * Added two builtin views for NagStaMon.
    * Acknowledgement of problem now has checkboxes for sticky,
      send notification and persisten comment
    * Downtimes: allow to specify fixed/flexible downtime
    * new display_options d/D for switching on/off the tab "Display"
    * Improved builtin views for downtimes
    * Bugfix: Servicegroups can be searched with the quicksearch snapin using
      the 'sg:' prefix again

    WATO:
    * Fixed problem appearing at restart on older Python version (RH)

1.1.9i7:
    Core, Setup, etc.:
    * Fix crash on Python 2.4 (e.g. RedHat) with fake_file
    * Fixed clustering of SNMP hosts
    * Fix status output of Check_MK check in mixed cluster setups

    Checks & Agents:
    * PNP templates for if/if64: fix bugs: outgoing packets had been
      same as incoming, errors and discards were swapped (thanks to 
      Paul Freeman)
    * Linux Agent: Added suport for vdx and xvdx volumes (KVM+Virtio, XEN+xvda)

    Multisite:
    * Fix encoding problem when host/service groups contain non-ascii
      characters.

    WATO:
    * Fix too-long-URL problem in cases of many services on one host


1.1.9i6:
    INCOMPATIBLE CHANGES:
    * Removed out-dated checks blade_misc, ironport_misc and snia_sml. Replaced
      with dummy checks begin always UNKNOWN.

    Core, Setup, etc.:
    * cmk -D: show ip address of host 
    * Fix SNMP inventory find snmp misc checks inspite of negative scan function
    * Fix output of MB and GB values (fraction part was zero)

    Checks & Agents:
    * megaraid_ldisks: remove debug output
    * fc_brocade_port: hide on SNMP scan, prefer fc_brocade_port_detailed
    * fc_brocade_port_detailed: improve scan function, find more devices
    * New agent for HP-UX
    * hpux_cpu: new check for monitoring CPU load average on HP-UX
    * hpux_if: New check for monitoring NICs on HP-UX (compatible to if/if64)
    * hpux_multipath: New check for monitoring Multipathing on HP-UX
    * hpux_lvm: New check for monitoring LVM mirror state on HP-UX
    * hpux_serviceguard: new check for monitoring HP-UX Serviceguard
    * drbd: Fixed var typo which prevented inventory of drbd general check
      (Thanks to Andreas Behler)
    * mk_oracle: new agent plugin for monitoring ORACLE (currently only
      on Linux and HP-UX, but easily portable to other Unices)
    * oracle_sessions: new check for monitoring the current number of active
      database sessions.
    * oracle_logswitches: new check for monitoring the number of logswitches
      of an ORACLE instances in the last 60 minutes.
    * oracle_tablespaces: new check for monitoring size, state and autoextension
      of ORACLE tablespaces.
    * h3c_lanswitch_cpu: new check for monitoring CPU usage of H3C/HP/3COM switches
    * h3c_lanswitch_sensors: new check for monitoring hardware sensors of H3C/HP/3COM switches
    * superstack3_sensors: new check for monitoring hardware sensors of 3COM Superstack 3 switches

    Multisite:
    * Fixed aligns/widths of snapin contents and several small styling issues
    * Fixed links and border-styling of host matrix snapin
    * Removed jQuery hover menu and replaced it with own code

1.1.9i5:
    Multisite:
    * custom notes: new macros $URL_PREFIX$ and $SITE$, making 
      multi site setups easier
    * new intelligent logwatch icon, using url_prefix in multi site
      setups


1.1.9i4:
    Core, Setup, etc.:
    * added missing 'register 0' to host template
    * setup: fix creation of symlink cmk if already existing

    Multisite:
    * New reschedule icon now also works for non-local sites.
    * painter options are now persisted on a per-user-base
    * new optional column for displaying host and service comments
      (not used in shipped views but available in view editor)

    Livestatus:
    * Check for buffer overflows (replace strcat with strncat, etc.)
    * Reduce number of log messages (reclassify to debug)

    Checks & Agents:
    * apc_symmetra: handle empty SNMP variables and treat as 0.


1.1.9i3:
    INCOMPATIBLE CHANGES:
    * You need a current version of Livestatus for Multisite to work!
    * Multisite: removed (undocumented) view parameters show_buttons and show_controls.
      Please use display_options instead.
    * Finally removed deprecated filesystem_levels. Please use check_parameters instead.
    * Livestatus: The StatsGroupBy: header is still working but now deprecated.
      Please simply use Columns: instead. If your query contains at least one Stats:-
      header than Columns: has the meaning of the old StatsGroupBy: header

    Core, Setup, etc.:
    * Create alias 'cmk' for check_mk in bin/ (easier typing)
    * Create alias 'mkp' for check_mk -P in bin/ (easier typing) 

    Multisite:
    * Each column can now have a tooltip showing another painter (e.g.
      show the IP address of a host when hovering over its name)
    * Finally show host/services icons from the nagios value "icon_image".
      Put your icon files in /usr/share/check_mk/web/htdocs/images/icons.
      OMD users put the icons into ~/local/share/check_mk/web/htdocs/images/icons.
    * New automatic PNP-link icons: These icons automatically appear, if
      the new livestatus is configured correctly (see below). 
    * new view property "hidebutton": allow to hide context button to a view.
    * Defaults views 'Services: OK', 'Services: WARN, etc. do now not create
      context buttons (cleans up button bar).
    * new HTML parameter display_options, which allows to switch off several
      parts of the output (e.g. the HTML header, external links, etc).
    * View hoststatus: show PNP graph of host (usually ping stats)
    * new tab "Display": here the user can choose time stamp
      display format and PNP graph ranges
    * new column "host_tags", showing the Check_MK host tags of a host
    * new datasource "alert_stats" for computing alert statistics
    * new view "Alert Statistics" showing alert statistics for all hosts
      and services
    * Sidebar: Fixed snapin movement to the bottom of the snapin list in Opera
    * Sidebar: Fixed scroll position saving in Opera
    * Fixed reloading button animation in Chrome/IE (Changed request to async mode)
    * Sidebar: Removed scrollbars of in older IE versions and IE8 with compat mode
    * Sidebar: Fixed scrolling problem in IE8 with compat mode (or maybe older IE versions)
      which broke the snapin titles and also the tactical overview table
    * Sidebar: Fixed bulletlist positioning
    * Sidebar: The sidebar quicksearch snapin is case insensitive again
    * Fixed header displaying on views when the edit button is not shown to the user
    * View pages are not refreshed when at least one form (Filter, Commands,
      Display Options) is open
    * Catching javascript errors when pages from other domain are opened in content frame
    * Columns in view editor can now be added/removed/moved easily

    Checks & Agents:
    * Fixed problem with OnlyFrom: in Linux agent (df didn't work properly)
    * cups_queues: fixed plugin error due to invalid import of datetime,
      converted other checks from 'from datetime import...' to 'import datetime'.
    * printer_supply: handle the case where the current value is missing
    * megaraid_ldisks: Fixed item detection to be compatible with different versions of megaraid
    * Linux Agent: Added new 3ware agent code to support multiple controllers
      (Re-inventory of 3ware checks needed due to changed check item names)

    Livestatus:
    * new column pnpgraph_present in table host and service. In order for this
      column to work you need to specify the base directory of the PNP graphs
      with the module option pnp_path=, e.g. pnp_path=/omd/sites/wato/var/pnp4nagios/perfdata
    * Allow more than one column for StatsGroupBy:
    * Do not use function is_contact_member_of_contactgroup anymore (get compatible
      with Nagios CVS)
    * Livestatus: log timeperiod transitions (active <-> inactive) into Nagios
      log file. This will enable us to create availability reports more simple
      in future.

    Multisite:
    * allow include('somefile.mk') in multisite.mk: Include other files.
      Paths not beginning with '/' are interpreted relative to the directory
      of multisite.mk

    Livestatus:
    * new columns services_with_info: similar to services_with_state but with
      the plugin output appended as additional tuple element. This tuple may
      grow in future so do not depend on its length!

1.1.9i2:
    Checks & Agents:
    * ibm_imm_health: fix inventory function
    * if/if64: fix average line in PNP-template, fix display of speed for 20MBit
      lines (e.g. Frame Relay)

    Multisite:
    * WATO: Fixed omd mode/site detection and help for /etc/sudoers
    * WATO: Use and show common log for pending changes 
    * Sidebar Quicksearch: Now really disabling browser built-in completion
      dropdown selections
    
1.1.9i1:
    INCOMPATIBLE CHANGES:
    * TCP / SNMP: hosts using TCP and SNMP now must use the tags 'tcp'
      and 'snmp'. Hosts with the tag 'ping' will not inventorize any
      service. New configuration variable tcp_hosts.
    * Inventory: The call syntax for inventory has been simplified. Just
      call check_mk -I HOSTNAME now. Omit the "tcp" or "snmp". If you
      want to do inventory just for certain check types, type "check_mk --checks=snmp_info,if -I hostnames..."
      instead
    * perfdata_format now defaults to "pnp". Previous default was "standard".
      You might have to change that in main.mk if you are not using PNP (only
      relevant for MRPE checks)
    * inventory_check_severity defaults to 1 now (WARNING)
    * aggregation_output_format now defaults to "multiline"
    * Removed non_bulkwalk_hosts. You can use bulkwalk_hosts with NEGATE
      instead (see docu)
    * snmp_communites is now initialized with [], not with {}. It cannot
      be a dict any longer.
    * bulkwalk_hosts is now initizlized with []. You can do += here just
      as with all other rule variables.
    * Configuration check (-X) is now always done. It is now impossible to
      call any Check_MK action with an invalid configuration. This saves
      you against mistyped variables.
    * Check kernel: converted performance data from counters to rates. This
      fixes RRD problems (spikes) on reboots and also allows better access 
      to the peformance data for the Perf-O-Meters.  Also changed service 
      descriptions. You need to reinventurize the kernel checks. Your old
      RRDs will not be deleted, new ones will be created.
    * Multisite: parameters nagios_url, nagios_cgi_url and pnp_url are now
      obsolete. Instead the new parameter url_prefix is used (which must
      end with a /).

    Core, Setup, etc.:
    * Improve error handling: if hosts are monitored with SNMP *and* TCP,
      then after an error with one of those two agents checks from the
      other haven't been executed. This is fixed now. Inventory check
      is still not complete in that error condition.
    * Packages (MKP): Allow to create and install packages within OMD!
      Files are installed below ~/local/share/check_mk. No root permissions
      are neccessary
    * Inventory: Better error handling on invalid inventory result of checks
    * setup.sh: fix problem with missing package_info (only appears if setup
      is called from another directory)
    * ALL_SERVICES: Instead of [ "" ] you can now write ALL_SERVICES
    * debug_log: also output Check_MK version, check item and check parameters
    * Make sure, host has no duplicate service - this is possible e.g. by
      monitoring via agent and snmp in parallel. duplicate services will
      make Nagios reject the configuration.
    * --snmpwalk: do not translate anymore, use numbers. All checks work
      with numbers now anyway.
    * check_mk -I snmp will now try all checktypes not having an snmp scan
      function. That way all possible checks should be inventorized.
    * new variable ignored_checks: Similar to ignored_checktypes, but allows
      per-host configuration
    * allow check implementations to use common include files. See if/if64
      for an example
    * Better handling for removed checks: Removed exceptions in check_mk calls
      when some configured checks have been removed/renamed

    Checks & Agents:
    * Renamed check functions of imm_health check from test_imm to imm_health
      to have valid function and check names. Please remove remove from
      inventory and re-inventory those checks.
    * fc_brocade_port_detailed: allow to specify port state combinations not 
      to be critical
    * megaraid_pdisks: Using the real enclosure number as check item now
    * if/if64: allow to configure averaging of traffic over time (e.g. 15 min) 
      and apply traffic levels and averaged values. Also allow to specify relative
      traffic levels. Allow new parameter configuration via dictionary. Also
      allow to monitor unused ports and/or to ignore link status.
    * if/if64: Added expected interface speed to warning output
    * if/if64: Allow to ignore speed setting (set target speed to None)
    * wut_webtherm: handle more variants of WuT Webtherms (thanks to Lefty)
    * cisco_fan: Does not inventorize 'notPresent' sensors anymore. Improved output
    * cisco_power: Not using power source as threshold anymore. Improved output
    * cisco_fan: Does not inventorize 'notPresent' sensors anymore. Improved output
    * cisco_power: Not using power source as threshold anymore. Improved output
    * cisco_power: Excluding 'notPresent' devices from inventory now
    * cisco_temp_perf: Do not crash if device does not send current temperature
    * tcp_conn_stats: new check for monitoring number of current TCP connections
    * blade_*: Added snmp scan functions for better automatic inventory
    * blade_bays: Also inventorizes standby blades and has a little more
                  verbose output.
    * blade_blowers: Can handle responses without rpm values now. Improved output
    * blade_health: More detailed output on problems
    * blade_blades: Added new check for checking the health-, present- and
                    power-state of IBM Bladecenter blades
    * win_dhcp_pools: Several cleanups in check
    * Windows agent: allow restriction to ip addresses with only_hosts (like xinetd)
    * heartbeat_rscstatus: Catching empty output from agent correctly
    * tcp_conn_stats: Fixed inventory function when no conn stats can be inventoried
    * heartbeat_nodes: fix Linux agent for hostname with upper case letters (thanks to
            Thorsten Robers)
    * heartbeat_rscstatus: Catching empty output from agent correctly
    * heartbeat_rscstatus: Allowing a list as expected state to expect multiple OK states
    * win_dhcp_pools agent plugin: Filtering additional error message on
      systems without dhcp server
    * j4p_performance: Added experimental agent plugin fetching data via 
      jmx4perl agent (does not need jmx4perl on Nagios)
    * j4p_performance.mem: added new experimental check for memory usage via JMX.
    * if/if64: added Perf-O-Meter for Multisite
    * sylo: fix performance data: on first execution (counter wrap) the check did
      output only one value instead of three. That lead to an invalid RRD.
    * Cleaned up several checks to meet the variable naming conventions
    * drbd: Handling unconfigured drbd devices correctly. These devices are
      ignored during nventory
    * printer_supply: In case of OKI c5900 devices the name of the supply units ins not
      unique. The color of the supply unit is reported in a dedicated OID and added to the
      check item name to have a unique name now.
    * printer_supply: Added simple pnp template to have better graph formating for the check results
    * check_mk.only_from: new check for monitoring the IP address access restriction of the
      agent. The current Linux and Windows agents provide this information.
    * snmp_info check: Recoded not to use snmp_info_single anymore
    * Linux Agent: Fixed <<<cpu>>> output on SPARC machines with openSUSE
    * df_netapp/df_netapp32: Made check inventory resistant against empty size values
    * df_netapp32: Added better detection for possible 32bit counter wrap
    * fc_brocade_port_detailed: Made check handle phystate "noSystemControlAccessToSlot" (10)
      The check also handles unknown states better now
    * printer_supply: Added new parameter "printer_supply_some_remaining_status" to
      configure the reported state on small remaining capacity.
    * Windows agent: .vbs scripts in agents plugins/ directory are executed
      automatically with "cscript.exe /Nologo" to prevent wrong file handlers
    * aironet_clients: Only counting clients which don't have empty values for strength
    * statgrab_disk: Fixed byte calculation in plugin output
    * statgrab_disk: Added inventory function
    * 3ware_disks: Ignoring devices in state NOT-PRESENT during inventory

    Multisite:
    * The custom open/close states of custom links are now stored for each
      user
    * Setting doctype in sidebar frame now
    * Fixed invalid sidebar css height/width definition
    * Fixed repositioning the sidebar scroll state after refreshing the page
    * Fixed mousewheel scrolling in opera/chrome
    * Fixed resize bug on refresh in chrome
    * New view for all services of a site
    * Sidebar snapin site_status: make link target configurable
    * Multisite view "Recently changed services": sort newest first
    * Added options show_header and show_controls to remove the page headers
      from views
    * Cool: new button for an immediate reschedule of a host or service
      check: the view is redisplayed exactly at the point of time when
      Nagios has finished the check. This makes use of MK Livestatus'
      unique waiting feature.

   Livestatus:
    * Added no_more_notifications and check_flapping_recovery_notification
      fields to host table and no_more_notifications field to service table.
      Thanks to Matthew Kent

1.1.8:
    Core, Setup, etc.:
    * setup.sh: turn off Python debugging
    * Cleaned up documentation directory
    * cluster host: use real IP address for host check if cluster has
      one (e.g. service IP address)

    Checks & Agents:
    * Added missing PNP template for check_mk-hr_cpu
    * hr_fs: inventory now ignores filesystem with size 0,
      check does not longer crash on filesystems with size 0
    * logwatch: Fixed typo in 'too many unacknowledged logs' error message
    * ps: fix bug: inventory with fixed user name now correctly puts
      that user name into the resulting check - not None.
    * ps: inventory with GRAB_USER: service description may contain
      %u. That will be replaced with the user name and thus makes the
      service description unique.
    * win_dhcp_pools: better handle invalid agent output
    * hp_proliant_psu: Fixed multiple PSU detection on one system (Thanks to Andreas Döhler)
    * megaraid_pdisks: Fixed coding error
    * cisco_fan: fixed check bug in case of critical state
    * nfsmounts: fix output (free and used was swapped), make output identical to df

    Livestatus:
    * Prohibit { and } in regular expressions. This avoids a segmentation
      fault caused by regcomp in glibc for certain (very unusual) regular
      expressions.
    * Table status: new columns external_command_buffer_slots,
      external_command_buffer_usage and external_command_buffer_max
      (this was implemented according to an idea and special request of
       Heinz Fiebig. Please sue him if this breaks anything for you. I was
       against it, but he thinks that it is absolutely neccessary to have
       this in version 1.1.8...)
    * Table status: new columns external_commands and external_commands_rate
      (also due to Mr. Fiebig - he would have quit our workshop otherwise...)
    * Table downtimes/comments: new column is_service

    Multisite:
    * Snapin Performance: show external command per second and usage and
      size of external command buffer
    * Downtimes view: Group by hosts and services - just like comments
    * Fix links for items containing + (e.g. service descriptionen including
      spaces)
    * Allow non-ASCII character in downtimes and comments
    * Added nagvis_base_url to multisite.mk example configuration
    * Filter for host/service groups: use name instead of alias if 
      user has no permissions for groups

1.1.8b3:
    Core, Setup, etc.:
    * Added some Livestatus LQL examples to documentation
    * Removed cleanup_autochecks.py. Please use check_mk -u now.
    * RRA configuration for PNP: install in separate directory and do not
      use per default, since they use an undocumented feature of PNP.

    Checks & Agents:
    * postfix_mailq: Changed limit last 6 lines which includes all needed
		information
    * hp_proliant_temp/hp_proliant_fans: Fixed wrong variable name
    * hp_procurve_mem: Fixed wrong mem usage calculation
    * ad_replication: Works no with domain controller hostnames like DC02,DC02
    * aironet_client: fix crash on empty variable from SNMP output
    * 3ware_disks, 3ware_units: hopefully repaired those checks
    * added rudimentary agent for HP-UX (found in docs/)

    Multisite:
    * added Perf-O-Meter to "Problems of Host" view
    * added Perf-O-Meter to "All Services" view
    * fix bug with cleaning up persistent connections
    * Multisite now only fetches the available PNP Graphs of hosts/services
    * Quicksearch: limit number of items in dropdown to 80
      (configurable via quicksearch_dropdown_limit)
    * Views of hosts: make counts of OK/WARN/CRIT klickable, new views
      for services of host in a certain state
    * Multisite: sort context buttons in views alphabetically
    * Sidebar drag scrolling: Trying to compensate lost mouse events when
	leaving the sidebar frame while dragging

    Livestatus:
    * check for event_broker_options on start
    * Fix memory leakage caused by Filter: headers using regular expressions
    * Fix two memory leaks in logfile parser

1.1.8b2:
    Core, Setup, etc.:
    * Inventory: skip SNMP-only hosts on non-SNMP checktypes (avoids timeouts)
    * Improve error output for invalid checks
    
    Checks & Agents:
    * fix bug: run local and plugins also when spaces are in path name
      (such as C:\Program Files\Check_MK\plugins
    * mem.vmalloc: Do not create a check for 64 bit architectures, where
      vmalloc is always plenty
    * postfix_mailq: limit output to 1000 lines
    * multipath: handle output of SLES 11 SP1 better
    * if/if64: output operstatus in check output
    * if/if64: inventory now detects type 117 (gigabitEthernet) for 3COM
    * sylo: better handling of counter wraps.

    Multisite:
    * cleanup implementation of how user settings are written to disk
    * fix broken links in 'Edit view -> Try out' situation
    * new macros $HOSTNAME_LOWER$, $HOSTNAME_UPPER$ and $HOSTNAME_TITLE$ for
      custom notes

1.1.8b1:
    Core, Setup, etc.:
    * SNMPv3: allow privProtocol and privPassword to be specified (thanks
      to Josef Hack)
    * install_nagios.sh: fix problem with broken filenames produced by wget
    * install_nagios.sh: updated software to newest versions
    * install_nagios.sh: fix Apache configuration problem
    * install_nagios.sh: fix configuration vor PNP4Nagios 0.6.6
    * config generation: fix host check of cluster hosts
    * config generation: add missing contact groups for summary hosts
    * RPM package of agent: do not overwrite xinetd.d/check_mk, but install
      new version with .rpmnew, if admin has changed his one
    * legacy_checks: fix missing perfdata, template references where in wrong
      direction (thanks Daniel Nauck for his precise investigation)

    Checks & Agents:
    * New check imm_health by Michael Nieporte
    * rsa_health: fix bug: detection of WARNING state didn't work (was UNKNOWN
            instead)
    * check_mk_agent.solaris: statgrab now excludes filesystems. This avoids hanging
      in case of an NFS problem. Thanks to Divan Santana.
    * multipath: Handle new output of multipath -l (found on SLES11 SP1)
    * ntp: fix typo in variable ntp_inventory_mode (fixes inventory problem)
    * if64: improve output formatting of link speed
    * cisco_power: inventory function now ignores non-redundant power supplies
    * zpool_status: new check from Darin Perusich for Solaris zpools

    Multisite:
    * fix several UTF-8 problems: allow non-ascii characters in host names
      (must be UTF 8 encoded!)
    * improve compatibility with Python 2.3
    * Allow loading custom style sheet overriding Check_MK styles by setting
      custom_style_sheet in multisite.mk
    * Host icons show link to detail host, on summary hosts.
    * Fix sidebar problem: Master Control did not display data correctly
    * status_host: honor states even if sites hosting status hosts is disabled
      (so dead-detection works even if local site is disabled)
    * new config variable start_url: set url for welcome page
    * Snapin Quicksearch: if no host is matching, automatically search for
      services
    * Remove links to legacy Nagios GUI (can be added by user if needed)
    * Sidebar Quicksearch: fix several annoyances
    * Views with services of one host: add title with host name and status

    Livestatus:
    * fix memory leak: lost ~4K on memory on each StatsAnd: or StatsOr:
      header (found by Sven Nierlein)
    * fix invalid json output for empty responses (found by Sven Nierlein)
    * fix Stats: avg ___ for 0 matching elements. Output was '-nan' and is
      now '0.0'
    * fix output of floating point numbers: always use exponent and make
      sure a decimal point is contained (this makes JSON/Python detect
      the correct type)

1.1.7i5:
    Core, Setup, etc.:
    * SNMP: do not load any MIB files (speeds up snmpwalk a lot!)
    * legacy_checks: new config variable allowing creating classical
      non-Check_MK checks while using host tags and config options
    * check_mk_objects.cfg: beautify output, use tabs instead of spaces
    * check_mk -II: delete only specified checktypes, allow to reinventorize
      all hosts
    * New option -O, --reload: Does the same as -R, but reloads Nagios
      instead of restarting it.
    * SNMP: Fixed string detection in --snmpwalk calls
    * SNMP: --snmpwalk does walk the enterprises tree correctly now
    * SNMP: Fixed missing OID detection in SNMP check processing. There was a problem
      when the first column had OID gaps in the middle. This affected e.g. the cisco_locif check.
    * install_nagios.sh: correctly detect Ubuntu 10.04.1
    * Config output: make order of service deterministic
    * fix problem with missing default hostgroup

    Multisite:
    * Sidebar: Improved the quicksearch snapin. It can search for services, 
      servicegroups and hostgroups now. Simply add a prefix "s:", "sg:" or "hg:"
      to search for other objects than hosts.
    * View editor: fix bug which made it impossible to add more than 10 columns
    * Service details: for Check_MK checks show description from check manual in
      service details
    * Notes: new column 'Custom notes' which allows customizable notes
      on a per host / per service base (see online docu for details)
    * Configuration: new variable show_livestatus_errors which can be set
      to False in order to hide error about unreachable sites
    * hiding views: new configuration variables hidden_views and visible_views
    * View "Service problems": hide problems of down or unreachable hosts. This
      makes the view consistant with "Tactical Overview"

    Checks & Agents:
    * Two new checks: akcp_sensor_humidity and akcp_sensor_temp (Thanks to Michael Nieporte)
    * PNP-template for kernel: show average of displayed range
    * ntp and ntp.time: Inventory now per default just creates checks for ntp.time (summary check).
      This is controlled by the new variable ntp_inventory_mode (see check manuals).
    * 3ware: Three new checks by Radoslav Bak: 3ware_disks, 3ware_units, 3ware_info
    * nvidia: agent now only queries GPUCoreTemp and GPUErrors. This avoids
      a vmalloc leakage of 32kB per call (bug in NVIDIA driver)
    * Make all SNMP based checks independent of standard MIB files
    * ad_replication: Fixed syntax errors and unhandled date output when
      not replicated yet
    * ifoperstatus: Allowing multiple target states as a list now
    * cisco_qos: Added new check to monitor traffic in QoS classes on Cisco routers
    * cisco_power: Added scan function
    * if64/if/cisco_qos: Traffic is displayed in variable byte scales B/s,KB/s,MB/s,GB/s
      depending on traffic amount.
    * if64: really using ifDescr with option if_inventory_uses_description = True
    * if64: Added option if_inventory_uses_alias to using ifAlias for the item names
    * if64/if: Fixed bug displaying the out traffic (Perfdata was ok)
    * if64/if: Added WARN/CRIT thresholds for the bandwidth usage to be given as rates
    * if64/if: Improved PNP-Templates
    * if64/if: The ifoperstatus check in if64/if can now check for multiple target states
    * if64/if: Removing all null bytes during hex string parsing (These signs Confuse nagios pipe)
    * Fixed hr_mem and hr_fs checks to work with new SNMP format
    * ups_*: Inventory works now on Riello UPS systems
    * ups_power: Working arround wrong implemented RFC in some Riello UPS systems (Fixing negative power
      consumption values)
    * FreeBSD Agent: Added sections: df mount mem netctr ipmitool (Thanks to Florian Heigl)
    * AIX: exclude NFS and CIFS from df (thanks to Jörg Linge)
    * cisco_locif: Using the interface index as item when no interface name or description are set

    Livestatus:
    * table columns: fix type of num_service_* etc.: was list, is now int (thanks to Gerhard Laußer)
    * table hosts: repair semantics of hard_state (thanks to Michael Kraus). Transition was one
      cycle to late in certain situations.

1.1.7i4:
    Core, Setup, etc.:
    * Fixed automatic creation of host contactgroups
    * templates: make PNP links work without rewrite

    Multisite:
    * Make page handler modular: this allows for custom pages embedded into
      the Multisite frame work and thus using Multisite for other tasks as
      well.
    * status_host: new state "waiting", if status host is still pending
    * make PNP links work without rewrite
    * Fix visibility problem: in multisite setups all users could see
      all objects.

1.1.7i3:
    Core, Setup, etc.:
    * Fix extra_nagios_conf: did not work in 1.1.7i2
    * Service Check_MK now displays overall processing time including
      agent communication and adds this as performance data
    * Fix bug: define_contactgroups was always assumed True. That led to duplicate
      definitions in case of manual definitions in Nagios 

    Checks & Agents:
    * New Check: hp_proliant_da_phydrv for monitoring the state of physical disks
      in HP Proliant Servers
    * New Check: hp_proliant_mem for monitoring the state of memory modules in
      HP Proliant Servers
    * New Check: hp_proliant_psu for monitoring the state of power supplies in
      HP Proliant Servers
    * PNP-templates: fix several templates not working with MULTIPLE rrds
    * new check mem.vmalloc for monitoring vmalloc address space in Linux kernel.
    * Linux agent: add timeout of 2 secs to ntpq 
    * wmic_process: make check OK if no matching process is found

    Livestatus:
    * Remove obsolete parameter 'accept_timeout'
    * Allow disabling idle_timeout and query_timeout by setting them to 0.

    Multisite:
    * logwatch page: wrap long log lines

1.1.7i2:
    Incompatible Changes:
    * Remove config option define_timeperiods and option --timeperiods.
      Check_MK does not longer define timeperiod definitions. Please
      define them manually in Nagios.
    * host_notification_period has been removed. Use host_extra_conf["notification_period"]
      instead. Same holds for service_notification_periods, summary_host_notification_periods
      and summary_service_notification_periods.
    * Removed modes -H and -S for creating config data. This now does
      the new option -N. Please set generate_hostconf = False if you
      want only services to be defined.

    Core, Setup, etc.:
    * New config option usewalk_hosts, triggers --usewalk during
      normal checking for selected hosts.
    * new option --scan-parents for automatically finding and 
      configuring parent hosts (see online docu for details)
    * inventory check: put detailed list of unchecked items into long
      plugin output (to be seen in status details)
    * New configuration variable check_parameters, that allows to
      override default parameters set by inventory, without defining 
      manual checks!

    Checks & Agents:
    * drbd: changed check parameters (please re-inventorize!)
    * New check ad_replication: Checks active directory replications
      of domain controllers by using repadm
    * New check postifx_mailq: Checks mailqueue lengths of postifx mailserves
    * New check hp_procurve_cpu: Checks the CPU load on HP Procurve switches
    * New check hp_procurve_mem: Checks the memory usage on HP Procurve switches
    * New check hp_procurve_sensors: Checks the health of PSUs, FANs and
      Temperature on HP Procurve switches
    * New check heartbeat_crm: Monitors the general state of heartbeat clusters
      using the CRM
    * New check heartbeat_crm_resources: Monitors the state of resources and nodes
      in heartbeat clusters using the CRM
    * *nix agents: output AgentOS: in header
    * New agent for FreeBSD: It is based on the linux agent. Most of the sections
      could not be ported easily so the FreeBSD agent provides information for less
      checks than the linux agent.
    * heartbeat_crm and heartbeat_crm.resources: Change handling of check parameters.
      Please reinvenurize and read the updated man page of those checks
    * New check hp_proliant_cpu: Check the physical state of CPUs in HP Proliant servers
    * New check hp_proliant_temp: Check the temperature sensors of HP Proliant servers
    * New check hp_proliant_fans: Check the FAN sensors of HP Proliant servers

    Multisite:
    * fix chown problem (when nagios user own files to be written
      by the web server)
    * Sidebar: Fixed snapin movement problem using older firefox
      than 3.5.
    * Sidebar: Fixed IE8 and Chrome snapin movement problems
    * Sidebar: Fixed IE problem where sidebar is too small
    * Multisite: improve performance in multi site environments by sending
      queries to sites in parallel
    * Multisite: improve performance in high latency situations by
      allowing persistent Livestatus connections (set "persist" : True 
      in sites, use current Livestatus version)

    Livestatus:
    * Fix problems with in_*_period. Introduce global
      timeperiod cache. This also improves performance
    * Table timeperiods: new column 'in' which is 0/1 if/not the
      timeperiod is currently active
    * New module option idle_timeout. It sets the time in ms
      Livestatus waits for the next query. Default is 300000 ms (5 min).
    * New module option query_timeout. It limits the time between
      two lines of a query (in ms). Default is 10000 ms (10 sec).

1.1.7i1: Core, Setup, etc.:
    * New option -u for reordering autochecks in per-host-files
      (please refer to updated documentation about inventory for
       details)
    * Fix exception if check_mk is called without arguments. Show
      usage in that case.
    * install_nagios.sh: Updated to NagVis 1.5 and fixed download URL
    * New options --snmpwalk and --usewalk help implemeting checks
      for SNMP hardware which is not present
    * SNMP: Automatically detect missing entries. That fixes if64
      on some CISCO switches.
    * SNMP: Fix hex string detection (hopefully)
    * Do chown only if running as root (avoid error messages)
    * SNMP: SNMPv3 support: use 4-tuple of security level, auth protocol,
      security name and password instead of a string in snmp_communities
      for V3 hosts.
    * SNMP: Fixed hexstring detection on empty strings
    * New option -II: Is like -I, but removes all previous autochecks
      from inventorized hosts
    * install_nagios.sh: Fix detection of PNP4Nagios URL and URL of
      NagVis
    * Packager: make sanity check prohibiting creating of package files
      in Check MK's directories
    * install_nagios.sh: Support Ubuntu 10.04 (Thanks to Ben)
      
    Checks & Agents:
    * New check ntp.time: Similar to 'ntp' but only honors the system peer
      (that NTP peer where ntpq -p prints a *).
    * wmic_process: new check for ressource consumption of windows processes
    * Windows agent supports now plugins/ and local/ checks
    * [FIX] ps.perf now correctly detects extended performance data output
      even if number of matching processes is 0
    * renamed check cisco_3640_temp to cisco_temp, renamed cisco_temp
      to cisco_temp_perf, fixed snmp detection of those checks
    * New check hr_cpu - checking the CPU utilization via SNMP
    * New check hr_fs - checking filesystem usage via SNMP
    * New check hr_mem - checking memory usage via SNMP
    * ps: inventory now can configured on a per host / tag base
    * Linux: new check nvidia.temp for monitoring temperature of NVIDIA graphics card
    * Linux: avoid free-ipmi hanging forever on hardware that does not support IPMI
    * SNMP: Instead of an artificial index column, which some checks use, now
      the last component of the OID is used as index. That means that inventory
      will find new services and old services will become UNKNOWN. Please remove
      the outdated checks.
    * if: handle exception on missing OIDs
    * New checks hp_blade* - Checking health of HP BladeSystem Enclosures via SNMP
    * New check drbd - Checking health of drbd nodes
    * New SNMP based checks for printers (page counter, supply), contributed
      by Peter Lauk (many thanks!)
    * New check cups_queues: Checking the state of cups printer queues
    * New check heartbeat_nodes: Checking the node state and state of the links
      of heartbeat nodes
    * New check heartbeat_rscstatus: Checks the local resource status of
      a heartbeat node
    * New check win_dhcp_pools: Checks the usage of Windows DHCP Server lease pools
    * New check netapp_volumes: Checks on/offline-condition and states of netapp volumes 

    Multisite:
    * New view showing all PNP graphs of services with the same description
    * Two new filters for host: notifications_enabled and acknowledged
    * Files created by the webserver (*.mk) are now created with the group
      configured as common group of Nagios and webserver. Group gets write
      permissions on files and directories.
    * New context view: all services of a host group
    * Fix problems with Umlauts (non-Ascii-characters) in performance data
    * New context view: all services of a host group
    * Sidebar snapins can now fetch URLs for the snapin content instead of
      building the snapin contents on their own.
    * Added new nagvis_maps snapin which displays all NagVis maps available
      to the user. Works with NagVis 1.5 and newer.

1.1.6:
    Core, Setup, etc.:
    * Service aggregation: new config option aggregation_output_format.
      Settings this to "multiline" will produce Nagios multiline output
      with one line for each individual check.

    Multisite:
    * New painter for long service plugin output (Currently not used
      by any builtin view)

    Checks & Agents:
    * Linux agent: remove broken check for /dev/ipmi0

1.1.6rc3:
    Core, Setup, etc.:
    * New option --donate for donating live host data to the community.
      Please refer to the online documentation for details.
    * Tactical Overview: Fixed refresh timeout typo
      (Was 16 mins instead of 10 secs)

    Livestatus:
    * Assume strings are UTF-8 encoded in Nagios. Convert from latin-1 only
      on invalid UTF-8 sequences (thanks to Alexander Yegorov)

    Multisite:
    * Correctly display non-ascii characters (fixes exception with 'ascii codec')
      (Please also update Livestatus to 1.1.6rc3)

1.1.6rc2:
    Multisite:
    * Fix bug in Master control: other sites vanished after klicking buttons.
      This was due to connection error detection in livestatus.py (Bug found
      by Benjamin Odenthal)
    * Add theme and baseurl to links to PNP (using features of new PNP4Nagios
      0.6.4)

    Core, Setup, etc.:
    * snmp: hopefully fix HEX/string detection now

    Checks & Agents:
    * md: fix inventory bug on resync=PENDING (Thanks to Darin Perusich)

1.1.6rc1:
    Multisite:
    * Repair Perf-O-Meters on webkit based browsers (e.g. Chrome, Safari)
    * Repair layout on IE7/IE8. Even on IE6 something is working (definitely
      not transparent PNGs though). Thanks to Lars.
    * Display host state correct if host is pending (painter "host with state")
    * Logfile: new filter for plugin output
    * Improve dialog flow when cloning views (button [EDIT] in views snapin)
    * Quicksearch: do not open search list if text did not change (e.g. Shift up),
      close at click into field or snapin.

    Core, Setup, etc.:
    * Included three patched from Jeff Dairiki dealing with compile flags
      and .gitignore removed from tarballs
    * Fix problem with clustered_services_of[]: services of one cluster
      appeared also on others
    * Packager: handle broken files in package dir
    * snmp handling: better error handling in cases where multiple tables
      are merged (e.g. fc_brocade_port_detailed)
    * snmp: new handling of unprintable strings: hex dumps are converted
      into binary strings now. That way all strings can be displayed and
      no information is lost - nevertheless.
      
    Checks & Agents:
    * Solaris agent: fixed rare df problems on Solaris 10, fix problem with test -f
      (thanks to Ulf Hoffmann)
    * Converted all PNP templates to format of 0.6.X. Dropped compatibility
      with 0.4.X.
    * Do not use ipmi-sensors if /dev/ipmi0 is missing. ipmi-sensors tries
      to fiddle around with /dev/mem in that case and miserably fails
      in some cases (infinite loop)
    * fjdary60_run: use new binary encoding of hex strings
    * if64: better error handling for cases where clients do not send all information
    * apc_symmetra: handle status 'smart boost' as OK, not CRITICAL

    Livestatus:
    * Delay starting of threads (and handling of socket) until Nagios has
      started its event loop. This prevents showing services as PENDING 
      a short time during program start.

1.1.6b3:
    Multisite:
    * Quicksearch: hide complete host list if field is emptied via Backspace or Del.
      Also allow handle case where substring match is unique.

1.1.6b2:
    Core, Setup, etc.:
    * Packager: fix unpackaged files (sounds, etc)

    Multisite:
    * Complete new design (by Tobias Roeckl, Kopf & Herz)
    * New filters for last service check and last service state change
    * New views "Recently changed services" and "Unchecked services"
    * New page for adding sidebar snapins
    * Drag & Drop for sidebar snapins (thanks to Lars)
    * Grab & Move for sidebar scrolling (thanks to Lars)
    * Filter out summary hosts in most views.
    * Set browser refresh to 30 secs for most views
    * View host status: added a lot of missing information
    * View service status: also added information here
    * Make sure, enough columns can be selected in view editor
    * Allow user to change num columns and refresh directly in view
    * Get back to where you came after editing views
    * New sidebar snapin "Host Matrix"
    * New feature "status_host" for remote sites: Determine connection
      state to remote side by considering a certain host state. This
      avoids livestatus time outs to dead sites.
    * Sidebar snapin site status: fix reload problem
    * New Perf-O-Meters displaying service performance data
    * New snapin "Custom Links" where you easily configure your own
      links via multisite.mk (see example in new default config file)
    * Fixed problem when using only one site and that is not local

    Livestatus:
    * new statistics columns: log_messages and log_messages_rate
    * make statistics average algorithm more sluggish

1.1.5i3:
     Core, Setup, etc.:
     * New Check_MK packager (check_mk -P)

1.1.5i2:
     Core, Setup, etc.:
     * install_nagios.sh: add missing package php5-iconv for SLES11

     Checks & Agents:
     * if64: new SNMP check for network interfaces. Like if, but uses 64 bit
       counters of modern switches. You might need to configure bulkwalk_hosts.
     * Linux agent: option -d enabled debug output
     * Linux agent: fix ipmi-sensors cache corruption detection
     * New check for temperature on Cisco devices (cisco_3640_temp)
     * recompiled waitmax with dietlibc (fixed incompatibility issues
       on older systems)

     Multisite:
     * Filters for groups are negateable.

1.1.5i1:
     Checks & Agents:
     * uptime: new check for system uptime (Linux)
     * if: new SNMP check for network interfaces with very detailed traffic,
       packet and error statistics - PNP graphs included

     Multisite:
     * direct integration of PNP graphs into Multisite views
     * Host state filter: renamed HTML variables (collision with service state). You
       might need to update custom views using a filter on host states.
     * Tactical overview: exclude services of down hosts from problems, also exclude
       summary hosts
     * View host problems/service problems: exclude summary hosts, exclude services
       of down hosts
     * Simplified implementation of sidebar: sidebar is not any longer embeddeable.
     * Sidebar search: Added host site to be able to see the context links on
       the result page
     * Sidebar search: Hitting enter now closes the hint dropdown in all cases

1.1.5i0:
      Core, Setup, etc.:
      * Ship check-specific rra.cfg's for PNP4Nagios (save much IO and disk space)
      * Allow sections in agent output to apear multiple times
      * cleanup_autochecks.py: new option -f for directly activating new config
      * setup.sh: better detection for PNP4Nagios 0.6
      * snmpwalk: use option -Oa, inhibit strings to be output as hex if an umlaut
        is contained.

      Checks & Agents:
      * local: allow more than once performance value, separated by pipe (|)
      * ps.perf: also send memory and CPU usage (currently on Linux and Solaris)
      * Linux: new check for filesystems mount options
      * Linux: new very detailed check for NTP synchronization
      * ifoperstatus: inventory honors device type, per default only Ethernet ports
        will be monitored now
      * kernel: now inventory is supported and finds pgmajfault, processes (per/s)
        and context switches
      * ipmi_sensors: Suppress performance data for fans (save much IO/space)
      * dual_lan_check: fix problem which using MRPE
      * apc_symmetra: PNP template now uses MIN for capacity (instead of AVERAGE)
      * fc_brocade_port_detailed: PNP template now uses MAX instead of AVERAGE
      * kernel: fix text in PNP template
      * ipmi_sensors: fix timeout in agent (lead to missing items)
      * multipath: allow alias as item instead of uuid
      * caching agent: use /var/cache/check_mk as cache directory (instead of /etc/check_mk)
      * ifoperstatus: is now independent of MIB

      Multisite:
      * New column host painter with link to old Nagios services
      * Multisite: new configuration parameter default_user_role
      
      Livestatus:
      * Add missing LDFLAGS for compiling (useful for -g)

1.1.4:
      Summary:
      * A plentitude of problem fixes (including MRPE exit code bug)
      * Many improvements in new Multisite GUI
      * Stability and performance improvements in Livestatus

      Core, Setup, etc.:
      * Check_MK is looking for main.mk not longer in the current and home
        directory
      * install_nagios.sh: fix link to Check_MK in sidebar
      * install_nagios.sh: switch PNP to version 0.6.3
      * install_nagios.sh: better Apache-Config for Multisite setup
      * do not search main.mk in ~ and . anymore (brought only trouble) 
      * clusters: new variable 'clustered_services_of', allowing for overlapping
         clusters (as proposed by Jörg Linge)
      * install_nagios.sh: install snmp package (needed for snmp based checks)
      * Fix ower/group of tarballs: set them to root/root
      * Remove dependency from debian agent package    
      * Fixed problem with inventory when using clustered_services
      * tcp_connect_timeout: Applies now only for connect(), not for
        time of data transmission once a connection is established
      * setup.sh now also works for Icinga
      * New config parameter debug_log: set this to a filename in main.mk and you
        will get a debug log in case if 'invalid output from plugin...'
      * ping-only-hosts: When ping only hosts are summarized, remove Check_MK and
        add single PING to summary host.
      * Service aggregation: fix state relationship: CRIT now worse than UNKNOWN 
      * Make extra_service_conf work also for autogenerated PING on ping-only-hosts
        (groups, contactgroups still missing)

      Checks & Agents:
      * mrpe in Linux agent: Fix bug introduced in 1.1.3: Exit status of plugins was
        not honored anymore (due to newline handling)
      * mrpe: allow for sending check_command to PNP4Nagios (see MRPE docu)
      * Logwatch GUI: fix problem on Python 2.4 (thanks to Lars)
      * multipath: Check is now less restrictive when parsing header lines with
        the following format: "<alias> (<id>)"
      * fsc_ipmi_mem_status: New check for monitoring memory status (e.g. ECC)
         on FSC TX-120 (and maybe other) systems.
      * ipmi_sensors in Linux agent: Fixed compatibility problem with new ipmi
        output. Using "--legacy-output" parameter with newer freeipmi versions now.
      * mrpe: fix output in Solaris agent (did never work)
      * IBM blade center: new checks for chassis blowers, mediatray and overall health
      * New caching agent (wrapper) for linux, supporting efficient fully redundant
        monitoring (please read notes in agents/check_mk_caching_agent)
      * Added new smbios_sel check for monitoring the System Event Log of SMBIOS.
      * fjdarye60_rluns: added missing case for OK state
      * Linux agent: The xinetd does not log each request anymore. Only
        failures are logged by xinetd now. This can be changed in the xinetd
	configuration files.
      * Check df: handle mountpoints containing spaces correctly 
        (need new inventorization if you have mountpoints with spaces)
      * Check md on Linux: handle spare disks correctly
      * Check md on Linux: fix case where (auto-read-only) separated by space
      * Check md on Linux: exclude RAID 0 devices from inventory (were reported as critical)
      * Check ipmi: new config variable ipmi_ignore_nr
      * Linux agent: df now also excludes NFSv4
      * Wrote man-page for ipmi check
      * Check mrpe: correctly display multiline output in Nagios GUI
      * New check rsa_health for monitoring IBM Remote Supervisor Adapter (RSA)
      * snmp scan: suppress error messages of snmpget
      * New check: cpsecure_sessions for number of sessions on Content Security Gateway
      * Logwatch GUI: move acknowledge button to top, use Multisite layout,
         fix several layout problem, remove list of hosts
      * Check logwatch: limit maximum size of stored log messages (configurable
        be logwatch_max_filesize)
      * AIX agent: fix output of MRPE (state and description was swapped)
      * Linux agent: fixed computation of number of processors on S390
      * check netctr: add missing perfdata (was only sent on OK case)
      * Check sylo: New check for monitoring the sylo state
      
      Livestatus:
      * Table hosts: New column 'services' listing all services of that host
      * Column servicegroups:members: 'AuthUser' is now honored
      * New columns: hosts:services_with_state and servicegroups:members_with_state
      * New column: hostgroup:members_with_state
      * Columns hostgroup:members and hostgroup:members_with_state honor AuthUser
      * New rudimentary API for C++
      * Updates API for Python
      * Make stack size of threads configurable
      * Set stack size of threads per default o 64 KB instead of 8 MB
      * New header Localtime: for compensating time offsets of remote sites
      * New performance counter for fork rate
      * New columns for hosts: last_time_{up,down,unreachable}
      * New columns for services: last_time_{ok,warning,critical,unknown}
      * Columns with counts honor now AuthUser
      * New columns for hosts/services: modified_attributes{,_list}
      * new columns comments_with_info and downtimes_with_info
      * Table log: switch output to reverse chronological order!
      * Fix segfault on filter on comments:host_services
      * Fix missing -lsocket on Solaris
      * Add missing SUN_LEN (fixed compile problem on Solaris)
      * Separators: remote sanitiy check allowing separators to be equal
      * New output format "python": declares strings as UTF-8 correctly
      * Fix segault if module loaded without arguments

      Multisite:
      * Improved many builtin views
      * new builtin views for host- and service groups
      * Number of columns now configurable for each layout (1..50)
      * New layout "tiled"
      * New painters for lists of hosts and services in one column
      * Automatically compensate timezone offsets of remote sites
      * New datasources for downtimes and comments
      * New experimental datasource for log
      * Introduce limitation, this safes you from too large output
      * reimplement host- and service icons more intelligent
      * Output error messages from dead site in Multisite mode
      * Increase wait time for master control buttons from 4s to 10s
      * Views get (per-view) configurable browser automatic reload interval
      * Playing of alarm sounds (configurable per view)
      * Sidebar: fix bookmark deletion problem in bookmark snapin
      * Fixed problem with sticky debug
      * Improve pending services view
      * New column with icon with link to Nagios GUI
      * New icon showing items out of their notification period.
      * Multisite: fix bug in removing all downtimes
      * View "Hostgroups": fix color and table heading
      * New sidebar snapin "Problem hosts"
      * Tactical overview: honor downtimes
      * Removed filter 'limit'. Not longer needed and made problems
        with new auto-limitation.
      * Display umlauts from Nagios comments correctly (assuming Latin-1),
         inhibit entering of umlauts in new comments (fixes exception)
      * Switched sidebar from synchronous to asynchronous requests
      * Reduced complete reloads of the sidebar caused by user actions
      * Fix reload problem in frameset: Browser reload now only reloads
        content frames, not frameset.


1.1.3:

      Core, Setup, etc.:
      * Makefile: make sure all files are world readable
      * Clusters: make real host checks for clusters (using check_icmp with multiple IP addresses)
      * check_mk_templates: remove action_url from cluster and summary hosts (they have no performance data)
      * check_mk_template.cfg: fix typo in notes_url
      * Negation in binary conf lists via NEGATE (clustered_services, ingored_services,
	bulkwalk_hosts, etc).
      * Better handling of wrapping performance counters
      * datasource_programs: allow <HOST> (formerly only <IP>)
      * new config variable: extra_nagios_conf: string simply added to Nagios
        object configuration (for example for define command, etc.)
      * New option --flush: delete runtime data of some or all hosts
      * Abort installation if livestatus does not compile.
      * PNP4Nagios Templates: Fixed bug in template file detection for local checks
      * nagios_install.sh: Added support for Ubuntu 9.10
      * SNMP: handle multiline output of snmpwalk (e.g. Hexdumps)
      * SNMP: handle ugly error output of snmpwalk
      * SNMP: allow snmp_info to fetch multiple tables
      * check_mk -D: sort hostlist before output
      * check_mk -D: fix output: don't show aggregated services for non-aggregated hosts
      * check_mk_templates.cfg: fix syntax error, set notification_options to n

      Checks & Agents:
      * logwatch: fix authorization problem on web pages when acknowledging
      * multipath: Added unhandled multipath output format (UUID with 49 signs)
      * check_mk-df.php: Fix locale setting (error of locale DE on PNP 0.6.2)
      * Make check_mk_agent.linux executable
      * MRPE: Fix problems with quotes in commands
      * multipath: Fixed bug in output parser
      * cpu: fixed bug: apply level on 15min, not on 1min avg
      * New check fc_brocade_port_detailed
      * netctrl: improved handling of wrapped counters
      * winperf: Better handling of wrapping counters
      * aironet_client: New check for number of clients and signal
        quality of CISCO Aironet access points
      * aironet_errors: New check for monitoring CRC errors on
        CISCO Aironet access points
      * logwatch: When Agent does not send a log anymore and no local logwatch
                  file present the state will be UNKNOWN now (Was OK before).
      * fjdarye60_sum: New check for summary status of Fidary-E60 devices
      * fjdarye60_disks: New check for status of physical disks
      * fjdarye60_devencs: New check for status of device enclosures
      * fjdarye60_cadaps: New check for status of channel adapters
      * fjdarye60_cmods: New check for status of channel modules
      * fjdarye60_cmods_flash: New check for status of channel modules flash
      * fjdarye60_cmods_mem: New check for status of channel modules memory
      * fjdarye60_conencs: New check for status of controller enclosures
      * fjdarye60_expanders: New check for status of expanders
      * fjdarye60_inletthmls: New check for status of inlet thermal sensors
      * fjdarye60_thmls: New check for status of thermal sensors
      * fjdarye60_psus: New check for status of PSUs
      * fjdarye60_syscaps: New check for status of System Capacitor Units
      * fjdarye60_rluns: New check for RLUNs
      * lparstat_aix: New check by Joerg Linge
      * mrpe: Handles multiline output correctly (only works on Linux,
	      Agents for AIX, Solaris still need fix).
      * df: limit warning and critical levels to 50/60% when using a magic number
      * fc_brocade_port_detailed: allow setting levels on in/out traffic, detect
         baudrate of inter switch links (ISL). Display warn/crit/baudrate in
	 PNP-template

      MK Livestatus:
      * fix operators !~ and !~~, they didn't work (ever)
      * New headers for waiting (please refer to online documentation)
      * Abort on errors even if header is not fixed16
      * Changed response codes to better match HTTP
      * json output: handle tab and other control characters correctly
      * Fix columns host:worst_service_state and host:worst_service_hard_state
      * New tables servicesbygroup, servicesbyhostgroup and hostsbygroup
      * Allow to select columns with table prefix, e.g. host_name instead of name
        in table hosts. This does not affect the columns headers output by
	ColumnHeaders, though.
      * Fix invalid json output of group list column in tables hosts and services
      * Fix minor compile problem.
      * Fix hangup on AuthUser: at certain columns
      * Fix some compile problems on Solaris

      Multisite:
      * Replaced Multiadmin with Multisite.


1.1.2:
      Summary:
      * Lots of new checks
      * MK Livestatus gives transparent access to log files (nagios.log, archive/*.log)
      * Many bug fixes

      MK Livestatus:
      * Added new table "log", which gives you transparent access to the Nagios log files!
      * Added some new columns about Nagios status data to stable 'status'
      * Added new table "comments"
      * Added logic for count of pending service and hosts
      * Added several new columns in table 'status' 
      * Added new columns flap_detection and obsess_over_services in table services
      * Fixed bug for double columns: filter truncated double to int
      * Added new column status:program_version, showing the Nagios version
      * Added new column num_services_pending in table hosts
      * Fixed several compile problems on AIX
      * Fixed bug: queries could be garbled after interrupted connection
      * Fixed segfault on downtimes:contacts
      * New feature: sum, min, max, avg and std of columns in new syntax of Stats:

      Checks & Agents:
      * Check ps: this check now supports inventory in a very flexible way. This simplifies monitoring a great number of slightly different processes such as with ORACLE or SAP.
      * Check 'md': Consider status active(auto-read-only) as OK
      * Linux Agent: fix bug in vmware_state
      * New Checks for APC Symmetra USV
      * Linux Agent: made <<<meminfo>>> work on RedHat 3.
      * New check ps.perf: Does the same as ps, but without inventory, but with performance data
      * Check kernel: fixed missing performance data
      * Check kernel: make CPU utilization work on Linux 2.4
      * Solaris agent: don't use egrep, removed some bashisms, output filesystem type zfs or ufs
      * Linux agent: fixed problem with nfsmount on SuSE 9.3/10.0
      * Check 'ps': fix incompability with old agent if process is in brackets
      * Linux agent: 'ps' now no longer supresses kernel processes
      * Linux agent: make CPU count work correctly on PPC-Linux
      * Five new checks for monitoring DECRU SANs
      * Some new PNP templates for existing checks that still used the default templates
      * AIX Agent: fix filesystem output
      * Check logwatch: Fix problem occuring at empty log lines
      * New script install_nagios.sh that does the same as install_nagios_on_lenny.sh, but also works on RedHat/CentOS 5.3.
      * New check using the output of ipmi-sensors from freeipmi (Linux)
      * New check for LSI MegaRAID disks and arrays using MegaCli (based on the driver megaraid_sas) (Linux)
      * Added section <<<cpu>>> to AIX and Solaris agents
      * New Check for W&T web thermograph (webthermometer)
      * New Check for output power of APC Symmetra USP
      * New Check for temperature sensors of APC Symmetra WEB/SNMP Management Card.
      * apc_symmetra: add remaining runtime to output
      * New check for UPS'es using the generic UPS-MIB (such as GE SitePro USP)
      * Fix bug in PNP-template for Linux NICs (bytes and megabytes had been mixed up).
      * Windows agent: fix bug in output of performance counters (where sometimes with , instead of .)
      * Windows agent: outputs version if called with 'version'
      
      Core, Setup, etc.:
      * New SNMP scan feature: -I snmp scans all SNMP checks (currently only very few checks support this, though)
      * make non-bulkwalk a default. Please edit bulkwalk_hosts or non_bulkwalk_hosts to change that
      * Improve setup autodetection on RedHat/CentOS.  Also fix problem with Apache config for Mutliadmin: On RedHat Check_MK's Apache conf file must be loaded after mod_python and was thus renamed to zzz_check_mk.conf.
      * Fix problem in Agent-RPM: mark xinetd-configfile with %config -> avoid data loss on update
      * Support PNP4Nagios 0.6.2
      * New setup script "install_nagios.sh" for installing Nagios and everything else on SLES11
      * New option define_contactgroups: will automatically create contactgroup definitions for Nagios

1.1.0:
      * Fixed problems in Windows agent (could lead
        to crash of agent in case of unusal Eventlog
	messages)
      * Fixed problem sind 1.0.39: recompile waitmax for
        32 Bit (also running on 64)
      * Fixed bug in cluster checks: No cache files
        had been used. This can lead to missing logfile
	messages.
      * Check kernel: allow to set levels (e.g. on 
	pgmajfaults)
      * Check ps now allows to check for processes owned
        by a specific user (need update of Linux agent)
      * New configuration option aggregate_check_mk: If
        set to True, the summary hosts will show the
	status auf check_mk (default: False)
      * Check winperf.cpuusage now supports levels
        for warning and critical. Default levels are
	at 101 / 101
      * New check df_netapp32 which must be used
        for Netapps that do not support 64 bit 
	counters. Does the same as df_netapp
      * Symlink PNP templates: df_netapp32 and
        df_netapp use same template as df
      * Fix bug: ifoperstatus does not produce performance
        data but said so.
      * Fix bug in Multiadmin: Sorting according to
        service states did not work
      * Fix two bugs in df_netapp: use 64 bit counters
        (32 counter wrap at 2TB filesystems) and exclude
       	snapshot filesystems with size 0 from inventory.
      * Rudimentary support for monitoring ESX: monitor
        virtual filesystems with 'vdf' (using normal df
	check of check_mk) and monitor state of machines 
	with vcbVmName -s any (new check vmware_state).
      * Fixed bug in MRPE: check failed on empty performance
        data (e.g. from check_snmp: there is emptyness
        after the pipe symbol sometimes)
      * MK Livestatus is now multithreaded an can
        handle up to 10 parallel connections (might
        be configurable in a future version).
      * mk_logwatch -d now processes the complete logfile
        if logwatch.state is missing or not including the
	file (this is easier for testing)
      * Added missing float columns to Livestatus.
      * Livestatus: new header StatsGroupBy:
      * First version with "Check_MK Livestatus Module"!
        setup.sh will compile, install and activate
	Livestatus per default now. If you do not want
	this, please disable it by entering <tt>no</tt>,
	when asked by setup.
      * New Option --paths shows all installation, config
        and data paths of Check_mk and Nagios
      * New configuration variable define_hostgroups and
        define service_groups allow you to automatically
        create host- and service groups - even with aliases.
      * Multiadmin has new filter for 'active checks enabled'.
      * Multiadmin filter for check_command is now a drop down list.
      * Dummy commands output error message when passive services
        are actively checked (by accident)
      * New configuration option service_descriptions allows to
        define customized service descriptions for each check type
      * New configuration options extra_host_conf, extra_summary_host_conf
        and extra_service_conf allow to define arbitrary Nagios options
	in host and service defitions (notes, icon_image, custom variables,
        etc)
      * Fix bug: honor only_hosts also at option -C


1.0.39:
      * New configuration variable only_hosts allows
	you to limit check_mk to a subset of your
	hosts (for testing)
      * New configuration parameter mem_extended_perfdata
	sends more performance data on Linux (see 
	check manual for details)
      * many improvements of Multiadmin web pages: optionally 
	filter out services which are (not) currently in downtime
	(host or service itself), optionally (not) filter out summary
	hosts, show host status (down hosts), new action
	for removing all scheduled downtimes of a service.
	Search results will be refreshed every 90 seconds.
	Choose between two different sorting orders.
	Multadmin now also supports user authentication
      * New configuration option define_timeperiods, which
	allows to create Nagios timeperiod definitions.
	This also enables the Multiadmin tools to filter
	out services which are currently not in their
	notification interval.
      * NIC check for Linux (netctr.combined) now supports
	checking of error rates
      * fc_brocade_port: New possibility of monitoring
	CRC errors and C3 discards
      * Fixed bug: snmp_info_single was missing
        in precompiled host checks
	
1.0.38:
      * New: check_mk's multiadmin tool (Python based
	web page). It allows mass administration of
	services (enable/disable checks/notifications, 
	acknowledgements, downtimes). It does not need
	Nagios service- or host groups but works with
	a freeform search.
      * Remove duplicate <?php from the four new 
	PNP templates of 1.0.37.
      * Linux Agent: Kill hanging NFS with signal 9
	(signal 15 does not always help)
      * Some improvements in autodetection. Also make
	debug mode: ./autodetect.py: This helps to
	find problems in autodetection.
      * New configuration variables generate_hostconf and
	generate_dummy_commands, which allows to suppress
	generation of host definitions for Nagios, or 
	dummy commands, resp.
      * Now also SNMP based checks use cache files.
      * New major options --backup and --restore for
	intelligent backup and restore of configuration
	and runtime data
      * New variable simulation_mode allows you to dry
	run your Nagios with data from another installation.
      * Fixed inventory of Linux cpu.loads and cpu.threads
      * Fixed several examples in checks manpages
      * Fixed problems in install_nagios_on_lenny.sh
      * ./setup.sh now understands option --yes: This
        will not output anything except error messages
	and assumes 'yes' to all questions
      * Fix missing 'default.php' in templates for
	local
	
1.0.37:
      * IMPORTANT: Semantics of check "cpu.loads" has changed.
	Levels are now regarded as *per CPU*. That means, that
	if your warning level is at 4.0 on a 2 CPU machine, then 
	a level of 8.0 is applied.
      * On check_mk -v now also ouputs version of check_mk
      * logfile_patterns can now contain host specific entries.
	Please refer to updated online documentation for details.
      * Handling wrapping of performance counters. 32 and 64 bit
	counters should be autodetected and handled correctly.
	Counters wrapping over twice within one check cycle
	cannot be handled, though.
      * Fixed bug in diskstat: Throughput was computed twice
	too high, since /proc/diskstats counts in sectors (512 Bytes)
	not in KB
      * The new configuration variables bulkwalk_hosts and
	non_bulkwalk_hosts, that allow 	to specify, which hosts 
	support snmpbulkwalk (which is
	faster than snmpwalk) and which not. In previos versions,
	always bulk walk was used, but some devices do not support
	that.
      * New configuration variable non_aggregated_hosts allows
	to exclude hosts generally from service aggregation.
      * New SNMP based check for Rittal CMC TC 
	(ComputerMultiControl-TopConcept) Temperature sensors 
      * Fixed several problems in autodetection of setup
      * Fixed inventory check: exit code was always 0
	for newer Python versions.
      * Fixed optical problem in check manual pages with
	newer version of less.
      * New template check_mk-local.php that tries to
	find and include service name specific templates.
	If none is found, default.php will be used.
      * New PNP templates check_mk-kernel.php for major page
	faults, context switches and process creation
      * New PNP template for cpu.threads (Number of threads)
      * Check nfsmounts now detects stale NFS handles and
	triggers a warning state in that case

1.0.36:
      * New feature of Linux/UNIX Agent: "MRPE" allows
	you to call Nagios plugins by the agent. Please
	refer to online documentation for details.
      * Fix bug in logwatch.php: Logfiles names containing spaces
	now work.
      * Setup.sh now automatically creates cfg_dir if
	none found in nagios.cfg (which is the case for the
	default configuration of a self compiled Nagios)
      * Fix computation of CPU usage for VMS.
      * snmp_hosts now allows config-list syntax. If you do
	not define snmp_hosts at all, all hosts with tag
	'snmp' are considered to be SNMP hosts. That is 
	the new preferred way to do it. Please refer
	to the new online documentation.
      * snmp_communities now also allows config-list syntax
	and is compatible to datasource_programs. This allows
	to define different SNMP communities by making use
	of host tags.
      * Check ifoperstatus: Monitoring of unused ports is
	now controlled via ifoperstatus_monitor_unused.
      * Fix problem in Windows-Agent with cluster filesystems:
	temporarily non-present cluster-filesystems are ignored by
	the agent now.
      * Linux agent now supports /dev/cciss/d0d0... in section
	<<<diskstat>>>
      * host configuration for Nagios creates now a variable
	'name host_$HOSTNAME' for each host. This allows
	you to add custom Nagios settings to specific hosts
	in a quite general way.
      * hosts' parents can now be specified with the
	variable 'parents'. Please look at online documentation
	for details.
      * Summary hosts now automatically get their real host as a
	parent. This also holds for summary cluster hosts.
      * New option -X, --config-check that checks your configuration
	for invalid variables. You still can use your own temporary
	variables if you prefix them with an underscore.
	IMPORTANT: Please check your configuration files with
	this option. The check may become an implicit standard in
	future versions.
      * Fixed problem with inventory check on older Python 
	versions.
      * Updated install_nagios_on_lenny.sh to Nagios version
	3.2.0 and fixed several bugs.

1.0.35:
      * New option -R/--restart that does -S, -H and -C and
	also restarts Nagios, but before that does a Nagios
	config check. If that fails, everything is rolled
	back and Nagios keeps running with the old configuration.
      * PNP template for PING which combines RTA and LOSS into
	one graph.
      * Host check interval set to 1 in default templates.
      * New check for hanging NFS mounts (currently only
	on Linux)
      * Changed check_mk_templates.cfg for PING-only hosts:
	No performance data is processed for the PING-Check
	since the PING data is already processed via the
	host check (avoid duplicate RRDs)
      * Fix broken notes_url for logwatch: Value from setup.sh
	was ignored and always default value taken.
      * Renamed config variable mknagios_port to agent_port
	(please updated main.mk if you use that variable)
      * Renamed config variable mknagios_min_version to
	agent_min_version (update main.mk if used)
      * Renamed config variable mknagios_autochecksdir to 
	autochecksdir (update main.mk if used)
      * configuration directory for Linux/UNIX agents is
	now configurable (default is /etc/check_mk)
      * Add missing configuration variable to precompiled
	checks (fix problem when using clusters)
      * Improved multipath-check: Inventory now determines
	current number of paths. And check output is more
	verbose.
      * Mark config files as config files in RPM. RPM used
	to overwrite main.mk on update!
	
1.0.34:
      * Ship agents for AIX and SunOS/Solaris (beta versions).
      * setup script now autodetects paths and settings of your
	running Nagios
      * Debian package of check_mk itself is now natively build
	with paths matching the prepackaged Nagios on Debian 5.0
      * checks/df: Fix output of check: percentage shown in output
	did include reserved space for root where check logic did
	not. Also fix logic: account reserved space as used - not
	as avail.
      * checks/df: Exclude filesystems with size 0 from inventory.
      * Fix bug with host tags in clusters -> precompile did not
	work.
      * New feature "Inventory Check": Check for new services. Setting
	inventory_check_interval=120 in main.mk will check for new services
	every 2 hours on each host. Refer to online documentation
	for more details.
      * Fixed bug: When agent sends invalid information or check
	has bug, check_mk now handles this gracefully
      * Fixed bug in checks/diskstat and in Linux agent. Also
	IDE disks are found. The inventory does now work correctly
	if now disks are found.
      * Determine common group of Apache and Nagios at setup.
	Auto set new variable www_group which replaces logwatch_groupid.
	Fix bug: logwatch directories are now created with correct
	ownership when check_mk is called manually as root.
      * Default templates: notifications options for hosts and
	services now include also recovery, flapping and warning
	events.
      * Windows agent: changed computation of RAM and SWAP usage
	(now we assume that "totalPageFile" includes RAM *and*
	SWAP).
      * Fix problem with Nagios configuration files: remove
	characters Nagios considers as illegal from service
	descriptions.
      * Processing of performance data (check_icmp) for host
        checks and PING-only-services now set to 1 in default
	templates check_mk_templates.cfg.
      * New SNMP checks for querying FSC ServerView Agent: fsc_fans,
	fsc_temp and fsc_subsystems. Successfully tested with agents
	running	on Windows and Linux.
      * RPM packaged agent tested to be working on VMWare ESX 4.0 
	(simply install RPM package with rpm -i ... and open port 
	in firewall with "esxcfg-firewall -o 6556,tcp,in,check_mk")
      * Improve handling of cache files: inventory now uses cache
	files only if they are current and if the hosts are not
	explicitely specified.
	
1.0.33:
      * Made check_mk run on Python 2.3.4 (as used in CentOS 4.7
	und RedHat 4.7). 
      * New option -M that prints out manual pages of checks.
	Only a few check types are documented yet, but more will
	be following.
      * Package the empty directory /usr/lib/check_mk_agent/plugins
	and ../local into the RPM and DEB package of the agent
      * New feature: service_dependencies. check_mk lets you comfortably
	create Nagios servicedependency definitions for you and also
	supports them by executing the checks in an optimal order.
      * logwatch.php: New button for hiding the context messages.
	This is a global setting for all logfiles and its state is
	stored in a cookie.
	
1.0.32:
      * IMPORTANT: Configuration variable datasource_programs is now
        analogous to that of host_groups. That means: the order of
        program and hostlist must be swapped!
      * New option --fake-dns, useful for tests with non-existing
	hosts.
      * Massive speed improvement for -S, -H and -C
      * Fixed bug in inventory of clusters: Clustered services where
	silently dropped (since introduction of host tags). Fixed now.
      * Fixed minor bug in inventory: Suppress DNS lookup when using
	--no-tcp
      * Fixed bug in cluster handling: Missing function strip_tags()
	in check_mk_base.py was eliminated.
      * Changed semantics of host_groups, summary_host_groups,
	host_contactgroups, and summary_host_groups for clusters. 
	Now the cluster names will be relevant, not
	the names of the nodes. This allows the cluster hosts to
	have different host/contactgroups than the nodes. And it is more
	consistent with other parts of the configuration.
      * Fixed bug: datasource_programs on cluster nodes did not work
	when precompiling

1.0.31:
      * New option -D, --dump that dumps all configuration information
	about one, several or all hosts
	New config variables 'ignored_checktypes' and 'ignored_services',
        which allow to include certain checktypes in general or
        some services from some hosts from inventory
      * Config variable 'clustered_services' now has the same semantics
	as ignored_checktypes and allows to make it host dependent.
      * Allow magic tags PHYSICAL_HOSTS, CLUSTER_HOSTS and ALL_HOSTS at
	all places, where lists of hosts are expected (except checks).
	This fixes various problems that arise when using all_hosts at
	those places:
	  * all_hosts might by changed by another file in conf.d
	  * all_hosts does not contain the cluster hosts
      * Config file 'final.mk' is read after all other config files -
	if it exists. You can put debug code there that prints the
	contents of your variables.
      * Use colored output only, if stdout is a tty. If you have
	problems with colors, then you can pipe the output
	through cat or less
      * Fixed bug with host tags: didn't strip off tags when
	processing configuration lists (occurs when using
	custom host lists)
      * mk_logwatch is now aware of inodes of logfiles. This
	is important for fast rotating files: If the inode
	of a logfile changes between two checks mk_logwatch
	assumes that the complete content is new, even if
	the new file is longer than the old one.
      * check_mk makes sure that you do not have duplicate
	hosts in all_hosts or clusters.

1.0.30:
      * Windows agent now automatically monitors all existing
	event logs, not only "System" and "Application".

1.0.29:
      * Improved default Nagios configuration file:
	added some missing templates, enter correct URLs
	asked at setup time.
      * IMPORANT: If you do not use the new default 
	Nagios configuration file you need to rename
	the template for aggregated services (summary
	services) to check_mk_summarizes (old name
	was 'check_mk_passive-summary'). Aggregated
	services are *always* passive and do *never*
	have performance data.
      * Hopefully fixed CPU usage output on multi-CPU
	machines
      * Fixed Problem in Windows Agent: Eventlog monitoring
	does now also work, if first record has not number 1
	(relevant for larger/older eventlogs)
      * Fixed bug in administration.html: Filename for Nagios
	must be named check_mk.cfg and *not* main.mk. Nagios
	does not read files without the suffix .cfg. 
      * magic factor for df, that allows to automatgically 
        adapt levels for very big or very small filesystems.
      * new concept of host tags simplyfies configuration.
      * IMPORTANT: at all places in the configuration where
	lists of hosts are used those are not any longer
	interpreted as regular expressions. Hostnames
	must match exactly. Therefore the list [ "" ] does
	not any longer represent the list of all hosts.
	It is a bug now. Please write all_hosts instead
	of [ "" ]. The semantics for service expressions
	has not changed.
      * Fixed problem with logwatch.php: Begin with
	<?php, not with <?. This makes some older webservers
	happy.
      * Fixed problem in check ipmi: Handle corrupt output
	from agent
      * Cleaned up code, improved inline documentation
      * Fixed problem with vms_df: default_filesystem_levels,
	filesystem_levels and df magic number now are used
	for df, vms_df and df_netapp together. Works now also
	when precompiled.
	
1.0.28:
      * IMPORTANT: the config file has been renamed from
	check_mk.cfg to main.mk. This has been suggested
	by several of my customers in order to avoid 
	confusion with Nagios configuration files. In addition,
	all check_mk's configuration file have to end in
	'.mk'. This also holds for the autochecks. The 
	setup.sh script will automatically rename all relevant
	files. Users of RPM or DEB installations have to remove
	the files themselves - sorry.
      * Windows agent supports eventlogs. Current all Warning
        and Error messages from 'System' and 'Application' are
        being sent to check_mk. Events can be filtered on the
	Nagios host.
      * Fixed bug: direct RRD update didn't work. Should now.
      * Fixed permission problems when run as root.
      * Agent is expected to send its version in <<<check_mk>>>
	now (not any longer in <<<mknagios>>>
      * Fixed bug in Windows agent. Performance counters now output
	correct values
      * Change checks/winperf: Changed 'ops/sec' into MB/s.
	That measures read and write disk throughput
	(now warn/crit levels possible yet)
      * new SNMP check 'ifoperstatus' for checking link
        of network interfaces via SNMP standard MIB
      * translated setup script into english
      * fixed bug with missing directories in setup script
      * made setup script's output nicer, show version information
      * NEW: mk_logwatch - a new plugin for the linux/UNIX agent
	for watching logfiles
      * Better error handling with Nagios pipe
      * Better handling of global error: make check_mk return
	CRIT, when no data can retrieved at all.
      * Added missing template 'check_mk_pingonly' in sample
	Nagios config file (is needed for hosts without checks)
	
1.0.27:
      * Ship source code of windows agent
      * fix several typos
      * fix bug: option --list-hosts did not work
      * fix bug: precompile "-C" did not work because
	of missing extension .py
      * new option -U,--update: It combines -S, -H and
	-U and writes the Nagios configuration into a
	file (not to stdout).
      * ship templates for PNP4Nagios matching most check_mk-checks.
	Standard installation path is /usr/share/check_mk/pnp-templates
	
1.0.26:
      -	Changed License to GNU GPL Version 2
      * modules check_mk_admin and check_mk_base are both shipped
	uncompiled.
      * source code of windows agent togehter with Makefile shipped
	with normal distribution
      * checks/md now handles rare case where output of /proc/mdstat
	shows three lines per array

1.0.25:
      * setup skript remembers paths

1.0.24:
      * fixed bug with precompile: Version of Agent was always 0

1.0.23:
      * fixed bug: check_config_variables was missing in precompiled
	files
      * new logwatch agent in Python plus new logwatch-check that
	handles both the output from the old and the new agent

1.0.22:
      * Default timeout for TCP transfer increased from 3.0 to 60.0
      * Windows agent supports '<<<mem>>>' that is compatible with Linux
      * Windows agents performance counters output fixed
      * Windows agent can now be cross-compiled with mingw on Linux
      * New checktype winperf.cpuusage that retrieves the percentage
	of CPU usage from windows (still has to be tested on Multi-CPU
	machine)
      * Fixed bug: logwatch_dir and logwatch_groupid got lost when
	precompiling. 
      * arithmetic for CPU usage on VMS multi-CPU machines changed

1.0.21:
      * fixed bug in checks/df: filesystem levels did not work
	with precompiled checks

1.0.20:
      * new administration guide in doc/
      * fixed bug: option -v now works independent of order
      * fixed bug: in statgrab_net: variable was missing (affected -C)
      * fixed bug: added missing variables, imported re (affected -C)
      * check ipmi: new option ipmi_summarize: create only one check for all sensors
      * new pnp-template for ipmi summarized ambient temperature
 
1.0.19:
      * Monitoring of Windows Services
      * Fixed bug with check-specific default parameters
      * Monitoring of VMS (agent not included yet)
      * Retrieving of data via an external programm (e.g. SSH/RSH)
      * setup.sh does not overwrite check_mk.cfg but installs
	the new default file as check_mk.cfg-1.0.19
      * Put hosts into default hostgroup if none is configured<|MERGE_RESOLUTION|>--- conflicted
+++ resolved
@@ -4,11 +4,8 @@
     * 1065 heartbeat_crm / heartbeat_crm.resources: Rewrote checks / formalized parameters...
     * 0186 touchstone_cable_modem_fec: New Check to monitor the Forward error correction on touchstone cable modems
     * 1068 livedump: Added optional check interval (detect staleness) / option to encrypt mails...
-<<<<<<< HEAD
+    * 0188 touchstone_cable_modem_frequency: New check for line frequency in Mhz
     * 1093 windows agent: performance counter can now be specified by name...
-=======
-    * 0188 touchstone_cable_modem_frequency: New check for line frequency in Mhz
->>>>>>> 98b47a19
     * 1051 FIX: tcp_conn_stats: fix missing performance data...
     * 1142 FIX: winperf_ts_sessions: fix computation, check has never really worked
     * 1090 FIX: zfsget: fixed exception which happened on incomplete zfs entries
