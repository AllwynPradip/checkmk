1.2.5i1:
    Core & Setup:
    * 0087 FIX: Fixed possible locking issue when using datasource program with long output...
    * 0313 FIX: Avoid duplicate reading of configuration file on --create-rrd...
    * 0379 FIX: check_mk -c: Now also rewrites the location of conf.d directory

    Checks & Agents:
    * 0306 esx_vsphere_counters: added missing ramdisk levels sfcbtickets
    * 0073 moxa_iologik_register: new check to monitor moxa e2000 series registers
    * 0105 apc_humidity: New Check for humidity levels on APC Devices
    * 0106 3ware_units: The verifying state is now handled as ok...
    * 0086 timemachine: new check checking the age of latest backup by timemachine on MAC OS
    * 0074 raritan_pdu_plugs: new check for Raritan PX-2000 family PDUs...
    * 0107 stulz_alerts, stulz_powerstate, stulz_temp, stulz_humidity: New Checks for Stulz clima devices
    * 0075 raritan_pdu_inlet: new check to monitor inlet sensors of the Raritan PX-2000 PDUs
    * 0315 hitachi_hnas_quorumdevice, hitachi_hnas_pnode, hitachi_hnas_vnode: New checks for Hitachi HNAS devices
    * 0316 hitachi_hnas_cpu: New check for CPU utilization of Hitachi HNAS devices
    * 0373 wut_webtherm: Supporting several other devices now
    * 0377 check_http: Certificate Age mode now supports SNI...
    * 0317 emc_isilon: New checks for EMC Isilon Storage System
    * 0103 FIX: services: Fixed bug with service inventory defined in main.mk...
    * 0299 FIX: borcade_mlx_fan: Prettified output, handling "other" state now
    * 0300 FIX: cisco_fru_power: Trying not to inventorize not plugged in FRUs...
    * 0305 FIX: apache_status: Fixed exception when agent reports HTML code as apache-status data...
    * 0104 FIX: mssql: Server instances with underline in name are now supported....
    * 0240 FIX: Virtualmachine names with space no longer have missing piggyback data...
    * 0310 FIX: apache_status: Improved handling of unexpeted data sent by agents...
    * 0088 FIX: esx_vsphere_datastores: fixed error with reported capacity of 0 bytes...
    * 0243 FIX: cisco_qos: no longer crashes when the qos policy name is not set...
    * 0326 FIX: hr_fs printer_supply: Improved translation of wrong encoded chars...
    * 0059 FIX: agent_vpshere: new option for supporting ESX 4.1...
    * 0334 FIX: cisco_fantray: Fixed error on Cisco devices which do not support this check...
    * 0355 FIX: heartbeat_crm: Now handling "Failed actions:" output in agent...
    * 0357 FIX: megaraid_bbu: Fixed expected state checking...
    * 0358 FIX: df: now ignores filesystems with a reported size of '-'...
    * 0360 FIX: multipath: Inventory handles non loaded kernel module now...
    * 0339 FIX: blade_bays blade_blades blade_blowers blade_health blade_mediatray blade_powerfan blade_powermod: fix scan function...
    * 0340 FIX: blade_health: fix check, it was totally broken...
    * 0363 FIX: mysql_capacity: Did use wrong calculated warn / crit thresholds...
    * 0364 FIX: brocade_mlx*: Several cleanups, fixed bug in brocade_mlx_fan where only the first worst state was shown in output
    * 0365 FIX: RPMs: Cleaning up xinetd checkmk.rpmnew file after updating package...
    * 0366 FIX: heartbeat_crm: Agent code is now compatible to pacemaker 1.1.9...
    * 0367 FIX: Now using /dev/null instead of closing stdin in linux agent...
    * 0342 FIX: postgres_stat_database: make agent compatible with PostgreSQL 8.4.x...
    * 0343 FIX: postgres_sessions: make agent plugin compatible with PostgreSQL 9.2...
    * 0369 FIX: cups_queues: Fixed bug checking the last queue reported by agent...
    * 0370 FIX: brocade_mlx_module*: Improved output of checks
    * 0372 FIX: megaraid_ldisks: Ignoring adapters without configured logical disks...
    * 0345 FIX: Linux agent: fix detaching of background plugins...
    * 0378 FIX: agent_vsphere.pysphere: Trying to deal with permissions only on some guests/hosts
    * 0245 FIX: Inline SNMP no longer throws an exception when using SNMPv3 credentials...
    * 0380 FIX: jolokia_metrics.mem: PNP-Template now handles non existant max values...
    * 0381 FIX: win_printers: Fixed creation of duplicate services...
    * 0347 FIX: smart.stats: Remove duplicate disks...
    * 0349 FIX: winperf.cpuusage: update man page: this check is deprecated
    * 0383 FIX: solaris_mem: Is now compatible to more systems...
    * 0109 FIX: cisco_fantray: Prevent inventory for not available fans
    * 0110 FIX: cisco_fru_power:  Prevent inventory for not available FRUs
<<<<<<< HEAD
=======
    * 0350 FIX: nfsmounts: correctly handle mount points with spaces...
>>>>>>> 752396a0

    Multisite:
    * 0371 Added log class filter to hostsvcevents view
    * 0302 FIX: Fixed highlight of choosen elements in foldertee/views snapin in Chrome/IE
    * 0239 FIX: Fixed incorrect html formatting when displaying host or service comments...
    * 0307 FIX: Increased performance of multisite GUI with a large userbase...
    * 0312 FIX: Hiding views related to not existing datasources, like the EC now...
    * 0325 FIX: Removed CSV export icon from availability views...
    * 0327 FIX: Most forms did now work with "Profile Requests" enabled...
    * 0333 FIX: Fixed too long page title during performing several actions...
    * 0356 FIX: Fixed exception caused by utf8 chars in tooltip text...
    * 0368 FIX: Generating selection id is hopefully now compatible to more systems...
    * 0374 FIX: Fixed syntax error in exception handler of LDAP search code...
    * 0375 FIX: LDAP: Now handling user-ids with umlauts...

    WATO:
    * 0308 Multisite can now set rotation view permissions for NagVis...
    * 0329 Removed Distributed WATO peer mode...
            NOTE: Please refer to the migration notes!
    * 0244 New features for WATO page Backup & Restore...
    * 0382 Active HTTP check now supports multiline regexp matching...
    * 0057 FIX: Fix exception in WATO host editor on custom tag without topic...
    * 0241 FIX: Improved sorting of WATO folders in dropdown menu...
    * 0019 FIX: Fixed wording in WATO rule for MSSQL check
    * 0242 FIX: Parameters for clustered services can now be configured on the cluster host...
    * 0309 FIX: Trying to prevent read/write conflicts with a large user base...
    * 0311 FIX: Fixed "Inventory failed" message when trying an inventory on clusters via WATO...
    * 0330 FIX: Improved performance of WATO slave push with a large user base...
    * 0331 FIX: LDAP diagnostic LOG can now have the $OMD_SITE$ macro configured via WATO...
    * 0332 FIX: Own host tag groups without topics resulted in two groups "Host tags" in the rule editor
    * 0361 FIX: The page linked by "new rule" can now be bookmarked again
    * 0341 FIX: Avoid rare exception in WATO when deleting a host...
    * 0376 FIX: LDAP: Default configuration of attributes is reflected within WATO now
    * 0346 FIX: Fix folder visibility in WATO for unpriviledged users...

    Notifications:
    * 0362 sms: now searching PATH for sendsms and smssend commands...
    * 0108 FIX: Prevent service notification on host alerts...
    * 0058 FIX: Fix email notifications containing non-ASCII characters in some situtations...

    Reporting & Availability:
    * 0018 New option for displaying a legend for the colors used in the timeline...
    * 0338 FIX: Introduce time limit on availability queries...

    Event Console:
    * 0301 Handling messages of special syslog format correctly...
    * 0303 FIX: Old log entries were shown in event history first...
    * 0304 FIX: Escaping several unwanted chars from incoming log messages...
    * 0089 FIX: CSV export of event console was broken...
    * 0359 FIX: Fixed exception in event simulator when one match group did not match

    Livestatus:
    * 0337 New header for limiting the execution time of a query...
    * 0335 FIX: Parse state of downtime notification log entries correctly...
    * 0336 FIX: Limit the number of lines read from a single logfile...
    * 0344 FIX: Fix semantics of columns num_services_hard_*...


1.2.3i7:
    Core & Setup:
    * 0011 Introduce optional lower limit for predicted levels...
    * 0217 FIX: More verbose error output for SNMP errors on the command line...
    * 0288 FIX: Error messages of datasource programs (e.g. VSphere Agent) are now visible within WATO...
    * 0010 FIX: Fix computation of hour-of-the-day and day-of-month prediction...
    * 0292 FIX: Inline SNMP: Check_MK check helpers are closing UDP sockets now...

    Checks & Agents:
    * 0060 cisco_fantray: new check for monitoring fan trays of Cisco Nexus switches
    * 0061 cisco_cpu: check now recognizes new object cpmCPUTotal5minRev...
    * 0063 veeam_client: new check to monitor status of veeam clients with special agent plugin...
    * 0064 veeam_jobs: new check to monitor the backup jobs of the veeam backup tool...
    * 0047 fritz.conn fritz.config fritz.uptime fritz.wan_if fritz.link: New checks for monitoring Fritz!Box devices...
    * 0027 esx_vsphere_sensors: it is now possible override the state of sensors...
    * 0090 apc_ats_status: New Check for monitoring APC Automatic Transfer Switches
    * 0080 Added new checks for Brocade NetIron MLX switching / routing devices...
    * 0091 apc_ats_output: new check for output measurements on APC ATS devices
    * 0068 check_sql: support for mssql databases included
    * 0208 fileinfo.groups: Added minimum/maximum file size parameters...
    * 0093 check_http: Default service description prefix can be avoided...
    * 0004 df: dynamic filesystem levels now reorder levels automatically...
    * 0069 veeam_client: limits for time since last backup introduced
    * 0214 Logwatch: context lines can now be disabled using nocontext=1...
    * 0038 casa_cpu_mem casa_cpu_temp casa_cpu_util casa_fan casa_power: New checks for casa Cable Modem Termination Systems...
    * 0097 arc_raid_status: New check for Areca RAID controllers
    * 0070 cmciii_lcp_airin cmciii_lcp_airout cmciii_lcp_fans cmciii_lcp_waterflow cmciii_lcp_waterin cmciii_lcp_waterout: new checks for the Rittal CMC-III LCP device
    * 0098 apc_inrow_airflow, apc_inrow_fanspeed, apc_inrow_temp: New checks for APC inrow devices
    * 0099 apc_mod_pdu_modules: New check for APC Modular Power Distribution Unit
    * 0072 cmciii_pu_access cmciii_pu_canbus cmciii_pu_io cmciii_pu_temp: New checks for the Rittal CMC-III PU Unit
    * 0100 juniper_cpu: New check for CPU utilization on Juniper switches
    * 0236 windows_agent: each script can now be configured to run sync / async...
    * 0101 liebert_chiller_status: New check for Liebert Chiller devices
    * 0083 brocade_mlx: Temperature sensors of one module now in one common check...
    * 0008 df: Solaris agent now also supports samfs
    * 0084 brocade_mlx: single checks now instead of sub checks...
    * 0291 winperf_ts_sessions: New check to monitor Microsoft Terminal Server sessions...
    * 0102 modbus_value: New check and Agent to modbus devices...
    * 0013 Solaris Agent: implement cached async plugins and local checks...
    * 0238 vsphere monitoring: new option to skip placeholder vms in agent output...
    * 0016 Linux+Windows agent: allow spooling plugin outputs via files...
    * 0017 local: New state type P for state computation based on perfdata...
    * 0085 brocade_mlx: now handles more different module states...
    * 0024 FIX: cisco_wlc: removed check configuration parameter ap_model...
    * 0003 FIX: ps: Remove exceeding [ and ] in service description when using process inventory...
    * 0037 FIX: checkman browser (cmk -m) was not working properly in network subtree...
    * 0283 FIX: Interface Checks: ignore invalid error counts while interface is down...
    * 0081 FIX: Fixed corruption in SNMP walks created with cmk --snmpwalk...
    * 0286 FIX: esx_vsphrere_counters.ramdisk: Better handling for non existant ramdisks...
    * 0290 FIX: winperf_processor mem.win: Handling no/empty agent responses correctly now...
    * 0293 FIX: esx_vsphere_counters_ramdisk_sizes: Handles ram disk "ibmscratch" by default now
    * 0012 FIX: Solaris Agent: fixed broken fileinfo section...
    * 0297 FIX: mk-job is now also usable on CentOS 5+...
    * 0298 FIX: win_dhcp_pools: Fixed wrong percentage calculation
    * 0237 FIX: tsm_sessions: fixed invalid check output during backups...

    Multisite:
    * 0001 New filters for selecting several host/service-groups at once...
    * 0050 New concept of favorite hosts and services plus matching filters and views...
    * 0211 GUI Notify: Added notify method "popup" to really create popup windows...
    * 0215 Added option to make HTML escape in plugin outputs configurable...
    * 0071 livedump: new option to include contact_groups instead of contacts when dumping configuration
    * 0043 FIX: LDAP: Improved error reporting during synchronisation...
    * 0044 FIX: LDAP: Fixed error with empty groups during non nested group sync...
    * 0045 FIX: LDAP: Fixed error when synchronizing non nested groups to roles...
    * 0046 FIX: Fixed editing contactgroup assignments of hosts or folders with "-" in names...
    * 0049 FIX: Fixed useless I/O during page processing...
    * 0203 FIX: Changed sidebar reload interval to be more random...
    * 0204 FIX: Reduced I/O on logins with access time recording or failed login counts...
    * 0206 FIX: Fixed logwatch permission check when using liveproxy for normal users...
    * 0210 FIX: LDAP: Fixed problem syncing contactgroups of a user with umlauts in CN
    * 0035 FIX: Convert HTTP(S) links in plugin output into clickable icon...
    * 0006 FIX: Checkboxes for hosts/services were missing on modified views...
    * 0284 FIX: Context help toggled on/off randomly...
    * 0285 FIX: Fixed bookmarking of absolute URLs or PNP/NagVis URLs in sidebar snapin...
    * 0296 FIX: Fixed moving of snapins while in scrolled sidebar...

    WATO:
    * 0053 New rule for configuring the display_name of a service...
    * 0216 Supporting float values as SNMP timeout value now...
    * 0082 Improved online help for LDAP connections...
    * 0009 Automatically schedule inventory check after service config change...
    * 0294 Added "services" button to host diagnose page
    * 0048 FIX: Tests on host diagnose page are executed parallel now...
    * 0033 FIX: Fixed problem when saving settings in WATOs host diagnostic page...
    * 0205 FIX: NagVis related permissions of roles can be edited again...
    * 0207 FIX: Explicit communities were not saved in all cases...
    * 0094 FIX: Hide SNMPv3 credentials in WATO...
    * 0212 FIX: Fixed broken site edit page in case a TCP socket has been configured...
    * 0095 FIX: Fixed problem with portnumber in Wato Distributed Monitoring dialog
    * 0213 FIX: LDAP: Various small improvements for handling the LDAP user connector...
    * 0039 FIX: Fixed exception on displaying WATO helptexts in the global settings...
    * 0219 FIX: Fixed display problems in WATO folders with long contact group names
    * 0220 FIX: Added HTML escaping to several global settings attributes...
    * 0234 FIX: Improved handling of interface inventory states / types...
    * 0289 FIX: Renamed "Hosts & Folders" page to "Hosts"
    * 0295 FIX: Fixed problem with new created tag groups with "/" in title...

    Notifications:
    * 0005 Added notification script for sending SMS via mobilant.com...
    * 0032 FIX: Fixed problem when forwarding notification mails in windows...
    * 0218 FIX: Fixed rendering of HTML mails for Outlook (at least 2013)...

    BI:
    * 0287 FIX: Fixed assuming states of services with backslashes in descriptions...

    Reporting & Availability:
    * 0051 Option for showing timeline directly in availability table...
    * 0052 Visual colorization of availability according to levels...
    * 0054 New labelling options for availability table...
    * 0055 Allow grouping by host, host group or service group...
    * 0056 New concept of service periods in availability reporting...
    * 0002 You can now annotate events in the availability reporting...
    * 0014 FIX: Fix styling of tables: always use complete width...
    * 0015 FIX: Fixed summary computation in availability when grouping is used...

    Event Console:
    * 0026 FIX: snmptd_mkevent.py: fixed crash on startup
    * 0036 FIX: Fixed bug where multsite commands did not work properly...

    Livestatus:
    * 0067 livedump: new option to mark the mode at the beginning of the dump and documentation fixes...
    * 0023 FIX: Fixed incorrect starttime of table statehist entries...
    * 0034 FIX: Availability no longer showes incorrect entries when only one logfile exists...
    * 0233 FIX: Fixed missing entries in log file and availability view...


1.2.3i6:
    Core & Setup:
    * 0041 FIX: setup.py now handles non existing wwwuser gracefully...

    Checks & Agents:
    * 0040 Add agent plugin to test local hostname resolving...
    * 0020 FIX: Inventory problem with inventory_processes parameter...

    Multisite:
    * 0000 Improved performance of LDAP sync by refactoring the group sync code

    WATO:
    * 0042 FIX: Removed debug outputs from service inventory...


1.2.3i5:
    Core:
    * Automatically remove duplicate checks when monitoring with Agent+SNMP
       at the same time. TCP based ones have precedence.
    * inventory check of SNMP devices now does scan per default (configurable)
    * FIX: inventory check now honors settings for exit code
    * FIX: avoid exception nodes of cluster have different agent type
    * FIX: continue inventory, if one check does not support it
    * FIX: fix configuration of explicit SNMP community, allow unicode
    * FIX: avoid invalid cache of 2nd and up hosts in bulk inventory
    * FIX: fixed error handling in SNMP scan, inventory check fails now
           if SNMP agent is not responding
    * FIX: Ignore snmp_check_interval cache in interactive situations (e.g.  -nv)
    * FIX: check_mk config generation: on computing the checks parameters
           there is no longer a small chance that existing rules get modified

    Event Console:
    * check_mkevents now available as C binary: check_mkevents_c
    * FIX: use default values for unset variables in actions

    Multisite:
    * Speed-O-Meter: now measure only service checks. Host checks
      are omitted, since they do not really matter and make the
      results less useful when using CMC.
    * Added host aliases filter to some views (host/service search)
    * It is now possible to enforce checkboxes in views upon view loading
      (needs to be confgured per view via the view editor)
    * Wiki Sidebar Snapin: showing navigation and quicksearch. OMD only.
    * Sidebar can now be folded. Simply click somewhere at the left 10 pixels.
    * Foldable sections now have an animated triangle icon that shows the folding state
    * Added new snapin "Folders", which interacts with the views snapin when
      both are enabled. You can use it to open views in a specific folder context
    * LDAP: Added option to make group and role sync plugin handle nested
            groups (only in Active Directory at the moment). Enabling this
	    feature might increase the sync time a lot - use only when really needed.
    * FIX: Fixed encoding problem in webservice column output
    * FIX: Fix output format python for several numeric columns
    * FIX: Fixed searching hosts by aliases/adresses
    * FIX: Remove duplicate entries from Quicksearch
    * FIX: Avoid timed browser reload after execution of exections
    * FIX: Hosttag filter now works in service related views
    * FIX: Added code to prevent injection of bogus varnames
           (This might break code which uses some uncommon chars for varnames)
    * FIX: Fixed computation of perfometer values, which did not care about
           the snmp_check_interval. Simplyfied computation of perfometer values
    * FIX: LDAP: Custom user attributes can now be synced again

    BI:
    * FIX: Fix exception when showing BI tree in reporting time warp
    * FIX: Fixed blue triangle link: would show more aggregations,
       if one name was the prefix of another

    Notifications:
    * Blacklisting for services in the felixble notification system
    * FIX: mail with graph plugin: set explicit session.save_path for php
           Fixes instances where the php command couldn't fetch any graphs

    Checks & Agents:
    * diskstat: removed (ever incorrect) latency computation for Linux
    * statgrab_load: support predictive levels, add perf-o-meter
    * ucd_cpu_load: support predictive levels
    * hpux_cpu, blade_bx_load: support predictive levels, add perf-o-meter,
       make WATO-configable
    * check_sql: Database port can now be explicitly set
    * steelhead_perrs: New check for Rivergate Gateways
    * alcatel_power: Check for power supplies on Alcatel switches
    * qnap_disks: New check for Hardisks in Qnap devices
    * Dell Open Manage: SNNP Checks for Physical Disks, CPU and Memory
    * check_tcp: Now able to set custom service description
    * Apache ActiveMQ: New Special Agent and Check to query ActiveMQ Queues
    * check_ftp: can now be configured via Wato
    * windows_tasks: New check to  monitor the Windows Task Scheduler
    * sensatronics_temp: New check for Sensatronic E4 Temperatur Sensor
    * akcp_sensor_drycontact: New Check for AKCP drycontact Sensors
    * esx_vsphere_vm.heartbeat: Heartbeat status alert level now configurable
    * ps:  new configuration option: handle_count (windows only)
    * FIX: Windows agent: gracefully handle garbled logstate.txt
    * FIX: esx_vsphere_counters: added missing ramdisk type upgradescratch
    * FIX: esx_vsphere_hostsystem: fixed bug in handling of params
    * FIX: local: tolerate invalid output lines
    * FIX: hp_proliant: Correct handling of missing snmp data
    * FIX: logwatch.ec: No longer forwards "I" lines to event console
    * FIX: check_dns: default to querying the DNS server on the localhost itself
    * FIX: ps: do not output perfdata of CPU averaging (use ps.perf for that)
    * FIX: nfsexports: also support systems with rpcbind instead of portmap
    * FIX: ups_in_freq: corrected spelling of service description
    * FIX: ups_bat_temp: renamed service description to "Temperature Battery",
           in order to make it consistent with the other temperature checks
    * FIX: hp_blade_blades: Fixed crash on inventory when receiving
           unexpected snmp data
    * FIX: apache_status: If ReqPerSec and BytesPerSec are not reported by
           the agent, no PNP graphs for them are drawn.
           (This is the case if ExtendedStatus set to Off in Apache config)
    * FIX: oracle_jobs: fixed issues with incorrect column count in check output
    * FIX: if/if64/...: layout fix in PNP template for packets


    WATO:
    * You can now have site-specific global settings when using
      distributed WATO (available in the "Distributed Monitoring")
    * bulk inventory: display percentage in progress bar
    * New option for full SNMP scan in bulk inventory
    * bulk operations now also available when checkboxes are off
    * LDAP: Added test to validate the configured role sync groups
    * LDAP: The sync hooks during activate changes can now be enabled/disabled
      by configuration (Global Settings)
    * Disabled replication type "peer" in site editor.
    * Added "permanently ignore" button to inventory services dialog which 
      links directly to the disabled services view
    * Added diagnose page linked from host edit dialog. This can be used to test
      connection capabilities of hosts
    * The rule "Process inventory" now offers the same configuration options 
      as its manual check equivalent "State and count of processes"
    * New configuration option handle_count (windows only) in the rules
      "Process inventory" and "State and count of processes"
    * FIX: correct display of number of hosts in bulk inventory
    * FIX: nailed down ".siteid" exception when added new site
    * FIX: fixed setting for locking mode from 'ait' to 'wait'
    * FIX: avoid removal of tags from rules when not yet acknowledged
    * FIX: avoid need for apache restart when adding new service levels
    * FIX: fix encoding problem on GIT integration

    Livestatus:
    * Removed "livecheck". It never was really stable. Nagios4 has something
      similar built in. And also the Check_MK Micro Core.
    * table statehist: no longer computes an unmonitored state for hosts and
                       services on certain instances.
                       (showed up as no hosts/services in the multisite gui)
    * table statehist: fixed SIGSEGV chance on larger queries

1.2.3i4:
    Core:
    * Create inventory check also for hosts without services, if they
          have *no* ping tag.

    WATO:
    * Bulk inventory: speed up by use of cache files and doing stuff in
          groups of e.g. 10 hosts at once
    * Multisite connection: new button for cloning a connection

    Checks & Agents:
    * Linux agent RPM: remove dependency to package "time". That package
         is just needed for the binary mk-job, which is useful but not
         neccessary.

    Multisite:
    * FIX: fix broken single-site setups due to new caching

1.2.3i3:
    Core:
    * FIX: fixed typo in core startup message "logging initial states"
    * FIX: livestatus table statehist: fixed rubbish entries whenever
           logfile instances got unloaded

    Livestatus:
    * FIX: check_mk snmp checks with a custom check interval no longer
           have an incorrect staleness value

    Notifications:
    * mkeventd: new notification plugin for forwarding notifications
       to the Event Console. See inline docu in share/check_mk/notification/mkeventd
       for documentation.
    * FIX: cleanup environment from notifications (needed for CMC)

    Checks & Agents:
    * Windows agent: increased maximum plugin output buffer size to 2MB
    * check_icmp: New WATO rule for custom PING checks
    * agent_vsphere: now able to handle < > & ' " in login credentials
    * if/if64 and friends: add 95% percentiles to graphs
    * services: inventory now also matches against display names of services
    * esx_vsphere_hostsystem.multipath: now able to set warn/crit levels
    * cpu_netapp: added Perf-O-Meter and PNP template
    * cisco_cpu: added Perf-O-Meter and PNP template
    * apc_symmetra: add input voltage to informational output
    * agent_vsphere: new debug option --tracefile
    * FIX: windows_agent: fixed bug in cleanup of open thread handles
    * FIX: cups default printer is now monitored again in linux agent
    * FIX: host notification email in html format: fixed formating error
           (typo in tag)
    * FIX: netapp_volumes: better output when volume is missing
    * FIX: winperf_phydisk: handle case where not performance counters are available
    * FIX: check_mk_agent.linux: limit Livestatus check to 3 seconds
    * FIX: esx_vsphere_vm: fixed exception when memory info for vm is missing
    * FIX: esx_vsphere_hostsystem: Fixed typo in check output
    * FIX: psperf.bat/ps: Plugin output processing no longer crashes when
           the ps service is clustered

    Multisite:
    * Filtering in views by Hostalias is possible now too
       (however the filter is not displayed in any standard view - user needs
       to enable it by customizing the needed views himself)
    * FIX: add missing service icons to view "All Services with this descr..."
    * FIX: ldap attribute plugins: fixed crash when parameters are None
    * FIX: avoid duplicate output of log message in log tables
    * FIX: fixed problem with ldap userid encoding
    * FIX: removed state-based colors from all Perf-O-Meters
    * FIX: brocade_fcport pnp-template: fixed incorrect display of average values
    * FIX: all log views are now correctly sorted from new to old

    Livestatus-Proxy:
    * Implement caching of non-status requests (together with Multisite)
    * FIX: fix exception when printing error message
    * FIX: honor wait time (now called cooling period) after failed TCP connection
    * FIX: fix hanging if client cannot accept large chunks (seen on RH6.4)

    WATO:
    * Rule "State and count of processes": New configuration options:
           virtual and resident memory levels
    * Added title of tests to LDAP diagnose table
    * Bulk inventory: new checkbox to only include hosts that have a failed
        inventory check.
    * Bulk inventory: yet another checkbox for skipping hosts where the
        Check_MK service is currently critical
    * New rule: Multipath Count (used by esx_vsphere_hostsystem.multipath)
    * FIX: The rule "State and count of processes" is no longer available
           in "Parameters for inventorized check". This rule was solely
           intented for "Manual checks" configuration
    * FIX: Trying to prevent auth.php errors while file is being updated

1.2.3i2:
    Core:
    * New option -B for just generating the configuration
    * Introduced persistent host address lookup cache to prevent issues
      loading an unchanged configuration after a single address is not resolvable anymore
    * Assigning a service to a cluster host no longer requires a reinventory
    * Setting a check_type or service to ignore no longer requires a reinventory
      Note: If the ignore rule is removed the services will reappear
    * Config creation: The ignore services rule now also applies to custom, active
                       and legacy checks
    * Predictive monitoring: correctly handle spaces in variable names (thanks
       to Karl Golland)
    * New man page browser for console (cmk -m)
    * New option explicit_snmp_communities to override rule based SNMP settings
    * Preparations for significant SNMP monitoring performance improvement
      (It's named Inline SNMP, which is available as special feature via subscriptions)
    * Allow to specify custom host check via WATO (arbitrary command line)
    * Implement DNS caching. This can be disabled with use_dns_cache = False

    Livestatus:
    * new service column staleness: indicator for outdated service checks
    * new host    column staleness: indicator for outdated host checks

    Checks & Agents:
    * esx_hostystem multipath: criticize standby paths only if not equal to active paths
    * mk_logwatch: fixed bug when rewriting logwatch messages
    * check_mk: Re-inventory is no longer required when a service is ignored via rule
    * check_mk: Now possible to assign services to clusters without the need to
                reinventorize
    * lnx_if: Fixed crash on missing "Address" field
    * viprinet_router: Now able to set required target state via rule
    * windows_agent: Now available as 64 bit version
    * agent_vsphere: fix problem where sensors were missing when
      you queried multiple host systems via vCenter
    * cached checks: no longer output cached data if the age of the
                     cache file is twice the maximum cache age
    * windows agent: no longer tries to execute directories
    * fileinfo: no longer inventorize missing files(reported by windows agent)
    * New checks for Brocade fans, temperature and power supplies
    * cluster hosts: removed agent version output from Check_MK service (this
      was misleading for different agent versions on multiple nodes)
    * job check: better handling of unexpected agent output
    * lnx_thermal: Added check for linux thermal sensors (e.g. acpi)
    * hwg_temp: Make WATO-Rule "Room Temperature" match, add man page, graph
                and Perf-O-Meter
    * ps.perf: Support Windows with new plugin "psperf.bat". wmicchecks.bat
               is obsolete now.
    * Special Agent vSphere: support ESX 4.1 (thanks to Mirko Witt)
    * esx_vsphere_object: make check state configurable
    * mk_logwatch: support continuation lines with 'A'. Please refer to docu.
    * mk_oracle: Added plugin for solaris
    * win_netstat: New check for Windows for checking the existance of a UDP/TCP
        connection or listener
    * ps/ps.perf: allow to set levels on CPU util, optional averaging of CPU
    * diskstat: Agent is now also processing data of mmcblk devices
    * qmail: Added check for mailqueue 
    * cisco_locif: removed obsolete and already disabled check completely
    * fc_brocade_port: removed obsolete check
    * fc_brocade_port_detailed: removed obsolete check
    * tsm_stgpool: removed orphaned check
    * vmware_state: removed ancient, now orphaned check. Use vsphere_agent instead.
    * vms_{df,md,netif,sys}: remove orphaned checks that are not needed by the current agent
    * tsm: Added new TSM checks with a simple windows agent plugin
    * windows_agent: now starts local/plugin scripts in separate threads/processes
                     new script parameters cache_age, retry_count, timeout
                     new script caching options "off", "async", "sync"
    * windows_agent: increased maximum local/plugin script output length to 512kB
                     (output buffer now grows dynamically)
    * jolokia_metrics: fixed incorrect plugin output for high warn/crit levels
    * jolokia_metrics.uptime: Added pnp template
    * hyperv: Added a check for checking state changes.
    * df / esx_vsphere_datastore: now able to set absolute levels and levels depending
                                  on total disk space of used and free space
    * cisco_wlc: New check for monitoring cisco wireless lan access points 
    * cisco_wlc_clients: New check for the nummber of clients in a wlc wifi
    * df: Negative integer levels for MB left on a device
    * win_printers: Monitoring of printer queue on a windows printserver
    * cisco_qos: Updated to be able to mintor IOS XR 4.2.1 (on a ASR9K device)
    * New active check, check_form_submit, to submit HTML forms and check the resulting page
    * mk-job: /var/lib/check_mk_agent/job directory is now created with mode 1777 so 
              mk-job can be used by unprivileged users too
    * ADD: etherbox: new check for etherbox (messpc) sensors.
           currently supported: temperature, humidity, switch contact and smoke sensors
    * cisco_wlc_client: now supports low/high warn and crit levels
    * cisco_wlc: now supports configuration options for missing AP
    * agent_vsphere: completely rewritten, now considerably faster
                     vCenter is still queried by old version
    * windows_agent: windows eventlog informational/audit logs now reported with O prefix
    * mk_logwatch: ignored loglines now reported with an "." prefix (if required)
    * apache_status: Nopw also supports multithreaded mpm
    * windows_agent: now able to suppress context messages in windows eventlogs
    * agent_vsphere: completely rewritten, now considerably faster
                     vCenter is still queried by old version
    * windows_agent: windows eventlog informational/audit logs now reported with O prefix
    * mk_logwatch: ignored loglines now reported with an "." prefix (if required)
    * check_mk-if.pnp: fixed bug with pnp template on esx hosts without perfdata
    * jolokia checks (JVM): uptime, threads, sessions, requests, queue
      now configurable via WATO
    * vSphere checks: secret is not shown to the user via WATO anymore
    * WATO rule to check state of physical switch (currently used by etherbox check)
    * cisco_wlc: Allows to configure handling of missing AP
    * logwatch.ec: show logfiles from that we forwarded messages
    * FIX: blade_blades: Fixed output of "(UNKNOWN)" even if state is OK
    * FIX: apache_status: fix exception if parameter is None
    * FIX: hr_mem: handle virtual memory correct on some devices
    * FIX: apache_status agent plugin: now also works, if prog name contains slashes
    * FIX: check_dns: parameter -A does not get an additional string
    * FIX: cisco_qos: Catch policies without post/drop byte information
    * FIX: cisco_qos: Catch policies without individual bandwidth limits
    * FIX: windows_agent: fixed bug on merging plugin output buffers
    * FIX: esx_vsphere_datastores: Fix incomplete performance data and Perf-O-Meter
    * FIX: cleaned up fileinfo.groups pattern handling, manual configuration
      is now possible using WATO
    * FIX: check_mk-ipmi.php: PNP template now displays correct units as delivered
           by the check plugin
    * FIX: check_disk_smb: Remove $ from share when creating service description.
           Otherwise Nagios will not accept the service description.
    * FIX: mrpe: gracefully handle invalid exit code of plugin

    Notifications:
    * notify.py: Matching service level: Use the hosts service level if a
                 service has no service level set
    * notify.py: fixed bug with local notification spooling
    * HTML notifications: Now adding optional links to host- and service names
      when second argument notification script is configured to the base url of the
      monitoring installation (e.g. http://<host>/<site>/ in case of OMD setups)
    * HTML notifications: Added time of state change

    Multisite:
    * Finally good handling of F5 / browser reloads -> no page switching to
      start page anymore (at least in modern browsers)
    * User accounts can now be locked after a specified amount of auth
      failures (lock_on_logon_failures can be set to a number of tries)
    * Column Perf-O-Meter is now sortable: it sorts after the *first*
      performance value. This might not always be the one you like, but
      its far better than nothing.
    * logwatch: Logwatch icon no longer uses notes_url
    * Inventory screen: Host inventory also displays its clustered services
    * Rules: Renamed "Ignored services" to "Disabled services"
             Renamed "Ignored checks" to "Disabled checks"
    * Sorter Host IP address: fixed sorting, no longer uses str compare on ip
    * Views: New: Draw rule editor icon in multisite views (default off)
             Can be activated in global settings
    * New global multisite options: Adhoc downtime with duration and comment
                                    Display current date in dashboard
    * LDAP: Using asynchronous searches / added optional support for paginated
      searches (Can be enabled in connection settings)
    * LDAP: It is now possible to provide multiple failover servers, which are
      tried when the primary ldap server fails
    * LDAP: Supporting posixGroup with memberUid as member attribute
    * LDAP: Added filter_group option to user configuration to make the
    synchonized users filterable by group memberships in directories without
    memberof attributes
    * LDAP: Moved configuration to dedicated page which also provides some
      testing mechanisms for the configuration
    * Added option to enable browser scrollbar to the multisite sidebar (only
      via "sidebar_show_scrollbar = True" in multisite.mk
    * Added option to disable automatic userdb synchronizations in multisite
    * Implemented search forms for most data tables
    * New icons in view footers: export as CSV, export as JSON
    * Availability: new columns for shortest, longest, average and count
    * Editing localized strings (like the title) is now optional when cloning
      views or editing cloned views. If not edited, the views inherit the
      localized strings from their ancestors
    * Added simple problems Dashboard
    * New filter and column painter for current notification number (escalations)
    * Added new painters for displaying host tags (list of tags, single tag
    groups). All those painters are sortable. Also added new filters for tags.
    * Added painters, icon and filters for visualizing staleness information
    * Improved filtering of the foldertree snapin by user permissions (when a user is
      only permitted on one child folder, the upper folder is removed from the
      hierarchy)
    * "Unchecked Services" view now uses the staleness of services for filtering
    * Globe dashlets make use of the parameter "id" to make it possible to
      provide unique ids in the render HTML code to the dashlets
    * Multisite can now track wether or not a user is online, this need to be
      enabled e.g. via Global Settings in WATO (Save last access times of
      users)
    * Added popup message notification system to make it possible to notify
      multisite users about various things. It is linked on WATO Users page at
      the moment. An image will appear for a user in the sidebar footer with
      the number of pending messages when there are pending messages for a user.
      To make the sidebar check for new messages on a regular base, you need
      to configure the interval of sidebar popup notification updates e.g. via
      WATO Global Settings.
    * Event views: changed default horizon from 31 to 7 days
    * New option for painting timestamp: as Unix Epoch time
    * New filters: Host state type and Service state type
    * FIX: better error message in case of exception in SNMP handling
    * FIX: Inventory screen: Now shows custom checks
    * FIX: Fixed locking problem of multisite pages related to user loading/saving
    * FIX: Fixed wrong default settings of view filters in localized multisite
    * FIX: line wrapping of logwatch entries
    * FIX: Fixed button dragging bug when opening the view editor
           (at least in Firefox)

    WATO:
    * Allow to configure check-/retry_interval in second precision
    * Custom user attributes can now be managed using WATO
    * Allow GIT to be used for change tracking (enable via global option)
    * Hosts/Folders: SNMP communities can now be configured via the host
      and folders hierarchy. Those settings override the rule base config.
    * Require unique alias names in between the following elements:
      Host/Service/Contact Groups, Timeperiods and Roles
    * Removed "do not connect" option from site socket editor. Use the
      checkbox "Disable" to disable the site for multisite.
    * Converted table of Event Console Rules to new implementation, make it sortable
    * FIX: do validation of check items in rule editor
    * FIX: More consistent handling of folderpath select in rule editor
    * FIX: Now correctly handling depends_on_tags on page rendering for
           inherited values
    * FIX: Changed several forms from GET to POST to prevent "Request-URI too
           large" error messages during submitting forms
    * FIX: automation snmp scan now adhere rules for shoddy snmp devices
           which have no sys description
    * FIX: Cisco ruleset "Cisco WLC WiFi client connections" has been generalized to
           "WLC WiFi client connections"
    * FIX: Snapshot handling is a little more robust agains manually created
           files in snapshot directory now
    * FIX: Slightly more transparent handling of syntax errors when loading rules.mk

    Notifications:
    * Flexible Notification can now filter service levels
    * FIX: check_tcp corrected order of parameters in definition

    Event Console:
    * New global setting "force message archiving", converts the EC into
      a kind of syslog archive
    * New built-in snmptrap server to directly receive snmp traps
    * FIX: fix layout of filter for history action type
    * FIX: better detect non-IP-number hosts in hostname translation

1.2.3i1:
    Core:
    * Agents can send data for other hosts "piggyback". This is being
      used by the vSphere and SAP plugins
    * New variable host_check_commands, that allows the definition of
      an alternative host check command (without manually defining one)
    * New variable snmp_check_interval which can be used to customize
      the check intervals of SNMP based checks
    * setup: Added missing vars rrd_path and rrdcached_sock
    * new variable check_mk_exit_status: allows to make Check_MK service OK,
      even if host in not reachable.
    * set always_cleanup_autochecks to True per default now
    * check_mk: new option --snmptranslate

    Multisite:
    * New availability view for arbitrary host/service collections
    * New option auth_by_http_header to use the value of a HTTP header
      variable for authentication (Useful in reverse proxy environments)
    * New permission that is needed for seeing views that other users
      have defined (per default this is contained in all roles)
    * New path back to the view after command exection with all
      checkboxes cleared
    * Added plugins to config module to make registration of default values
      possible for addons like mkeventd - reset to default values works now
      correctly even for multisite related settings
    * perfometer: Bit values now using base of 1000
    * Added PNP tempate for check_disk_smb
    * Dashboards can now be configured to be reloaded on resizing
      (automatically adds width/height url parameters)
    * LDAP authentification: New config option "Do not use persistent
                             connections to ldap server"
    * Hosttags and auxiliary tags can now be grouped in topics
    * Fixed output of time in view if server time differs from user time

    Event Console:
    * New rule feature: automatically delete event after actions
    * New filter for maximum service level (minimum already existed)
    * New global setting: hostname translation (allows e.g. to drop domain name)
    * New rule match: only apply rule within specified time period

    Checks & Agents:
    * solaris_mem: New check for memory and swap for Solaris agent
    * agent_vsphere: New VMWare ESX monitoring that uses pySphere and the VMWare
      API in order to get data very efficiently. Read (upcoming) documentation
      for details.
    * new special agent agent_random for creating random monitoring data
    * New checks: windows_intel_bonding / windows_broadcom_bonding
    * Implemented SAP monitoring based on the agent plugin mk_sap. This
      must be run on a linux host. It connects via RFC calls to SAP R/3
      systems to retrieve monitoring information for this or other machines.
    * sap.dialog: Monitors SAP dialog statistics like the response time
    * sap.value: Simply processes information provided by SAP to Nagios
    * openvpn_clients: new check for OpenVPN connections
    * if64_tplink: special new check for TP Link switches with broken SNMP output
    * job: Monitoring states and performance indicators of any jobs on linux systems
    * oracle_asm_diskgroups: Added missing agent plugin + asmcmd wrapper script
    * oracle_jobs: New check to monitor oracle database job execution
    * oracle_rman_backups: New check to monitor state of ORACLE RMAN backups
    * jar_signature: New check to monitor wether or not a jar is signed and
      certificate is not expired
    * cisco_qos: adhere qos-bandwidth policies
    * check_disk_smb: WATO formalization for active check check_disk_smb
    * if.include: new configurable parameters for assumed input and output speed
    * cisco_qos: new param unit:    switches between bit/byte display
                 new param average: average the values over the given minute
                 new params post/drop can be configured via int and float
                 fixed incorrect worst state if different parameters exceed limit
    * logwatch.ec: Added optional spooling to the check to prevent dataloss
      when processing of current lines needs more time than max execution time
    * mounts: ignore multiple occurrances of the same device
    * Linux agent: allow cached local/plugins checks (see docu)
    * mem.include: Linux memory check now includes size of page tables. This
      can be important e.g. on ORACLE systems with a lot of memory
    * windows_agent: Now buffers output before writing it to the socket
                     Results in less tcp packages per call
    * smart.stats: rewrote check. Please reinventorize. Error counters are now
      snapshotted during inventory.
    * smart.temp: add WATO configuration
    * windows_agent: check_mk.ini: new option "port" - specifies agent port
    * winperf_processor: introduce averaging, support predictive levels
    * cpu_util.include: fixed bug when params are set to None
    * predictive levels: fixed bug when existing predictive levels get new options
    * windows_plugin mssql.vbs: No longer queries stopped mssql instances
    * cisco_hsrp: fixed problem when HSRP groups had same ip address
    * winperf_if: hell has frozen over: a new check for network adapters on Windows
    * windows agent: new config section plugins, now able to set timeouts for specific plugins
                     new global config option: timeout_plugins_total
    * lnx_if in Linux agent: force deterministical order of network devices
    * Linux agent: remove obsolete old <<<netif>>> and <<<netctr>>> sections
    * logwatch, logwatch.ec: detect error in agent configuration
    * Linux agent: cups_queues: do not monitor non-local queues (thanks to Olaf Morgenstern)
    * AIX agent: call lparstat with argument 1 1, this give more accurate data
    * Check_MK check: enable extended performance data per default now
    * viprinet checks: New checks for firmware version/update, memory usage, power supply status, 
                       router mode, serialnumber and temperature sensors
    * uptime, snmp_uptime, esx_vsphere_counters.uptime: allow to set lower and upper levels
    * winperf_processor: Now displays (and scales) to number of cpus in pnpgraph
    * mk_postgres plugin: replace select * with list of explicit columns (fix for PG 9.1)
    * lnx_if: show MAC address for interfaces (needs also agent update)
    * winperf_tcp_conn: New check. Displays number of established tcpv4 connections in windows
                        Uses WATO Rule "TCP connection stats (Windows)"
    * windows_agent: fixed timeouts for powershell scripts in local/plugins
    * logwatch: Agent can now use logwatch.d/ to split config to multipe files
    * logwatch: Agent can now rewrite Messages
    * apache_status: New rule: set levels for number of remaining open slots
    * mrpe: handle long plugin output correctly, including performance data
    * cisco_qos: parameters now configurable via WATO

    Notifications:
    * notify.py: unique spoolfiles name no longer created with uuid
    * Warn user if only_services does never match

    Livestatus:
    * Table statehist: Improved detection of vanished hosts and services.
                       Now able to detect and remove nonsense check plugin output
    * FIX: able to handle equal comment_id between host and service
    * livestatus.log: show utf-8 decoding problems only with debug logging >=2
    * livestatus: fixed incorrect output formatting of comments_with_info column

    BI:
    * Integrated availability computing, including nifty time warp feature

    WATO:
    * Configuration of datasource programs via dedicated rules
    * New editor for Business Intelligence rules
    * Rule Editor: Now able to show infeffective rules
    * Valuespec: CascadingDropdown now able to process choice values from functions
    * Removed global option logwatch_forward_to_ec, moved this to the
      logwatch_ec ruleset. With this option the forwarding can now be enabled
      for each logfile on a host
    * Configuration of an alternative host check command
    * Inventory: Display link symbol for ps ruleset
    * New rule for notification_options of hosts and services
    * FIX: Rulesets: correct display of rules within subfolders
    * Remove Notification Command user settings, please use flexible notifications instead


1.2.2p3:
    Core:
    * FIX: get_average(): Gracefully handle time anomlies of target systems
    * FIX: notifications: /var/lib/check_mk/notify directory is now created 
           correctly during setup from tgz file. (Without it notifications
           did not get sent out.)
    * FIX: add missing $DESTDIR to auth.serials in setup.sh

    Checks & Agents:
    * FIX: winperf_processor: fix case where CPU percent is exactly 100%
    * FIX: blade_powerfan: fix mixup of default levels 50/40 -> 40/50
    * FIX: Cleaned up graph rendering of Check_MK services 
    * FIX: zypper: deal with output from SLES 10
    * FIX: zpool_status: Ignoring "No known data errors" text
    * FIX: dmi_sysinfo: Handling ":" in value correctly
    * FIX: check_http: Fixed syntax error when monitoring certificates
    * FIX: check_dns: parameter -A does not get an additional string
    * FIX: diskstat: Fixed wrong values for IO/s computation on linux hosts
    * FIX: blade_healts: Fixed wrong index checking resulting in exceptions
    * FIX: notifications: /var/lib/check_mk/notify directory is now created 
           correctly during setup from tgz file. (Without it notifications
           did not get sent out.)

    Multisite:
    * FIX: LDAP: Disabling use of referrals in active directory configuration
    * FIX: Fixed missing roles in auth.php (in some cases) which resulted in
           non visible pnp graphs and missing nagvis permissions
    * FIX: Fixed label color of black toner perfometers when fuel is low
    * FIX: Fixed wrong default settings of view filters in localized multisite
    * FIX: Fixed exception when enabling sounds for views relying on 
           e.g. alert statistics source
    * FIX: Folder Tree Snapin: make folder filter also work for remote
           folders that do not exist locally
    * FIX: correctly display sub-minute check/retry intervals
    * FIX: fix logic of some numeric sorters
    * FIX: Improved user provided variable validation in view code
    * FIX: Escaping html code in plugin output painters

    WATO:
    * FIX: fix layout of Auxiliary tags table
    * FIX: avoid exception when called first time and first page ist host tags
    * FIX: fix validation of time-of-day input field (24:00)
    * FIX: automation users can now be deleted again (bug was introduced in 1.2.2p1)
    * FIX: fix logwatch pattern analyzer message "The host xyz is not
           managed by WATO." after direct access via snapin
    * FIX: Fixed first toggle of flags in global settings when default is set to True
    * FIX: fix exception and loss of hosts in a folder when deleting all site connections
           of a distributed WATO setup
    * FIX: avoid Python exception for invalid parameters even in debug mode
    * FIX: check_ldap: Removed duplicate "-H" definition
    * FIX: Fixed some output encoding problem in snapshot restore / deletion code
    * FIX: Improved user provided variable validation in snapshot handling code
    * FIX: Improved user provided variable validation in inventory dialog

    Event Console:
    * FIX: apply rewriting of application/hostname also when cancelling events
    * FIX: check_mkevents now uses case insensitive host name matching

    Livestatus:
    * FIX: fixed incorrect output formatting of comments_with_info column
    * FIX: statehist table: fixed memory leak

1.2.2p2:
    Core:
    * FIX: livecheck: fixed handling of one-line plugin outputs and missing \n
           (Thanks to Florent Peterschmitt)

    Checks & Agents:
    * FIX: jolokia_info: ignore ERROR instances
    * FIX: apache_status: use (also) apache_status.cfg instead of apache_status.conf
    * FIX: f5_bigip_vserver: fix wrong OID (13 instead of 1), thanks to Miro Ramza
    * FIX: f5_bigip_psu: handle more than first power supply, thanks to Miro Ramza
    * FIX: ipmi_sensors: ignore sensors in state [NA] (not available)
    * FIX: aix_lvm: handle agents that output an extra header line
    * FIX: zfsget: do not assume that devices begin with /, but mountpoints
    * FIX: ipmi_sensors: handle two cases for DELL correctly (thanks to Sebastian Talmon)
    * FIX: check_dns: enable performance data
    * FIX: free_ipmi: fix name of sensor cache file if hostname contains domain part
    * FIX: ad_replication plugin: Fixed typo (Thanks to Dennis Honke)

    Multisite:
    * List of views: Output the alias of a datasource instead of internal name
    * FIX: fix column editor for join columns if "SERVICE:" is l10n'ed
    * FIX: fix invalid request in livestatus query after reconnect

    WATO:
    * FIX: convert editing of global setting to POST. This avoid URL-too-long
      when defining lots of Event Console actions
    * FIX: LDAP configuration: allow DNs without DC=

    Event Console:
    * FIX: fix icon in events check if host specification is by IP address
    * Renamed "Delete Event" to "Archive Event" to clearify the meaning

    Notifications:
    * FIX: contacts with notifications disabled no longer receive 
           custom notifications, unless forced

1.2.2p1:
    Core:
    * FIX: correctly quote ! and \ in active checks for Nagios
    * FIX: Performing regular inventory checks at configured interval even
           when the service is in problem state
    * Check_MK core now supports umlauts in host-/service- and contactgroup names

    Checks & Agents:
    * FIX: vsphere_agent: fix problems whith ! and \ in username or password
    * FIX: check_mk_agent.aix: fix shebang: was python, must be ksh
    * FIX: cisco_qos: Be compatible to newer IOS-XE versions (Thanks to Ken Smith)
    * FIX: mk_jolokia: Handling spaces in application server instances correctly

    Multisite:
    * FIX: do not remove directories of non-exisant users anymore. This lead to
           a deletion of users' settings in case of an external authentication
           (like mod_ldap).
    * FIX: Fixed handling of dashboards without title in sidebar view snapin
    * FIX: titles and services got lost when moving join-columns in views
    * FIX: Fixed exception during initial page rendering in python 2.6 in special cases
           (Internal error: putenv() argument 2 must be string, not list)

    Livestatus:
    * livestatus.log: show utf-8 decoding problems only with debug logging >=2

    Notifications:
    * FIX: HTML mails: Handle the case where plugin argument is not set
    * FIX: HTML mails: remove undefinded placeholders like $GRAPH_CODE$

    WATO:
    * Improved handling of valuespec validations in WATO rule editor. Displaying a
      warning message when going to throw away the current settings.
    * FIX: fix bug where certain settings where not saved on IE. This was mainly
           on IE7, but also IE8,9,10 in IE7 mode (which is often active). Affected
           was e.g. the nodes of a cluster or the list of services for service
           inventory

1.2.2:
    Core:
    * Added $HOSTURL$ and $SERVICEURL$ to notification macros which contain an
      URL to the host/service details views with /check_mk/... as base.

    Checks & Agents:
    * FIX: blade_bx_load: remove invalid WATO group
    * FIX: lnx_bonding: handle also 802.3ad type bonds

    Notifications:
    * FIX: Removing GRAPH_CODE in html mails when not available
    * Using plugin argument 1 for path to pnp4nagios index php to render graphs
    * Little speedup of check_mk --notify

    Multisite:
    * FIX: Fixed umlaut handling in reloaded snapins

    WATO:
    * FIX: Fix several cases where WATO rule analyser did not hilite all matching rules
    * Added tcp port parameter to SSL certificate check (Thanks to Marcel Schulte)

    Event Console:
    * FIX: Syslog server is now able to parse RFC 5424 syslog messages

1.2.2b7:
    Checks & Agents:
    * FIX: postfix_mailq: fix labels in WATO rule, set correct default levels
    

1.2.2b6:
    Core:
    * FIX: setup: detect check_icmp also on 64-Bit CentOS
           (thanks to あきら) 
    * FIX: setup.sh: create auth.serials, fix permissions of htpasswd
    * FIX: livecheck: now able to handle check output up to 16kB

    Checks & Agents:
    * FIX: apc_symmetra_power: resurrect garble PNP template for 
    * FIX: check_mk_agent.freebsd: remove garble from output
           (Thanks to Mathias Decker)
    * FIX: check_mk-mssql_counters.locks: fix computation, was altogether wrong
    * FIX: check_mk-mssql_counters.transactions: fix computation also
    * check_http: now support the option -L (urlizing the result)
    * Added mem section to Mac OSX agent (Thanks to Brad Davis)
    * FIX: mssql.vbs (agent plugin) now sets auth options for each instance
    * FIX: jolokia_metrics.mem: error when missing max values
    * Make levels for SMART temperature editable via WATO

    Multisite:
    * FIX: fix localization in non-OMD environment
           (thanks to あきら)
    * FIX: hopefully fix computation of Speed-O-Meter
    * Add $SERVICEOUTPUT$ and $HOSTOUTPUT$ to allowed macros for
      custom notes
    * FIX: Writing one clean message to webserver error_log when write fails
    * FIX: Escaping html entities when displaying comment fields
    * FIX: Monitored on site attribute always has valid default value

    Notifications:
    * FIX: fix event type for recoveries
    * FIX: fix custom notifications on older nagios versions
    * FIX: handle case where type HOST/SERVICE not correctly detected
    
    Livestatus:
    * FIX: memory leak when removing downtime / comment 

    WATO:
    * FIX: Removed "No roles assigned" text in case of unlocked role attribute
           in user management dialog
    * FIX: Fix output of rule search: chapters appeared twice sometimes

    Event Console:
    * FIX: check_mkevents: fix usage help if called with illegal options
    * check_mkevents now allows specification of a UNIX socket
      This is needed in non-OMD environments
    * setup.py now tries to setup Event Console even in non-OMD world

1.2.2b5:
    Core:
    * Checks can now omit the typical "OK - " or "WARN -". This text
      will be added automatically if missing.
    * FIX: livecheck: fixed compilation bug
    * FIX: check_mk: convert service description unicode into utf-8
    * FIX: avoid simultanous activation of changes by means of a lock
    
    Checks & Agents:
    * FIX: jolokia_metrics.mem - now able to handle negative/missing max values
    * ADD: tcp_conn_stats: now additionally uses /proc/net/tcp6
    * ADD: wmic_processs: cpucores now being considered when calculating 
           user/kernel percentages. (thanks to William Baum)
    * FIX: UPS checks support Eaton Evolution
    * FIX: windows agent plugin: mssql now exits after 10 seconds

    Notifications:
    * FIX: fixed crash on host notification when contact had explicit services set

    Livestatus:
    * FIX: possible crash with VERY long downtime comments

    WATO:
    * FIX: Fix hiliting of errors in Nagios output
    * FIX: localisation error

    Multisite:
    * FIX: Avoid duplicate "Services" button in host detail views
    * FIX: fix rescheduling icon for services with non-ASCII characters
    * New filter for IP address of a host
    * Quicksearch: allow searching for complete IP addresses and IP
      address prefixes
    * Add logentry class filter to view 'Host- and Service events'

    BI:
    * FIX: fix exception with expansion level being 'None'
    * FIX: speedup for single host tables joined by hostname (BI-Boxes)
    * FIX: avoid closing BI subtree while tree is being loaded

    Event Console:
    * FIX: make hostname matching field optional. Otherwise a .* was
           neccessary for the rule in order to match
    * FIX: event_simulator now also uses case insensitive matches

1.2.2b4:
    Core:
    * FIX: Fix output of cmk -D: datasource programs were missing
    * FIX: allow unicode encoded extra_service_conf
    * FIX: no default PING service if custom checks are defined
    * FIX: check_mk_base: fixed rounding error in get_bytes_human_readable
    * FIX: check_mk: improved support of utf-8 characters in extra_service_conf
    * FIX: livestatus: table statehist now able to check AuthUser permissions
    * New configuration variable contactgroup_members

    Checks & Agents:
    * FIX: smart - not trying to parse unhandled lines to prevent errors
    * FIX: winperf_processor - fixed wrong calculations of usage
    * FIX: WATO configuration of filesystem trends: it's hours, not days!
    * FIX: mysql: fixed crash on computing IO information
    * FIX: diskstat: fix local variable 'ios_per_sec' referenced before assignment
    * FIX: multipath: ignore warning messages in agent due to invalid multipath.conf
    * FIX: megaraid_bbu: deal with broken output ("Adpater"), found in Open-E
    * FIX: megaraid_pdisk: deal with special output of Open-E
    * FIX: jolokia_metrics.mem: renamed parameter totalheap to total
    * FIX: megaraid_bbu: deal with broken output ("Adpater")
    * FIX: check_ldap: added missing host address (check didn't work at all)
    * FIX: check_ldap: added missing version option -2, -3, -3 -T (TLS)
    * FIX: mssql: Agent plugin now supports MSSQL Server 2012
    * FIX: hr_mem: fix max value in performance data (thanks to Michaël COQUARD)
    * FIX: f5_bigip_psu: fix inventory function (returned list instead of tuple)
    * FIX: mysql.connections: avoid crash on legacy agent output
    * FIX: tcp_conn_stats: use /proc/net/tcp instead of netstat -tn. This
           should avoid massive performance problems on system with many
           connections
    * Linux agent: limit netstat to 10 seconds
    * ps: Allow %1, %2, .. instead of %s in process_inventory. That allows
      reordering of matched groups
    * FIX: f5_bigip_psu - fixed inventory function
    * FIX: printer_supply - fixed inventory function for some kind of OKI printers

    Multisite:
    * FIX: Fixed problem with error during localization scanning
    * FIX: Fixed wrong localization right after a user changed its language
    * FIX: Improved handling of error messages in bulk inventory
    * FIX: fixed focus bug in transform valuespec class
    * FIX: stop doing snapin refreshes after they have been removed
    * FIX: sidebar snapins which refresh do not register for restart detection anymore
    * FIX: fix user database corruption in case of a race condition
    * FIX: added checks wether or not a contactgroup can be deleted
    * FIX: Avoid deadlock due to lock on contacts.mk in some situations
    * Changed sidebar snapin reload to a global interval (option:
      sidebar_update_interval), defaults to 30 seconds
    * Sidebar snapins are now bulk updated with one HTTP request each interval

    BI:
    * FIX: fixed invalid links to hosts and services in BI tree view
    * FIX: fix exception in top/down and bottom/up views
    * FIX: fix styling of top/down and bottom/up views (borders, padding)
    * FIX: fix style of mouse pointer over BI boxes
    * FIX: list of BI aggregates was incomplete in some cases
    * FIX: single host aggregations didn't work for aggregations += [...]
    * FIX: top-down and bottom-up was broken in case of "only problems"
    * FIX: BI see_all permission is now working again
    * Do not handle PENDING as "problem" anymore
    * Make titles of non-leaf tree nodes klickable

    WATO:
    * FIX: flexible notification valuespec is now localizable
    * FIX: Alias values of host/service/contact groups need to be set and unique
           within the group
    * FIX: Fixed exception when editing contactgroups without alias
    * FIX: Fix localization of rule options
    * FIX: ValueSpec OptionalDropDown: fix visibility if default is "other"
    * Suggest use default value for filesystem levels that make sense
    * Valuespec: CascadingDropdown now able to process choice values from functions
    * Freshness checking for classical passive Nagios checks (custom_checks)

1.2.2b3:
    Checks & Agents:
    * FIX: Fixed date parsing code ignoring the seconds value in several checks
           (ad_replication, cups_queues, heartbeat_crm, mssql_backup, smbios_sel)
    * FIX: Fixed pnp template for apc_symmetra check when using multiple rrds

    Multisite:
    * FIX: Removed uuid module dependency to be compatible to python < 2.5
    * FIX: remove Javascript debug popup from multi-string input fields
    * FIX: list of strings (e.g. host list in rule editor) didn't work anymore

1.2.2b2:
    Checks & Agents:
    * Added dynamic thresholds to the oracle_tablespace check depending on the
      size of the tablespaces.

    BI:
    * FIX: fix exception in BI-Boxes views of host groups
    * FIX: fix problem where BI-Boxes were invisible if not previously unfolded

    Event Console:
    * FIX: support non-Ascii characters in matching expressions. Note:
           you need to edit and save each affected rule once in order
           to make the fix work.
    * FIX: Fixed exception when logging actions exectuted by mkeventd
    * FIX: etc/init.d/mkeventd flush did not work when mkeventd was stopped

    Multisite:
    * FIX: Fixed several minor IE7 related layout bugs
    * FIX: title of pages was truncated and now isn't anymore
    * Cleanup form for executing commands on hosts/services

    WATO:
    * FIX: Fixed layout of rulelist table in IE*
    * FIX: Fixed adding explicit host names to rules in IE7
    * Add: Improved navigation convenience when plugin output contains [running on ... ]

1.2.2b1:
    Core:
    * cmk --notify: added notification script to generate HTML mails including
      the performance graphs of hosts and services
    * cmk --notify: added the macros NOTIFY_LASTHOSTSTATECHANGE, NOTIFY_HOSTSTATEID,
      NOTIFY_LASTSERVICESTATECHANGE, NOTIFY_SERVICESTATEID, NOTIFY_NOTIFICATIONCOMMENT,
      NOTIFY_NOTIFICATIONAUTHOR, NOTIFY_NOTIFICATIONAUTHORNAME, NOTIFY_NOTIFICATIONAUTHORALIAS
    * FIX: more robust deletion of precompiled files to ensure the correct 
      creation of the files (Thanks to Guido Günther)
    * FIX: Inventory for cluster nodes who are part of multiple clusters 
    * cmk --notify: added plugin for sms notification
    * FIX: precompiled checks: correct handling of sys.exit() call when using python2.4 
    * cmk --notify: improved logging on wrong notification type
    * RPM: Added check_mk-agent-scriptless package (Same as normal agent rpm,
      but without RPM post scripts)

    Checks & Agents:
    * winperf_processor now outputs float usage instead of integer
    * FIX: mssql_counters.file_sizes - Fixed wrong value for "Log Files" in output
    * FIX: drbd: Parameters for expected roles and disk states can now be set to 
           None to disable alerting on changed values
    * printer_supply_ricoh: New check for Ricoh printer supply levels
    * jolokia_metrics.mem: now supports warn/crit levels for heap, nonheap, totalheap
    * jolokia_metrics.mem: add dedicated PNP graph
    * FIX: logwatch.ec: use UNIX socket instead of Pipe for forwarding into EC 
    * FIX: logwatch.ec: fixed exception when forwarding "OK" lines
    * FIX: logwatch.ec: fixed forwarding of single log lines to event console
    * Improved performance of logwatch.ec check in case of many messages
    * livestatus_status: new check for monitoring performance of monitoring
    * FIX: diskstat.include: fix computation of queue length on windows
      (thanks to K.H. Fiebig)
    * lnx_bonding: new check for bonding interfaces on Linux
    * ovs_bonding: new check for bonding interfaces on Linux / Open vSwitch
    * if: Inventory settings can now be set host based
    * FIX: lnx_bonding/ovs_bonding: correct definition of bonding.include
    * Add: if check now able to handle interface groups  (if_groups)
    * Add: New check for DB2 instance memory levels
    * Add: winperf_phydisk can now output IOPS
    * Add: oracle_tablespace now with flexible warn/crit levels(magic number)
    
    Livestatus:
    * Add: new column in hosts/services table: comments_with_extra_info
    Adds the entry type and entry time

    Multisite:
    * Added comment painter to notification related views
    * Added compatibility code to use hashlib.md5() instead of md5.md5(), which
      is deprecated in python > 2.5 to prevent warning messages in apache error log
    * Added host filter for "last host state change" and "last host check"
    * FIX: Preventing autocomplete in password fields of "edit profile" dialog
    * The ldap member attribute of groups is now configruable via WATO
    * Added option to enforce lower User-IDs during LDAP sync
    * Improved debug logging of ldap syncs (Now writing duration of queries to log)
    * Displaying date/time of comments in comment icon hover menu (Please
      note: You need to update your livestatus to current version to make this work)
    * FIX: Making "action" context link unclickable during handling actions / confirms

    BI:
    * Use Ajax to delay rendering of invisible parts of the tree (this
      saves lots of HTML code)

    WATO:
    * Added hr_mem check to the memory checkgroup to make it configurable in WATO
    * Make page_header configurable in global settings
    * FIX: Fixed some typos in ldap error messages
    * FIX: Fixed problem on user profile page when no alias set for a user
    * FIX: list valuespecs could not be extended after once saving
    * FIX: fix title of foldable areas contained in list valuespecs
    * FIX: Fixed bug where pending log was not removed in multisite setup
    * FIX: Fixed generation of auth.php (Needed for NagVis Multisite Authorisation)
    * FIX: Fixed missing general.* permissions in auth.php on slave sites in 
      case of distributed WATO setups
    * Added oracle_tablespaces configuration to the application checkgroup
    * FIX: Fixed synchronisation of mkeventd configs in distributed WATO setups
    * FIX: "Sync & Restart" did not perform restart in distributed WATO setups
    * FIX: Fixed exception in editing code of ldap group to rule plugin
    * FIX: Don't execute ldap sync while performing actions on users page

    Event Console:
    * Added UNIX socket for sending events to the EC
    * Speed up rule matches in some special cases by factor of 100 and more
    * Init-Script: Improved handling of stale pidfiles
    * Init-Script: Detecting and reporting already running processes
    * WATO: Added hook to make the mkeventd reload in distributed WATO setups
      during "activate changes" process
    * Added hook mkeventd-activate-changes to add custom actions to the mkeventd
      "activate changes" GUI function
    * FIX: When a single rule matching raises an exception, the line is now
      matched agains the following rules instead of being skipped. The
      exception is logged to mkeventd.log

1.2.1i5:
    Core:
    * Improved handling of CTRL+C (SIGINT) to terminate long runnining tasks 
      (e.g.  inventory of SNMP hosts)
    * FIX: PING services on clusters are treated like the host check of clusters
    * cmk --notify: new environment variable NOTIFY_WHAT which has HOST or SERVICE as value
    * cmk --notify: removing service related envvars in case of host notifications
    * cmk --notify: added test code to help developing nitofication plugins.
      Can be called with "cmk --notify fake-service debug" for example

    Checks & Agents:
    * Linux Agent, diskstat: Now supporting /dev/emcpower* devices (Thanks to Claas Rockmann-Buchterkirche)
    * FIX: winperf_processor: Showing 0% on "cmk -nv" now instead of 100%
    * FIX: win_dhcp_pools: removed faulty output on non-german windows 2003 servers 
           with no dhcp server installed (Thanks to Mathias Decker)
    * Add: fileinfo is now supported by the solaris agent. Thanks to Daniel Roettgermann
    * Logwatch: unknown eventlog level ('u') from windows agent treated as warning
    * FIX: logwatch_ec: Added state undefined as priority
    * Add: New Check for Raritan EMX Devices
    * Add: mailman_lists - New check to gather statistics of mailman mailinglists
    * FIX: megaraid_bbu - Handle missing charge information (ignoring them)
    * FIX: myssql_tablespaces - fix PNP graph (thanks to Christian Zock)
    * kernel.util: add "Average" information to PNP graph
    * Windows Agent: Fix startup crash on adding a logfiles pattern, but no logfile specified
    * Windows Agent: check_mk.example.ini: commented logfiles section

    Multisite:
    * FIX: Fixed rendering of dashboard globes in opera
    * When having row selections enabled and no selected and performing
      actions an error message is displayed instead of performing the action on
      all rows
    * Storing row selections in user files, cleaned up row selection 
      handling to single files. Cleaned up GET/POST mixups in confirm dialogs
    * Add: New user_options to limit seen nagios objects even the role is set to see all
    * Fix: On site configaration changes, only relevant sites are marked as dirty
    * Fix: Distributed setup: Correct cleanup of pending changes logfile after "Activate changes"
    * FIX: LDAP: Fixed problem with special chars in LDAP queries when having
    contactgroup sync plugin enabled
    * FIX: LDAP: OpenLDAP - Changed default filter for users
    * FIX: LDAP: OpenLDAP - Using uniqueMember instead of member when searching for groups of a user
    * FIX: LDAP: Fixed encoding problem of ldap retrieved usernames
    * LDAP: Role sync plugin validates the given group DNs with the group base dn now
    * LDAP: Using roles defined in default user profile in role sync plugin processing
    * LDAP: Improved error handling in case of misconfigurations
    * LDAP: Reduced number of ldap querys during a single page request / sync process
    * LDAP: Implemnted some kind of debug logging for LDAP communication
    * FIX: Re-added an empty file as auth.py (wato plugin) to prevent problems during update 

    WATO:
    * CPU load ruleset does now accept float values
    * Added valuespec for cisco_mem check to configure thresholds via WATO
    * FIX: Fixed displaying of tag selections when creating a rule in the ruleeditor
    * FIX: Rulesets are always cloned in the same folder
    * Flexibile notifications: removed "debug notification" script from GUI (you can make it
      executable to be choosable again)
    * Flexibile notifications: added plain mail notification which uses the
      mail templates from global settings dialog

    BI:
    * Added FOREACH_SERVICE capability to leaf nodes
    * Add: Bi views now support debug of livestatus queries

1.2.1i4:
    Core:
    * Better exception handling when executing "Check_MK"-Check. Printing python
      exception to status output and traceback to long output now.
    * Added HOSTTAGS to notification macros which contains all Check_MK-Tags
      separated by spaces
    * Output better error message in case of old inventory function
    * Do object cache precompile for monitoring core on cmk -R/-O
    * Avoid duplicate verification of monitoring config on cmk -R/-O
    * FIX: Parameter --cleanup-autochecks (long for -u) works now like suggested in help
    * FIX: Added error handling when trying to --restore with a non existant file

    Notifications:
    * Fix flexible notifications on non-OMD systems
    
    Checks & Agents:
    * Linux Agent, mk_postgres: Supporting pgsql and postgres as user
    * Linux Agent, mk_postgres: Fixed database stats query to be compatible
      with more versions of postgres
    * apache_status: Modified to be usable on python < 2.6 (eg RHEL 5.x)
    * apache_status: Fixed handling of PIDs with more than 4 numbers
    * Add: New Check for Rittal CMC PSM-M devices
    * Smart plugin: Only use relevant numbers of serial
    * Add: ibm_xraid_pdisks - new check for agentless monitoring of disks on IBM SystemX servers.
    * Add: hp_proliant_da_cntlr check for disk controllers in HP Proliant servers
    * Add: Check to monitor Storage System Drive Box Groups attached to HP servers
    * Add: check to monitor the summary status of HP EML tape libraries
    * Add: apc_rackpdu_status - monitor the power consumption on APC rack PDUs
    * Add: sym_brightmail_queues - monitor the queue levels on Symantec Brightmail mail scanners.
    * Add: plesk_domains - List domains configured in plesk installations
    * Add: plesk_backups - Monitor backup spaces configured for domains in plesk
    * Add: mysql_connections - Monitor number of parallel connections to mysql daemon
    * Add: flexible notifcations: filter by hostname
    * New script multisite_to_mrpe for exporting services from a remote system
    * FIX: postgres_sessions: handle case of no active/no idle sessions
    * FIX: correct backslash representation of windows logwatch files
    * FIX: postgres_sessions: handle case of no active/no idle sessions
    * FIX: zfsget: fix exception on snapshot volumes (where available is '-')
    * FIX: zfsget: handle passed-through filesystems (need agent update)
    * FIX: loading notification scripts in local directory for real
    * FIX: oracle_version: return valid check result in case of missing agent info
    * FIX: apache_status: fixed bug with missing 'url', wrote man page
    * FIX: fixed missing localisation in check_parameteres.py 
    * FIX: userdb/ldap.py: fixed invalid call site.getsitepackages() for python 2.6
    * FIX: zpool_status: fixed crash when spare devices were available
    * FIX: hr_fs: handle negative values in order to larger disks (thanks to Christof Musik)
    * FIX: mssql_backup: Fixed wrong calculation of backup age in seconds


    Multisite:
    * Implemented LDAP integration of Multisite. You can now authenticate your
      users using the form based authentication with LDAP. It is also possible
      to synchronize some attributes like mail addresses, names and roles from
      LDAP into multisite.
    * Restructured cookie auth cookies (all auth cookies will be invalid
      after update -> all users have to login again)
    * Modularized login and cookie validation
    * Logwatch: Added buttons to acknowledge all logs of all hosts or really
      all logs which currently have a problem
    * Check reschedule icon now works on services containing an \
    * Now showing correct representation of SI unit kilo ( k )
    * if perfometer now differs between byte and bit output
    * Use pprint when writing global settings (makes files more readable)
    * New script for settings/removing downtimes: doc/treasures/downtime
    * New option when setting host downtimes for also including child hosts
    * Option dials (refresh, number of columns) now turnable by mouse wheel
    * Views: Commands/Checkboxes buttons are now activated dynamically (depending on data displayed)
    * FIX: warn / crit levels in if-check when using "bit" as unit
    * FIX: Fixed changing own password when notifications are disabled
    * FIX: On page reload, now updating the row field in the headline
    * FIX: ListOfStrings Fields now correctly autoappend on focus
    * FIX: Reloading of sidebar after activate changes
    * FIX: Main Frame without sidebar: reload after activate changes
    * FIX: output_format json: handle newlines correctly
    * FIX: handle ldap logins with ',' in distinguished name
    * FIX: quote HTML variable names, fixes potential JS injection
    * FIX: Sidebar not raising exceptions on configured but not available snapins
    * FIX: Quicksearch: Fixed Up/Down arrow handling in chrome
    * FIX: Speedometer: Terminating data updates when snapin is removed from sidebar
    * FIX: Views: toggling forms does not disable the checkbox button anymore
    * FIX: Dashboard: Fixed wrong display options in links after data reloads
    * FIX: Fixed "remove all downtimes" button in views when no downtimes to be deleted 
    * FIX: Services in hosttables now use the service name as header (if no custom title set)
    * New filter for host_contact and service_contact
    
    WATO:
    * Add: Creating a new rule immediately opens its edit formular
    * The rules formular now uses POST as transaction method
    * Modularized the authentication and user management code
    * Default config: add contact group 'all' and put all hosts into it
    * Reverse order of Condition, Value and General options in rule editor
    * Allowing "%" and "+" in mail prefixes of contacts now
    * FIX: Fixed generated manual check definitions for checks without items
      like ntp_time and tcp_conn_stats
    * FIX: Persisting changing of folder titles when only the title has changed
    * FIX: Fixed rendering bug after folder editing

    Event Console:
    * Replication slave can now copy rules from master into local configuration
      via a new button in WATO.
    * Speedup access to event history by earlier filtering and prefiltering with grep
    * New builtin syslog server! Please refer to online docu for details.
    * Icon to events of host links to view that has context button to host
    * FIX: remove event pipe on program shutdown, prevents syslog freeze
    * FIX: hostnames in livestatus query now being utf8 encoded
    * FIX: fixed a nastiness when reading from local pipe
    * FIX: fix exception in rules that use facility local7
    * FIX: fix event icon in case of using TCP access to EC
    * FIX: Allowing ":" in application field (e.g. needed for windows logfiles)
    * FIX: fix bug in Filter "Hostname/IP-Address of original event"

    Livestatus:
    * FIX: Changed logging output "Time to process request" to be debug output

1.2.1i3:
    Core:
    * added HOST/SERVICEPROBLEMID to notification macros
    * New configuration check_periods for limiting execution of
      Check_MK checks to a certain time period.

    Checks & Agents:
    * Windows agent: persist offsets for logfile monitoring

    Notifications:
    * fix two errors in code that broke some service notifications

    Event Console:
    * New performance counter for client request processing time
    * FIX: fixed bug in rule optimizer with ranges of syslog priorities

    WATO:
    * Cloning of contact/host/service groups (without members)

    Checks & Agents:
    * logwatch: Fixed confusion with ignore/ok states of log messages
    * AIX Agent: now possible to specify -d flag. Please test :)

1.2.1i2:
    Core:
    * Improved validation of inventory data reported by checks
    * Added -d option to precompiled checks to enable debug mode
    * doc/treasures: added script for printing RRD statistics

    Notifications:
    * New system of custom notification, with WATO support

    Event Console:
    * Moved source of Event Console into Check_MK project 
    * New button for resetting all rule hits counters
    * When saving a rule then its hits counter is always reset
    * New feature of hiding certain actions from the commands in the status GUI
    * FIX: rule simulator ("Try out") now handles cancelling rules correctly
    * New global option for enabling log entries for rule hits (debugging)
    * New icon linking to event views for the event services
    * check_mkevents outputs last worst line in service output
    * Max. number of queued connections on status sockets is configurable now
    * check_mkevents: new option -a for ignoring acknowledged events
    * New sub-permissions for changing comment and contact while updating an event
    * New button for generating test events directly via WATO
    * Allow Event Console to replicate from another (master) console for
      fast failover.
    * Allow event expiration also on acknowledged events (configurable)

    Multisite:
    * Enable automation login with _username= and _secret=, while
      _secret is the content of var/check_mk/web/$USER/automation.secret
    * FIX: Fixed releasing of locks and livestatus connections when logging out
    * FIX: Fixed login/login confusions with index page caching
    * FIX: Speed-o-meter: Fixed calculation of Check_MK passive check invervals
    * Removed focus of "Full name" attribute on editing a contact
    * Quicksearch: Convert search text to regex when accessing livestatus
    * FIX: WATO Folder filter not available when WATO disabled
    * WATO Folder Filter no longer available in single host views
    * Added new painters "Service check command expanded" and
      "Host check command expanded"
    * FIX: Corrected garbled description for sorter "Service Performance data" 
    * Dashboard globes can now be filtered by host_contact_group/service_contact_group
    * Dashboard "iframe" attribute can now be rendered dynamically using the
      "iframefunc" attribute in the dashlet declaration
    * Dashboard header can now be hidden by setting "title" to None
    * Better error handling in PNP-Graph hover menus in case of invalid responses

    Livestatus:
    * Added new table statehist, used for SLA queries
    * Added new column check_command_expanded in table hosts
    * Added new column check_command_expanded in table services
    * New columns livestatus_threads, livestatus_{active,queued}_connections

    BI:
    * Added missing localizations
    * Added option bi_precompile_on_demand to split compilations of
      the aggregations in several fragments. If possible only the needed
      aggregations are compiled to reduce the time a user has to wait for
      BI based view. This optimizes BI related views which display
      information for a specific list of hosts or aggregation groups.
    * Added new config option bi_compile_log to collect statistics about
      aggregation compilations
    * Aggregations can now be part of more than one aggregation group
      (just configure a list of group names instead of a group name string)
    * Correct representation of (!), (!!) and (?) markers in check output
    * Corrected representation of assumed state in box layout
    * Feature: Using parameters for hosttags

    WATO:
    * Added progress indicator in single site WATO "Activate Changes"
    * Users & Contacts: Case-insensitive sorting of 'Full name' column
    * ntp/ntp.time parameters are now configurable via WATO
    * FIX: Implemented basic non HTTP 200 status code response handling in interactive
           progress dialogs (e.g. bulk inventory mode)
    * FIX: Fixed editing of icon_image rules
    * Added support of locked hosts and folders ( created by CMDB )
    * Logwatch: logwatch agents/plugins now with ok pattern support 
    * Valuespec: Alternative Value Spec now shows helptext of its elements
    * Valuespec: DropdownChoice, fixed exception on validate_datatype

    Checks & Agents:
    * New check mssql_counters.locks: Monitors locking related information of
      MSSQL tablespaces
    * Check_MK service is now able to output additional performance data
      user_time, system_time, children_user_time, children_system time
    * windows_updates agent plugin: Fetching data in background mode, caching
      update information for 30 minutes
    * Windows agent: output ullTotalVirtual and ullAvailVirtual (not yet
      being used by check)
    * Solaris agent: add <<<uptime>>> section (thanks to Daniel Roettgermann)
    * Added new WATO configurable option inventory_services_rules for the
      windows services inventory check
    * Added new WATO configurable option inventory_processes_rules for the
      ps and ps.perf inventory
    * FIX: mssql_counters checks now really only inventorize percentage based
      counters if a base value is set
    * win_dhcp_pools: do not inventorize empty pools any more. You can switch
      back to old behaviour with win_dhcp_pools_inventorize_empty = True
    * Added new Check for Eaton UPS Devices
    * zfsget: new check for monitoring ZFS disk usage for Linux, Solaris, FreeBSD
      (you need to update your agent as well)
    * Added new Checks for Gude PDU Units
    * logwatch: Working around confusion with OK/Ignore handling in logwatch_rules
    * logwatch_ec: Added new subcheck to forward all incoming logwatch messages
      to the event console. With this check you can use the Event Console 
      mechanisms and GUIs instead of the classic logwatch GUI. It can be 
      enabled on "Global Settings" page in WATO for your whole installation.
      After enabling it you need to reinventorize your hosts.
    * Windows Update Check: Now with caching, Thanks to Phil Randal and Patrick Schlüter
    * Windows Check_MK Agent: Now able to parse textfiles for logwatch output
    * Added new Checks sni_octopuse_cpu, sni_octopuse_status, sni_octopuse_trunks: These
      allow monitoring Siemens HiPath 3000/5000 series PBX.
    * if-checks now support "bit" as measurement unit
    * winperf_phydisk: monitor average queue length for read/write

1.2.0p5:
    Checks & Agents:
    * FIX: windows agent: fixed possible crash in eventlog section

    BI:
    * FIX: fixed bug in aggregation count (thanks Neil) 

1.2.0p4:
    WATO:
    * FIX: fixed detection of existing groups when creating new groups
    * FIX: allow email addresses like test@test.test-test.com
    * FIX: Fixed Password saving problem in user settings

    Checks & Agents:
    * FIX: postgres_sessions: handle case of no active/no idle sessions
    * FIX: winperf_processor: handle parameters "None" (as WATO creates)
    * FIX: mssql_counters: remove debug output, fix bytes output
    * FIX: mssql_tablespaces: gracefully handle garbled agent output

    Multisite:
    * FIX: performeter_temparature now returns unicode string, because of °C
    * FIX: output_format json in webservices now using " as quotes

    Livestatus:
    * FIX: fix two problems when reloading module in Icinga (thanks to Ronny Biering)

1.2.0p3:
    Mulitisite
    * Added "view" parameter to dashlet_pnpgraph webservice
    * FIX: BI: Assuming "OK" for hosts is now possible
    * FIX: Fixed error in makeuri() calls when no parameters in URL
    * FIX: Try out mode in view editor does not show context buttons anymore
    * FIX: WATO Folder filter not available when WATO disabled
    * FIX: WATO Folder Filter no longer available in single host views
    * FIX: Quicksearch converts search text to regex when accessing livestatus
    * FIX: Fixed "access denied" problem with multisite authorization in PNP/NagVis
           in new OMD sites which use the multisite authorization
    * FIX: Localize option for not OMD Environments

    WATO:
    * FIX: Users & Contacts uses case-insensitive sorting of 'Full name' column  
    * FIX: Removed focus of "Full name" attribute on editing a contact
    * FIX: fix layout bug in ValueSpec ListOfStrings (e.g. used in
           list of explicit host/services in rules)
    * FIX: fix inheritation of contactgroups from folder to hosts
    * FIX: fix sorting of users, fix lost user alias in some situations
    * FIX: Sites not using distritubed WATO now being skipped when determining
           the prefered peer
    * FIX: Updating internal variables after moving hosts correctly
      (fixes problems with hosts tree processed in hooks)

    BI:
    * FIX: Correct representation of (!), (!!) and (?) markers in check output

    Livestatus:
    * FIX: check_icmp: fixed calculation of remaining length of output buffer
    * FIX: check_icmp: removed possible buffer overflow on do_output_char()
    
    Livecheck:
    * FIX: fixed problem with long plugin output
    * FIX: added /0 termination to strings
    * FIX: changed check_type to be always active (0)
    * FIX: fix bug in assignment of livecheck helpers 
    * FIX: close inherited unused filedescriptors after fork()
    * FIX: kill process group of called plugin if timeout is reached
           -> preventing possible freeze of livecheck
    * FIX: correct escaping of character / in nagios checkresult file
    * FIX: fixed SIGSEGV on hosts without defined check_command
    * FIX: now providing correct output buffer size when calling check_icmp 

    Checks & Agents:
    * FIX: Linux mk_logwatch: iregex Parameter was never used
    * FIX: Windows agent: quote '%' in plugin output correctly
    * FIX: multipath check now handles '-' in "user friendly names"
    * New check mssql_counters.locks: Monitors locking related information of
      MSSQL tablespaces
    * FIX: mssql_counters checks now really only inventorize percentage based
      counters if a base value is set
    * windows_updates agent plugin: Fetching data in background mode, caching
      update information for 30 minutes
    * FIX: netapp_vfiler: fix inventory function (thanks to Falk Krentzlin)
    * FIX: netapp_cluster: fix inventory function
    * FIX: ps: avoid exception, when CPU% is missing (Zombies on Solaris)
    * FIX: win_dhcp_pools: fixed calculation of perc_free
    * FIX: mssql_counters: fixed wrong log size output

1.2.0p3:
    Multisite:
    * Added "view" parameter to dashlet_pnpgraph webservice

    WATO:
    * FIX: It is now possible to create clusters in empty folders
    * FIX: Fixed problem with complaining empty ListOf() valuespecs

    Livestatus:
    * FIX: comments_with_info in service table was always empty

1.2.1i1:
    Core:
    * Allow to add options to rules. Currently the options "disabled" and
      "comment" are allowed. Options are kept in an optional dict at the
      end of each rule.
    * parent scan: skip gateways that are reachable via PING
    * Allow subcheck to be in a separate file (e.g. foo.bar)
    * Contacts can now define *_notification_commands attributes which can now
      override the default notification command check-mk-notify
    * SNMP scan: fixed case where = was contained in SNMP info
    * check_imap_folder: new active check for searching for certain subjects
      in an IMAP folder
    * cmk -D shows multiple agent types e.g. when using SNMP and TCP on one host

    Checks & Agents:
    * New Checks for Siemens Blades (BX600)
    * New Checks for Fortigate Firewalls
    * Netapp Checks for CPU Util an FC Port throughput
    * FIX: megaraid_pdisks: handle case where no enclosure device exists
    * FIX: megaraid_bbu: handle the controller's learn cycle. No errors in that period.
    * mysql_capacity: cleaned up check, levels are in MB now
    * jolokia_info, jolokia_metrics: new rewritten checks for jolokia (formerly
      jmx4perl). You need the new plugin mk_jokokia for using them
    * added preliminary agent for OpenVMS (refer to agents/README.OpenVMS) 
    * vms_diskstat.df: new check file usage of OpenVMS disks
    * vms_users: new check for number of interactive sessions on OpenVMS
    * vms_cpu: new check for CPU utilization on OpenVMS
    * vms_if: new check for network interfaces on OpenVMS
    * vms_system.ios: new check for total direct/buffered IOs on OpenVMS
    * vms_system.procs: new check for number of processes on OpenVMS
    * vms_queuejobs: new check for monitoring current VMS queue jobs
    * FIX: mssql_backup: Fixed problems with datetime/timezone calculations
    * FIX: mssql agent: Added compatibility code for MSSQL 9
    * FIX: mssql agent: Fixed connection to default instances ("MSSQLSERVER")
    * FIX: mssql agent: Fixed check of databases with names starting with numbers
    * FIX: mssql agent: Fixed handling of databases with spaces in names
    * f5_bigip_temp: add performance data
    * added perf-o-meters for a lot of temperature checks
    * cmctc_lcp.*: added new checks for Rittal CMC-TC LCP
    * FIX: diskstat (linux): Don't inventorize check when data empty
    * Cisco: Added Check for mem an cpu util
    * New check for f5 bigip network interfaces
    * cmctc.temp: added parameters for warn/crit, use now WATO rule
      "Room temperature (external thermal sensors)"
    * cisco_asa_failover: New Check for clustered Cisco ASA Firewalls 
    * cbl_airlaser.status: New Check for CBL Airlaser IP1000 laser bridge.
    * cbl_airlaser.hardware: New Check for CBL Airlaser IP1000 laser bridge.
      Check monitors the status info and allows alerting based on temperature.
    * df, hr_fs, etc.: Filesystem checks now support grouping (pools)
      Please refer to the check manpage of df for details
    * FIX: windows agent: try to fix crash in event log handling
    * FreeBSD Agent: Added swapinfo call to mem section to make mem check work again
    * windows_multipath: Added the missing check for multipath.vbs (Please test)
    * carel_uniflair_cooling: new check for monitoring datacenter air conditioning by "CAREL"
    * Added Agent for OpenBSD
    * Added Checks for UPS devices
    * cisco_hsrp: New Check for monitoring HSRP groups on Cisco Routers. (SMIv2 version)
    * zypper: new check and plugin mk_zypper for checking zypper updates.
    * aironet_clients: Added support for further Cisco WLAN APs (Thanks to Stefan Eriksson for OIDs)
    * aironet_errors: Added support for further Cisco WLAN APs
    * apache_status: New check to monitor apache servers which have the status-module enabled.
      This check needs the linux agent plugin "apache_status" installed on the target host.

    WATO:
    * Added permission to control the "clone host" feature in WATO
    * Added new role/permission matrix page in WATO to compare
      permissions of roles
    * FIX: remove line about number of rules in rule set overview
      (that garbled the logical layout)
    * Rules now have an optional comment and an URL for linking to 
      documntation
    * Rule now can be disabled without deleting them.
    * Added new hook "sites-saved"
    * Allow @ in user names (needed for some Kerberos setups)
    * Implemented new option in WATO attributes: editable
      When set to False the attribute can only be changed during creation
      of a new object. When editing an object this attribute is only displayed.
    * new: search for rules in "Host & Service Configuration"
    * parent scan: new option "ping probes", that allows skipping 
      unreachable gateways.
    * User managament: Added fields for editing host/service notification commands
    * Added new active check configuration for check_smtp
    * Improved visualization of ruleset lists/dictionaries
    * Encoding special chars in RegExp valuespec (e.g. logwatch patterns)
    * Added check_interval and retry_interval rules for host checks
    * Removed wmic_process rule from "inventory services" as the check does not support inventory
    * Made more rulegroup titles localizable
    * FIX: Fixed localization of default permissions
    * FIX: Removed double collect_hosts() call in activate changes hook
    * FIX: Fixed double hook execution when using localized multisite
    * FIX: User list shows names of contactgroups when no alias given
    * FIX: Reflecting alternative mode of check_http (check ssl certificate
    age) in WATO rule editor
    * FIX: Fixed monitoring of slave hosts in master site in case of special
      distributed wato configurations
    * FIX: Remove also user settings and event console rule on factory reset
    * FIX: complex list widgets (ListOf) failed back to old value when
           complaining
    * FIX: complex list widgets (ListOf) lost remaining entries after deleting one
    * FIX: Fixed error in printer_supply valuespec which lead to an exception
           when defining host/service specific rules
    * FIX: Fixed button url icon in docu-url link

    BI:
    * Great speed up of rule compilation in large environments

    Multisite:
    * Added css class="dashboard_<name>" to the dashboard div for easier
    customization of the dashboard style of a special dashboard
    * Dashboard: Param wato_folder="" means WATO root folder, use it and also
      display the title of this folder
    * Sidebar: Sorting aggregation groups in BI snapin now
    * Sidebar: Sorting sites in master control snapin case insensitive
    * Added some missing localizations (error messages, view editor)
    * Introducted multisite config option hide_languages to remove available
      languages from the multisite selection dialogs. To hide the builtin
      english language simply add None to the list of hidden languages.
    * FIX: fixed localization of general permissions
    * FIX: show multisite warning messages even after page reload
    * FIX: fix bug in Age ValueSpec: days had been ignored
    * FIX: fixed bug showing only sidebar after re-login in multisite
    * FIX: fixed logwatch loosing the master_url parameter in distributed setups
    * FIX: Fixed doubled var "site" in view editor (site and siteopt filter)
    * FIX: Don't crash on requests without User-Agent HTTP header
    * Downtimes: new conveniance function for downtime from now for ___ minutes.
      This is especially conveniant for scripting.
    * FIX: fixed layout of login dialog when showing up error messages
    * FIX: Fixed styling of wato quickaccess snapin preview
    * FIX: Made printer_supply perfometer a bit more robust against bad perfdata
    * FIX: Removed duplicate url parameters e.g. in dashboard (display_options)
    * FIX: Dashboard: If original request showed no "max rows"-message, the
           page rendered during reload does not show the message anymore
    * FIX: Fixed bug in alert statistics view (only last 1000 lines were
           processed for calculating the statistics)
    * FIX: Added missing downtime icon for comment view
    * FIX: Fixed handling of filter configuration in view editor where filters
           are using same variable names. Overlaping filters are now disabled
	   in the editor.
    * FIX: Totally hiding hidden filters from view editor now

    Livecheck:
    * FIX: Compile livecheck also if diet libc is missing

1.2.0p2:
    Core:
    * simulation_mode: legacy_checks, custom_checks and active_checks
      are replaced with dummy checks always being OK
    * FIX: Precisely define order of reading of configuration files. This
      fixes a WATO rule precedence problem

    Checks & Agents:
    * FIX: Fixed syntax errors in a bunch of man pages
    * if_lancom: silently ignore Point-To-Point interfaces
    * if_lancom: add SSID to logical WLAN interface names
    * Added a collection of MSSQL checks for monitoring MSSQL servers
      (backups, tablespaces, counters)
    * New check wut_webio_io: Monitor the IO input channels on W&T Web-IO 
      devices
    * nfsmounts: reclassify "Stale NFS handle" from WARN to CRIT
    * ORACLE agent/checks: better error handling. Let SQL errors get
      through into check output, output sections even if no database
      is running.
    * oracle_version: new check outputting the version of an ORACLE
      database - and using uncached direct SQL output.
    * ORACLE agent: fix handling of EXCLUDE, new variable ONLY_SIDS
      for explicitely listing SIDs to monitor
    * mk_logwatch on Linux: new options regex and iregex for file selection
    * remove obsolete ORACLE checks where no agent plugins where available
    * FIX: printer_supply: Fix problem on DELL printers with "S/N" in output
      (thanks to Sebastian Talmon)
    * FIX: winperf_phydisk: Fix typo (lead to WATO rule not being applied)
    * Windows agent: new [global] option crash_debug (see online docu)
    * AIX agent: new check for LVM volume status in rootvg.
    * PostgreSQL plugin: agent is now modified to work with PostgreSQL 
      versions newer than 8.1. (multiple reports, thanks!)

    Multisite:
    * Show number of rows and number of selected rows in header line
      (also for WATO hosts table)
    * FIX: fix problem in showing exceptions (due to help function)
    * FIX: fixed several localization problems in view/command processing
    * FIX: fixed duplicated settings in WATO when using localisation
    * FIX: fixed exception when refering to a language which does not exist
    * FIX: Removing all downtimes of a host/service is now possible again
    * FIX: The refresh time in footer is updated now when changing the value
    * FIX: view editor shows "(Mobile)" hint in view titles when linking to views

    WATO: 
    * Main menu of ruleeditor (Host & Service Parameters) now has
      a topic for "Used rules" - a short overview of all non-empty
      rulesets.
    * FIX: add missing context help to host details dialog
    * FIX: set new site dirty is host move due to change of
      folder attributes
    * FIX: fix exception on unknown value in DropdownChoice
    * FIX: add service specification to ruleset Delay service notifications
    * FIX: fixed problem with disabled sites in WATO
    * FIX: massive speedup when changing roles/users and activing changes
      (especially when you have a larger number of users and folders)
    * Add variable CONTACTPAGER to allowed macros in notifications
    * FIX: fixed default setting if "Hide names of configuration variables"
      in WATO
    * FIX: ListOfString Textboxes (e.g. parents of folders) do now extend in IE
    * FIX: fixed duplicated sections of permissions in rule editor

    BI:
    * New iterators FOREACH_CHILD and FOREACH_PARENT
    * FIX: fix handling of FOREACH_ in leaf nodes (remove hard coded
      $HOST$, replace with $1$, $2$, ..., apply argument substitution)
    * New logical datatable for aggregations that have the same name
      as a host. Converted view "BI Boxes" to this new table. This allows
      for Host-Aggregations containing data of other hosts as well.
    * count_ok: allow percentages, e.g. "count_ok!70%!50%"

1.2.0p1:
    Core:
    * Added macros $DATE$, $SHORTDATETIME$ and $LONGDATETIME$' to
      notification macros

    Checks & Agents:
    * FIX: diskstat: handle output 'No Devices Found' - avoiding exception
    * 3ware_units: Following states now lead to WARNING state instead of
      CRITICAL: "VERIFY-PAUSED", "VERIFYING", "REBUILDING"
    * New checks tsm_stagingpools, tsm_drive and tsm_storagepools
      Linux/UNIX
    * hpux_fchba: new check for monitoring FibreChannel HBAs und HP-UX

    Multisite:
    * FIX: fix severe exception in all views on older Python versions
      (like RedHat 5.5).

    WATO:
    * FIX: fix order of rule execution: subfolders now take precedence
      as they should.

1.2.0:
    Setup:
    * FIX: fix building of RPM packages (due to mk_mysql, mk_postgres)

    Core:
    * FIX: fix error message in case of duplicate custom check

    WATO:
    * FIX: add missing icon on cluster hosts to WATO in Multisite views
    * FIX: fix search field in host table if more than 10 hosts are shown
    * FIX: fix bulk edit and form properties (visibility of attributes was broken)
    * FIX: fix negating hosts in rule editor

    Checks & Agents: 
    * fileinfo: added this check to Linux agent. Simply put your
      file patterns into /etc/check_mk/fileinfo.cfg for configuration.
    * mysql.sessions: New check for MySQL sessions (need new plugin mk_mysql)
    * mysql.innodb_io: New check for Disk-IO of InnoDB
    * mysql_capacity: New check for used/free capacity of MySQL databases
    * postgres_sessions: New check for PostgreSQL number of sessions
    * postgres_stat_database: New check for PostgreSQL database statistics
    * postgres_stat_database.size: New check for PostgreSQL database size
    * FIX: hpux_if: convert_to_hex was missing on non-SNMP-hosts -replace
      with inline implementation
    * tcp_conn_stats: handle state BOUND (found on Solaris)
    * diskstat: support for checking latency, LVM and VxVM on Linux (needs 
      updated agent)
    * avoid duplicate checks cisco_temp_perf and cisco_sensor_temp

1.2.0b6:
    Multisite:
    * FIX: Fixed layout of some dropdown fields in view filters
    * Make heading in each page clickable -> reload page
    * FIX: Edit view: couldn't edit filter settings
    * FIX: Fixed styling of links in multisite context help
    * FIX: Fixed "select all" button for IE
    * FIX: Context links added by hooks are now hidden by the display
           option "B" again
    * FIX: preselected "refresh" option did not reflect view settings
           but was simply the first available option - usually 30.
    * FIX: fixed exception with custom views created by normal users

    WATO:
    * FIX: Fixed "select all" button in hosts & folders for IE
    * Optically mark modified variables in global settings
    * Swapped icons for rule match and previous rule match (makes for sense)

    Core:
    * FIX: Fixed "make_utf is not defined" error when having custom
           timeperiods defined in WATO

    Checks & Agents: 
    * MacOS X: Agent for MacOS (Thanks to Christian Zigotzky)
    * AIX: New check aix_multipath: Supports checking native AIX multipathing from AIX 5.2 onward
    * Solaris: New check solaris_multipath: Supports checking native Solaris multipath from Solaris10 and up.
    * Solaris: The ZFS Zpool status check now looks more closely at the reported messages. (It's also tested to work on Linux now)

1.2.0b5:
    Core:
    * FIX: handle UTF-8 encoded binary strings correctly (e.g. in host alias)
    * FIX: fix configuration of passive checks via custom_checks
    * Added NOTIFICATIONTYPE to host/service mail bodies

    WATO:
    * Site management: "disabled" only applies to Livestatus now
    * FIX: fix folding problems with dependent host tags
    * FIX: Detecting duplicate tag ids between regular tags and auxtags
    * FIX: Fixed layout problem of "new special rule" button in rule editor
    * FIX: Fixed layout problem on "activate changes" page
    * FIX: Added check if contacts belong to contactgroup before contactgroup deletion
    * FIX: fix site configuration for local site in Multisite environments
    * FIX: "(no not monitor)" setting in distributed WATO now works
    * FIX: Site management: replication setting was lost after re-editing
    * FIX: fixed problems after changing D/WATO-configuration
    * FIX: D/WATO: mark site dirty after host deletion
    * FIX: D/WATO: replicate auth.secret, so that login on one site also
           is valid on the replication slaves
    * FIX: implement locking in order to prevent data corruption on
           concurrent changes
    * FIX: Fixed handling of validation errors in cascading dropdown fields
    * FIX: fix cloning of users
    * Keep track of changes made by other users before activating changes,
      let user confirm this, new permission can be used to prevent a user
      from activating foreign changes.
    * FIX: Allowing german umlauts in users mail addresses
    * Allow list of aux tags to be missing in host tag definitions. This
      makes migration from older version easier.
    * FIX: user management modules can now deal with empty lines in htpasswd
    * FIX: Fixed js error on hostlist page with search form

    Multisite:
    * New display type 'boxes-omit-root' for BI views
    * Hostgroup view BI Boxes omits the root level
    * Finalized layout if view options and commands/filters/painteroptions.
    * Broken plugins prevent plugin caching now
    * FIX: remove refresh button from dashboard.
    * FIX: remove use of old option defaults.checkmk_web_uri
    * FIX: fixed outgoing bandwidth in fc port perfometer
    * FIX: remove nasty JS error in sidebar
    * FIX: fix folding in custom links (directories would not open)
    * FIX: animation of rotation treeangle in trees works again
    * FIX: Logwatch: Changed font color back to black
    * FIX: show toggle button for checkboxes in deactivated state
    * FIX: fix repeated stacked refresh when toggling columns
    * FIX: disable checkbox button in non-checkboxable layouts
    * FIX: fix table layout for views (gaps where missing sometimes)
    * FIX: Fixed sorting views by perfdata values which contain floats
    * FIX: fix sometimes-broken sizing of sidebar and dashboard on Chrome
    * FIX: fix dashboard layout on iPad
    * FIX: Fixed styling issues of sidebar in IE7
    * FIX: fix problem where filter settings (of checkboxes) are not effective
           when it comes to executing commands
    * FIX: Fixed styling issues of view filters with dropdown fields
    * FIX: multisite login can now deal with empty lines in htpasswd
    * FIX: Fixed a bunch of js/css errors

    Mobile:
    * FIX: Fixed logtime filter settings in all mobile views
    * FIX: fix some layout problems

    BI:
    * New aggregation function count_ok, that counts the number
      of nodes in state OK.
    * FIX: Removed debug output int count_ok aggregation

    Checks & Agents:
    * Linux: Modified cluster section to allow pacemaker/corosync clusters without heartbeat
    * AIX: convert NIC check to lnx_if (now being compatible with if/if64)
    * AIX: new check for CPU utilization (using section lparstat_aix)
    * ntp checks: Changed default value of time offsets to be 200ms (WARN) / 500ms (CRIT)
    * aironet_{errors,clients}: detect new kinds of devices (Thanks to Tiago Sousa)
    * check_http, check_tcp: allow to omit -I and use dynamic DNS name instead

1.2.0b4:
    Core:
    * New configuration variable snmp_timing, allowing to 
      configure timeout and retries for SNMP requests (also via WATO)
    * New configuration variable custom_checks. This is mainly for
      WATO but also usable in main.mk It's a variant of legacy_checks that
      automatically creates the required "define command" sections.

    WATO:
    * ps and ps.perf configurable via WATO now (without inventory)
    * New layout of main menu and a couple of other similar menus
    * New layout of ruleset overviews
    * Hide check_mk variable names per default now (change via global settings)
    * New layout of global settings
    * Folder layout: show contact groups of folder
    * Folder movement: always show complete path to target folder
    * Sidebar snapin: show pending changes
    * New rule for configuring custom_checks - allowing to run arbitrary
      active checks even if not yet formalized (like HTTP and TCP)
    * Added automation_commands to make automations pluginable
    * New layout and new internal implementation of input forms
    * New layout for view overview and view editor
    * Split up host search in two distinct pages
    * Use dynamic items in rule editor for hosts and items (making use
      of ListOfStrings())
    * FIX: audit log was not shown if no entry for today existed
    * FIX: fix parent scan on single site installations
    * FIX: fix folder visibility permission handling
    * FIX: honor folder-permissions when creating, deleting 
           and modifiying rules
    * FIX: detect non-local site even if unix: is being used
    * FIX: better error message if not logged into site during 
           action that needs remote access
    * FIX: send automation data via POST not GET. This fixes inventory
           on hosts with more than 500 services.
    * FIX: make config options directly active after resetting them
           to their defaults (didn't work for start_url, etc.
    * FIX: Fixed editing of ListOf in valuespec editors (e.g. used in logwatch
    pattern editor)
    * FIX: Reimplemented correct behaviour of the logwatch pattern "ignore"
    state which is used to drop the matching log lines

    Multisite:
    * FIX: fixed filter of recent event views (4 hours didn't catch)
    * FIX: convert more buttons to new graphical style
    * FIX: Logwatch handles logs with only OK lines in it correctly in logfile list views
    * FIX: Fixed syntax error in "Single-Host Problems" view definition
    * New help button at top right of each page now toggles help texts
    * Snapin Custom Links allows to specify HTTP link target
    * Redesign of bar with Display/Filter/Commands/X/1,2,3,4,6,8/30,60,90/Edit

    Mobile GUI:
    * FIX: commands can be executed again
    * FIX: fixed styling of buttons

    Checks & Agents:
    * FIX: Logwatch: fixed missing linebreak during reclassifing lines of logfiles
    * FIX: Logwatch: Logwatch services in rules configured using WATO must be
      given as item, not as whole service name
    * New active check via WATO: check_ldap
    * printer_alerts: new configuration variable printer_alerts_text_map. Make
      'Energiesparen' on Brother printers an OK state.
    * services: This check can now be parameterized in a way that it warn if
      a certain service is running. WATO formalization is available.

    BI:
    * FIX: make rotating folding arrows black (white was not visible)
    * Display format 'boxes' now in all BI views available
    * Display format 'boxes' now persists folding state

1.2.0b3:
    Core:
    * FIX: fixed SNMP info declaration in checks: could be garbled
      up in rare cases
    * avoid duplicate parents definition, when using 'parents' and
      extra_host_conf["parents"] at the same time. The later one has
      precedence.

    Multisite:
    * Logwatch: Colorizing OK state blocks correctly
    * FIX: allow web plugins to be byte compiled (*.pyc). Those
      are preferred over *.py if existing
    * View Editor: Fixed jump to top of the page after moving painters during
      editing views
    * FIX: Fixed login redirection problem after relogging
    * Filter for times now accept ranges (from ... until)
    * New view setting for page header: repeat. This repeats the
      column headers every 20'th row.
    * FIX: Fixed problem with new eval/pickle
    * FIX: Fixed commands in host/service search views

    Checks & Agents:
    * FIX: Made logwatch parsing mechanism a little more robust
      (Had problems with emtpy sections from windows agent)
    * FIX: brocade_fcport: Configuration of portsates now possible  
    * if_lancom: special version for if64 for LANCOM devices (uses
      ifName instead of ifDescr)


    WATO:
    * Reimplemented folder listing in host/folders module
    * Redesigned the breadcrumb navigation
    * Global settings: make boolean switches directly togglable
    * New button "Recursive Inventory" on folder: Allows to do
      a recursive inventory over all hosts. Also allows to selectively
      retry only hosts that have failed in a previous inventory.
    * You can configure parents now (via a host attribute, no rules are
      neccessary).
    * You can now do an automated scan for parents and layer 3 (IP)
    * You can configure active checks (check_tcp, ...) via WATO now
    * FIX: fix page header after confirmation dialogs
    * FIX: Fixed umlaut problem in host aliases and ip addresses created by WATO
    * FIX: Fixed exception caused by validation problems during editing tags in WATO
    * FIX: create sample config only if both rules.mk and hosttags.mk are missing
    * FIX: do not loose host tags when both using WATO-configured and 
      manual ones (via multisite.mk)
    * Timeperiods: Make list of exceptions dynamic, not fixed to 10 entries
    * Timeperiods: Configure exclusion of other timeperiods
    * Configuration of notification_delay and notification_interval

1.2.0b2:
    Core:
    * FIX: Cluster host checks were UNKNOWN all the time
    * FIX: reset counter in case of (broken) future time
    * FIX: Automation try-inventory: Fixed problem on where checks which
      produce equal service descriptions could lead to invalid inventory
      results on cluster hosts.
    * FIX: do not create contacts if they won't be assigned to any host
      or service. Do *not* assign to dummy catch-all group "check_mk".

    WATO:
    * Added new permission "move hosts" to allow/deny moving of hosts in WATO
    * Also write out contact definitions for users without contactgroups to
      have the mail addresses and other notification options persisted
    * FIX: deletion of automation accounts now works
    * FIX: Disabling notifications for users does work now
    * New main overview for rule editor
    * New multisite.mk option wato_hide_varnames for hiding Check_MK 
      configuration variable names from the user
    * New module "Logwatch Pattern Analyzer" to verify logwatch rules
    * Added new variable logwatch_rules which can also be managed through the
      WATO ruleset editor (Host/Service Parameters > Parameters and rules for
      inventorized checks > Various applications > Logwatch Patterns)
    * Users & Contacts: Added new option wato_hidden_users which holds a list
      of userids to hide the listed users from the WATO user management GUI.
    * WATO API: Added new method rewrite_configuration to trigger a rewrite of
      all host related wato configuration files to distribute changed tags
    * Added new internal hook pre-activate-changes to execute custom
      code BEFORE Check_MK is called to restart Nagios
    * FIX: Only showing sudo hint message on sudo error message in automation
      command
    * FIX: Fixed js eror in IE7 on WATO host edit page
    * FIX: Using pickle instead of repr/eval when reading data structures from
      urls to prevent too big security issues
    * Rule editor: improve sorting of groups and rulesets
    * FIX: Escaping single quotes in strings when writing auth.php
    * FIX: Fix resorting of host tags (was bug in ListOf)

    Multisite
    * Added config option default_ts_format to configure default timestamp
      output format in multisite
    * Layout and design update
    * Quicksearch: display site name if more than one different site
      is present in the current search result list
    * FIX: Fixed encoding problem in "custom notification" message
    * New configuration parameter page_heading for the HTML page heads
      of the main frameset (%s will be replaced with OMD site name)
    * FIX: Fix problem where snapins where invisible
    * FIX: Fixed multisite timeout errors when nagios not running
    * Sidebar: some new layout improvements
    * Login page is not shown in framesets anymore (redirects framed page to
      full screen login page)
    * FIX: fix exception when disallowing changing display options
    * FIX: Automatically redirect from login page to target page when already
      logged in
    * FIX: Updating the dashboard header time when the dashlets refresh

    BI:
    * Added new painter "affected hosts (link to host page)" to show all
      host names with links to the "hosts" view
    * FIX: Fixed filtering of Single-Host Aggregations
    * New sorter for aggregation group
    * FIX: fix sorting of Single-Host Aggregations after group
    * Avoid duplicate rule incarnations when using FOREACH_*
    * BI Boxes: allow closing boxes (not yet persisted)
    * New filter for services (not) contained in any aggregate
    * Configure sorting for all BI views

    Checks & Agents:
    * FIX: snmp_uptime handles empty snmp information without exception
    * FIX: Oracle checks try to handle ORA-* errors reported by the agent
      All oracle checks will return UNKNOWN when finding an ORA-* message
    * FIX: filesystem levels set via WATO didn't work, but do now
    * FIX: Group filters can handle groups without aliases now
    * nfsmounts: Added nfs4 support thanks to Thorsten Hintemann
    * megaraid_pdisks megaraid_ldisks: Support for Windows.  Thanks to Josef Hack

1.2.0b1:
    Core, Setup, etc.:
    * new tool 'livedump' for dumping configuration and status
      information from one monitoring core and importing this
      into another.
    * Enable new check registration API (not yet used in checks)
    * FIX: fix handling of prefix-tag rules (+), needed for WATO
    * FIX: handle buggy SNMP devices with non-consecutive OIDS
      (such as BINTEC routers)
    * Check API allows a check to get node information
    * FIX: fix problem with check includes in subchecks
    * Option --checks now also applies to ad-hoc check (e.g.
      cmk --checks=mrpe,df -v somehost)
    * check_mk_templates.cfg: added s to notification options
      of host and service (= downtime alerts)

    WATO:
    * Hosttag-editor: allow reordering of tags
    * Create very basic sample configuration when using
      WATO the first time (three tag groups, two rules)
    * Much more checks are configurable via WATO now
    * Distributed WATO: Made all URL calls using curl now
    * FIX: fix bug in inventory in validate_datatype()
    * Better output in case of inventory error
    * FIX: fix bug in host_icon rule on non OMD
    * FIX: do not use isdisjoint() (was in rule editor on Lenny)
    * FIX: allow UTF-8 encoded permission translations
    * FIX: Fixed several problems in OMD apache shared mode
    * FIX: Do not use None$ as item when creating new rules
    * FIX: Do load *all* users from htpasswd, so passwords from
      users not created via WATO will not be lost.
    * FIX: honor site disabling in replication module
    * FIX: honor write permissions on folder in "bulk delete"
    * FIX: honor permissions for "bulk cleanup" and "bulk edit"
    * FIX: honor write permissions and source folder when moving hosts
    * FIX: honor permissions on hosts also on bulk inventory
    * Only create contacts in Nagios if they are member of at
      least one contact group.
    * It is now possible to configure auxiliary tags via WATO
      (formerly also called secondary tags)
    * FIX: Fixed wrong label "Main Overview" shown for moved WATO folders
      in foldertree snapin
    * FIX: Fixed localization of empty host tags
    * FIX: User alias and notification enabling was not saved

    Checks & Agents:
    * hpux_if: fix missing default parameter errors
    * hpux_if: make configurable via WATO
    * if.include: fix handling of NIC with index 0
    * hpux_lunstats: new check for disk IO on HP-UX
    * windows - mk_oracle tablespace: Added missing sid column
    * diskstat: make inventory mode configurable via WATO
    * added new checks for Fujitsu ETERNUS DX80 S2 
      (thanks to Philipp Höfflin)
    * New checks: lgp_info, lgp_pdu_info and lgp_pdu_aux to monitor Liebert
      MPH/MPX devices
    * Fix Perf-O-Meter of fileage
    * hpux_snmp_cs.cpu: new SNMP check for CPU utilization
      on HP-UX.
    * if/if64: inventory also picks up type 62 (fastEther). This
      is needed on Cisco WLC 21xx series (thanks to Ralf Ertzinger)
    * FIX: fix inventory of f5_bigip_temp
    * mk_oracle (lnx+win): Fixed TEMP tablespace size calculations
    * ps: output node process is running on (only for clusters)
    * FIX: Linux Agent: Fixed ipmi-sensors handling of Power_Unit data
    * hr_mem: handle rare case where more than one entry is present
      (this prevents an exception of pfSense)
    * statgrab_load: level is now checked against 15min average - 
      in order to be consistent with the Linux load check
    * dell_powerconnect_cpu: hopefully correctly handle incomplete
      output from agent now.
    * ntp: do not check 'when' anymore since it can produce false
      alarms.
    * postfix_mailq: handle output with 'Total requests:' in last line
    * FIX: check_mk-hp_blade_psu.php: allow more than 4 power supplies
    * FIX: smart plugin: handle cases with missing vendor (thanks
      to Stefan Kärst)
    * FIX: megaraid_bbu: fix problem with alternative agent output
      (thanks to Daniel Tuecks)
    * mk_oracle: fix quoting problem, replace sessions with version,
      use /bin/bash instead of /bin/sh

    Multisite:
    * Added several missing localization strings
    * IE: Fixed problem with clicking SELECT fields in the new wato foldertree snapin
    * Fixed problem when trying to visit dashboards from new wato foldertree snapin
    * Chrome: Fixed styling problem of foldertree snapin
    * Views: Only show the commands and row selection options for views where
      commands are possible
    * The login mask honors the default_language definition now
    * check_bi_local.py: works now with cookie based authentication
    * FIX: Fixed wrong redirection after login in some cases
    * FIX: Fixed missing stats grouping in alert statistics view
    * FIX: Fixed preview table styling in view editor
    * FIX: Multisite authed users without permission to multisite are
      automatically logged out after showing the error message
    * Retry livestatus connect until timeout is used up. This avoids
      error messages when the core is being restarted
    * Events view now shows icon and text for "flapping" events
    * Use buffer for HTML creation (this speeds up esp. HTTPS a lot)
    * FIX: Fixed state filter in log views

    Livestatus:
    * Add missing column check_freshness to services table

    BI:
    * New column (painter) for simplistic box display of tree.
      This is used in a view for a single hostgroup.

1.1.13i3:
    Core, Setup, etc.:
    * *_contactgroups lists: Single group rules are all appended. When a list
      is found as a value this first list is used exclusively. All other
      matching rules are ignored
    * cmk -d does now honor --cache and --no-tcp
    * cmk -O/-R now uses omd re{start,load} core if using OMD
    * FIX: setup.sh now setups up permissions for conf.d/wato
      correctly
    * cmk --localize update supports an optional ALIAS which is used as
      display string in the multisite GUI
    * FIX: Fixed encoding problems with umlauts in group aliases
    * FIX: honor extra_summary_host_conf (was ignored)
    * new config variable snmpv2c_hosts that allows to enable SNMP v2c
      but *not* bulkwalk (for some broken devices). bulkwalk_hosts still
      implies v2c.

    Checks & Agents:
    * Windows agent: output eventlog texts in UTF-8 encoding. This
      should fix problems with german umlauts in message texts.
    * Windows agent: Added installer for the windows agent (install_agent.exe)
    * Windows agent: Added dmi_sysinfo.bat plugin (Thanks to Arne-Nils Kromer for sharing)
    * Disabled obsolete checks fc_brocade_port and fc_brocade_port_detailed.
      Please use brocade_fcport instead.
    * aironet_errors, statgrab_disk, statgrab_net: Performance data has
      been converted from counters to rates. You might need to delete your
      existing RRDs of these checks. Sorry, but these have been that last
      checks still using counters...
    * ibm_imm_health: added last missing scan function
    * Filesystem checks: trend performance data is now normalized to MB/24h.
      If you have changed the trend range, then your historic values will
      be displayed in a wrong scale. On the other hand - from now on changes
      in the range-setting will not affect the graph anymore.
    * if/if64/lnx_if: pad port numbers with zeros in order to sort correctly.
      This can be turned off with if_inventory_pad_portnumbers = False.
    * Linux agent: wrap freeipmi with lock in order to avoid cache corruption
    * New check: megaraid_bbu - check existance & status of LSI MegaRaid BBU module
    * HP-UX Agent: fix mrpe (remove echo -e and test -e, thanks to Philipp Lemke)
    * FIX: ntp checks: output numeric data also if stratum too high
    * Linux agent: new check for dmraid-based "bios raid" (agent part as plugin)
    * FIX: if64 now uses ifHighSpeed instead of ifSpeed for determining the
      link speed (fixes speed of 10GBit/s and 20GBit/s ports, thanks Marco Poet)
    * cmctc.temp: serivce has been renamed from "CMC Temperature %s" to just
      "Temperature %s", in order to be consistent with the other checks.
    * mounts: exclude changes of the commit option (might change on laptops),
      make only switch to ro critical, other changes warning.
    * cisco_temp_sensor: new check for temperature sensors of Cisco NEXUS
      and other new Cisco devices
    * oracle_tablespace: Fixed tablespace size/free space calculations
    * FIX: if/if64: omit check result on counter wrap if bandwidth traffic levels
      are used.

    Multisite:
    * Improve transaction handling and reload detection: user can have 
      multiple action threads in parallel now
    * Sounds in views are now enabled per default. The new configuration
      variable enable_sounds can be set to False in multisite.mk in order
      to disable sounds.
    * Added filter for log state (UP,DOWN,OK,CRIT...) to all log views
    * New painter for normal and retry check interval (added to detail views)
    * Site filter shows "(local)" in case of non multi-site setup
    * Made "wato folder" columns sortable
    * Hiding site filter in multisite views in single site setups
    * Replaced "wato" sidebar snapin which mixed up WATO and status GUIs with
      the new "wato_foldertree" snapin which only links to the status views
      filtered by the WATO folder.
    * Added "Dashboard" section to views snapin which shows a list of all dashboards
    * FIX: Fixed auth problem when following logwatch icon links while using
      the form based auth
    * FIX: Fix problem with Umlaut in contact alias
    * FIX: Creating auth.php file on first login dialog based login to ensure
      it exists after login when it is first needed
    * Dashboard: link problem views to *unhandled* views (this was
      inconsistent)
    * Localization: Fixed detection of gettext template file when using the
      local/ hierarchy in OMD

    Mobile:
    * Improved sorting of views in main page 
    * Fix: Use all the availiable space in header
    * Fix: Navigation with Android Hardwarekeys now working
    * Fix: Links to pnp4nagios now work better
    * Fix: Host and Service Icons now finger friendly
    * Fix: Corrected some buildin views

    WATO:
    * Removed IP-Address attribute from folders
    * Supporting localized tag titles
    * Using Username as default value for full names when editing users
    * Snapshot/Factory Reset is possible even with a broken config
    * Added error messages to user edit dialog to prevent notification problems
      caused by incomplete configuration
    * Activate Changes: Wato can also reload instead of restarting nagios
    * Replication: Can now handle replication sites which use the form based auth
    * Replication: Added option to ignore problems with the ssl certificates
                   used in ssl secured replications
    * WATO now supports configuring Check_MK clusters
    * FIX: Fixed missing folders in "move to" dropdown fields
    * FIX: Fixed "move to target folders" after CSV import
    * FIX: Fixed problem with duplicate extra_buttons when using the i18n of multiisite
    * FIX: Fixed problem with duplicate permissions when using the i18n of multiisite
    * FIX: Writing single host_contactgroups rules for each selected
      contactgroup in host edit dialog
    * FIX: Fixed wrong folder contacgroup related permissions in auth.php api
    * FIX: Fixed not up-to-date role permission data in roles_saved hook
    * FIX: Fixed duplicate custom columns in WATO after switching languages

    BI:
    * improve doc/treasures/check_bi_local.py: local check that creates
      Nagios services out of BI aggregates

    Livestatus:
    * ColumnHeaders: on is now able to switch column header on even if Stats:
      headers are used. Artifical header names stats_1, stats_2, etc. are
      begin used. Important: Use "ColumnHeaders: on" after Columns: and 
      after Stats:.

1.1.13i2:
    Core, Setup, etc.:
    * cmk -I: accept host tags and cluster names

    Checks & Agents:
    * linux agent - ipmi: Creating directory of cache file if not exists
    * dell_powerconnect_cpu: renamed service from CPU to "CPU utilization", in
      order to be consistent with other checks
    
    Multisite:
    * Several cleanups to prevent css/js warning messages in e.g. Firefox
    * Made texts in selectable rows selectable again
    * Adding reschedule icon to all Check_MK based services. Clicks on these
      icons will simply trigger a reschedule of the Check_MK service
    * FIX: ship missing CSS files for mobile GUI
    * FIX: rename check_mk.js into checkmk.js in order to avoid browser
      caching problems during version update

    WATO:
    * Optimized wraps in host lists tag column
    * Bulk inventory: Remove leading pipe signs in progress bar on main
      folder inventory
    * NagVis auhtorization file generation is also executed on activate_changes
    * Implemented a new inclusion based API for using multisite permissions
      in other addons
    * Inventory of SNMP devices: force implicit full scan if no services
      are configured yet
    * FIX: Calling activate_changes hook also in distributed WATO setups
    * FIX: Fixed display bug in host tags drop down menu after POST of form
    * FIX: Fixed javascript errors when doing replication in distributed
      wato environments when not having the sidebar open
    * FIX: Fixed search form dependant attribute handling
    * FIX: Fixed search form styling issues
    * You can now move folders to other folders
    * FIX: Distributed WATO: Supressing site sync progress output written in
      the apache error log

1.1.13i1:
    Multisite:
    * New nifty sidebar snapin "Speed-O-Meter"
    * Implemented new cookie based login mechanism including a fancy login GUI
    * Implemented logout functionality for basic auth and the new cookie based auth
    * Implemented user profile management page for changing the user password and
      the default language (if available)
    * New filter for the (new) state in host/service alerts
    * New command for sending custom notifications
    * FIX: Fixed encoding problem when opening dashboard
    * New icon on a service whos host is in downtime
    * Only show most frequently used context buttons (configurable
      in multisite.mk via context_buttons_to_show)
    * Show icon if user has modified a view's filter settings
    * New config option debug_livestatus_queries, normal debug
      mode does not include this anymore
    * Icons with link to page URL at bottom of each page
    * Logwatch: Switched strings in logwatch to i18n strings
    * Logwatch: Fixed styling of context button when acknowleding log messages
    * Logwatch: Implemented overview page to show all problematic logfiles
    * Add Snapin page: show previews of all snapins
    * Add Snapin page: Trying to prevent dragging confusions by using other click event
    * New (hidden) button for reloading a snapin (left to the close button)
    * Automatically falling back to hardcoded default language if configured
    language is not available
    * Repair layout of Perf-O-Meter in single dataset layout
    * FIX: Fixed duplicate view plugin loading when using localized multisite
    * FIX: Host-/Servicegroup snapin: Showing group names when no alias is available
    * FIX: Removed double "/" from pnp graph image urls in views

    BI:
    * Host/Service elements are now iterable via FOREACH_HOST, e.g.
      (FOREACH_HOST, ['server'], ALL_HOSTS, "$HOST$", "Kernel" ),
    * FIX: Assuming host states is possible again (exception: list index "3")

    WATO:
    * Evolved to full featured monitoring configuration tool!
    * Major internal code cleanup
    * Hosts can now be created directly in folders. The concept of host lists
      has been dropped (see migration notes!)
    * Configuration of global configuration variables of Check_MK via WATO
    * Configuration of main.mk rules
    * Configuration of Nagios objects and attributes
    * Configuration of users and roles
    * Configuration of host tags
    * Distributed WATO: replication of the configuration to slaves and peers
    * Added missing API function update_host_attributes() to change the
      attributes of a host
    * Added API function num_hosts_in_folder() to count the number of hosts
      below the given folder
    * Added option to download "latest" snapshot
    * extra_buttons can now register a function to gather the URL to link to
    * Implemented NagVis Authorisation management using WATO users/permissions

    Livestatus:
    * Experimental feature: livecheck -> super fast active check execution
      by making use of external helper processes. Set livecheck=PATH_TO_bin/livecheck
      in nagios.cfg where you load Livestatus. Optional set num_livecheck_helpers=NUM
      to set number of processes. Nagios will not fork() anymore for check exection.
    * New columns num_hosts and num_services in status table
    * New aggregation functions suminv and avginv (see Documentation)

    Core, Setup, etc.:
    * New configuration variable static_checks[] (used by WATO)
    * New configuration variable checkgroup_parameters (mainly for WATO)
    * check_submission defaults now to "file" (was "pipe")
    * Added pre-configured notification via cmk --notify
    * Drop RRA-configuration files for PNP4Nagios completely
    * New configuration variable ping_levels for configuring parameters
      for the host checks.
    * cmk --notify: new macros $MONITORING_HOST$, $OMD_ROOT$ and $OMD_SITE$
    * make ping_levels also apply to PING services for ping-only hosts
      (thanks to Bernhard Schmidt)

    Checks & Agents:
    * if/if64: new ruleset if_disable_if64_hosts, that force if on
      hosts the seem to support if64
    * Windows agent: new config variable "sections" in [global], that
      allows to configure which sections are being output.
    * Windows agent: in [logwatch] you can now configure which logfiles
      to process and which levels of messages to send.
    * Windows agent: new config variable "host" in all sections that
      restricts the folling entries to certain hosts.
    * Windows agent: finally implemented <<<mrpe>>. See check_mk.ini
      for examples.
    * Windows agent: do not execute *.txt and *.dir in <<<plugins>>> and
      <<<local>>>
    * Windows agent: make extensions to execute configurable (see
      example check_mk.ini)
    * Windows agent: agent now reuses TCP port even when taskkill'ed, so
      a system reboot is (hopefully) not neccessary anymore
    * Windows agent: section <<<df>>> now also outputs junctions (windows
      mount points). No external plugin is needed.
    * Windows agent: new section <<<fileinfo>>> for monitoring file sizes
      (and later possible ages)
    * logwatch: allow to classify messages based on their count (see
      man page of logwatch for details)
    * fileinfo: new check for monitoring age and size of files
    * heartbeat_crm: apply patches from Václav Ovsík, so that the check
      should work on Debian now.
    * ad_replication: added warninglevel 
    * fsc_*: added missing scan functions
    * printer_alerts: added further state codes (thanks to Matthew Stew)
    * Solaris agent: changed shell to /usr/bin/bash (fixes problems with LC_ALL=C)

1.1.12p7:
    Multisite:
    * FIX: detail view of host was missing column headers
    * FIX: fix problem on IE with background color 'white'
    * FIX: fix hitting enter in host search form on IE
    * FIX: fix problem in ipmi_sensors perfometer

    Checks & Agents:
    * FIX: fixed man pages of h3c_lanswitch_sensors and statgrab_cpu
    * FIX: netapp_volumes: added raid4 as allowed state (thanks to Michaël Coquard)

    Livestatus
    * FIX: fix type column in 'GET columns' for dict-type columns (bug found
      by Gerhard Lausser)

1.1.12p6:
    Checks & Agents:
    * FIX: lnx_if: remove debug output (left over from 1.1.12p5)
    
1.1.12p5:
    Multisite:
    * FIX: fix hitting enter in Quicksearch on IE 8
    * FIX: event/log views: reverse sorting, so that newest entries
      are shown first
    * FIX: fix dashboard dashlet background on IE
    * FIX: fix row highlight in status GUI on IE 7/8
    * FIX: fix row highlight after status page reload
    * FIX: single dataset layout honors column header settings
    * FIX: quote '#' in PNP links (when # is contained in services)
    * FIX: quote '#' in PNP image links also
    * FIX: add notifications to host/service event view

    Checks & Agents:
    * FIX: lnx_if: assume interfaces as up if ethtool is missing or
      not working but interface has been used since last reboot. This
      fixes the problem where interface are not found by inventory.
    * FIX: snmp_uptime: handels alternative timeformat
    * FIX: netapp_*: scan functions now detect IBM versions of firmware
    * FIX: bluecoat_diskcpu: repair scan function
    * FIX: mem.vmalloc: fix default levels (32 and 64 was swapped)
    * FIX: smart: make levels work (thanks to Bernhard Schmidt)
    * FIX: PNP template if if/if64: reset LC_ALL, avoids syntax error
    * FIX: dell_powerconnect_cpu: handle sporadic incomplete output
      from SNMP agent

1.1.12p4:
    Multisite:
    * FIX: sidebar snapin Hostgroups and Servicegroups sometimes
           failed with non-existing "available_views".
    * FIX: Fix host related WATO context button links to point to the hosts site
    * FIX: Fixed view editor redirection to new view after changing the view_name
    * FIX: Made icon painter usable when displaying hostgroup rows
    * Logwatch: Switched strings in logwatch to i18n strings
    * Logwatch: Fixed styling of context button when acknowleding log messages
    * Logwatch: Implemented overview page to show all problematic logfiles

    WATO:
    * FIX: add missing icon_csv.png
    * FIX: WATO did not write values of custom macros to extra_host_conf definitions

1.1.12p3:
    Core, Setup, etc.:
    * FIX: really suppress precompiling on PING-only hosts now

1.1.12p2:
    Core, Setup, etc.:
    * FIX: fix handling of empty suboids
    * FIX: do not create precomiled checks for host without Check_MK services

    Checks & Agents:
    * FIX: mem.win: Default levels now works, check not always OK
    * FIX: blade_health: fix OID specification
    * FIX: blade_bays: fix naming of item and man page

    Multisite:
    * FIX: Fixed styling of view header in older IE browsers
    * FIX: Do not show WATO button in views if WATO is disabled
    * FIX: Remove WATO Folder filter if WATO is disabled 
    * FIX: Snapin 'Performance': fix text align for numbers
    * FIX: Disallow setting downtimes that end in the past
    * FIX: Fix links to downtime services in dashboard
    * FIX: Fix popup help of reschedule icon

1.1.12p1:
    Core, Setup, etc.:
    * FIX: fix aggregate_check_mk (Summary host agent status)

    Checks & Agents:
    * FIX: mk_oracle now also detects XE databases
    * FIX: printer_alerts: handle 0-entries of Brother printers
    * FIX: printer_supply: fix Perf-O-Meter if no max known
    * FIX: Added id parameter to render_statistics() method to allow more than
      one pie dashlet for host/service stats
    * FIX: drbd: fixed inventory functions
    * FIX: printer_supply: handle output of Brother printers
    * FIX: ps.perf PNP template: show memory usage per process and not
      summed up. This is needed in situations where one process forks itself
      in irregular intervals and rates but you are interested just in the
      memory usage of the main process.

    Multisite:
    * FIX: finally fixed long-wanted "NagStaMon create hundreds
      of Apache processes" problem!
    * FIX: query crashed when sorting after a join columns without
      an explicit title.
    * FIX: filter for WATO file/folder was not always working.
    * Added filter for hard services states to search and service
      problems view
    * FIX: dashboard problem views now ignore notification period,
      just as tactical overview and normal problem views do
    * FIX: Loading dashboard plugins in dashboard module
 

1.1.12:
    Checks & Agents:
    * dell_powerconnect_*: final fixed, added PNP-templates
    * ps.perf: better error handling in PNP template

    Multisite:
    * Dashboard: fix font size of service statistics table
    * Dashboard: insert links to views into statistics
    * Dashboard: add links to PNP when using PNP graphs
    
1.1.12b2:
    Core, Setup, etc.:
    * FIX: fix crash with umlauts in host aliases
    * FIX: remove duplicate alias from Nagios config

    Checks & Agents:
    * services: better handling of invalid patterns
    * FIX: multipath: fix for another UUID format
    * AIX agent: fix implementation of thread count
    * blade_bays: detect more than 16 bays
    * statgrab_*: added missing inventory functions
    * FIX: fix smart.temp WARN/CRIT levels were off by one degree

    Multisite:
    * Remove Check_MK logo from default dashboard
    * Let dashboard use 10 more pixels right and bottom
    * FIX: do not show WATO icon if no WATO permission
    * Sidebar sitestatus: Sorting sites by sitealias
    * FIX: removed redundant calls of view_linktitle()

    WATO:
    * FIX: fix update of file/folder title after title property change

    Livestatus:
    * FIX: fix crash on imcomplete log lines (i.e. as
      as result of a full disk)
    * FIX: Livestatus-API: fix COMMAND via persistent connections
	

1.1.12b1:
    Core, Setup, etc.:
    * FIX: fix cmk -D on cluster hosts
    * Made profile output file configurable (Variable: g_profile_path)

    Checks & Agents:
    * FIX: j4p_performance: fix inventory functions 
    * FIX: mk_oracle: fix race condition in cache file handling (agent data
      was missing sections in certain situations)
    * mrpe: make check cluster-aware and work as clustered_service
    * cups_queues: Run agent part only on directly on CUPS servers,
      not on clients
    * FIX: mbg_lantime_state: Fixed output UOM to really be miliseconds
    * FIX: ntp: Handling large times in "poll" column correctly
    * New check dmi_sysinfo to gather basic hardware information
    * New check bintec_info to gather the software version and serial number
    of bintec routers

    Multisite:
    * FIX: fix rescheduling of host check
    * FIX: fix exception when using status_host while local site is offline
    * FIX: Fixed not updating pnp graphs on dashboard in some browsers (like chrome)
    * FIX: fix URL-too-long in permissions page
    * FIX: fix permission computation
    * FIX: fixed sorting of service perfdata columns
    * FIX: fixed sorting of multiple joined columns in some cases
    * FIX: fixed some localisation strings
    * Cleanup permissions page optically, add comments for views and snapins
    * Added some missing i18n strings in general HTML functions
    * Added display_option "w" to disable limit messages and livestatus errors in views
    * Service Perfdata Sorters are sorting correctly now
    * Added "Administration" snapin to default sidebar
    * Tactical Overview: make link clickable even if count is zero
    * Minor cleanup in default dashboard
    * Dashboard: new dashlet attribute title_url lets you make a title into a link
    * Dashboard: make numbers match "Tactical Overview" snapin

    Livestatus:
    * Write messages after initialization into an own livestatus.log

    WATO:
    * FIX: "bulk move to" at the top of wato hostlists works again
    * FIX: IE<9: Fixed problem with checkbox events when editing a host
    * FIX: "move to" dropdown in IE9 works again

1.1.11i4:
    Core, Setup, etc.:
    * FIX: use hostgroups instead of host_groups in Nagios configuration.
      This fixes a problem with Shinken
    * --scan-parents: detected parent hosts are now tagged with 'ping', so
      that no agent will be contacted on those hosts

    Checks & Agents:
    * Added 4 new checks dell_powerconnect_* by Chris Bowlby
    * ipmi_sensors: correctly handle further positive status texts
      (thanks to Sebastian Talmon)
    * FIX: nfsmounts handles zero-sized volumes correctly
    * AIX agent now outputs the user and performance data in <<<ps>>>

    Multisite:
    * FIX: WATO filtered status GUIs did not update the title after changing
      the title of the file/folder in WATO
    * FIX: Removed new python syntax which is incompatible with old python versions
    * FIX: Made bulk inventory work in IE
    * FIX: Fixed js errors in IE when having not enough space on dashboard 
    * FIX: fix error when using non-Ascii characters in view title
    * FIX: fix error on comment page caused by missing sorter
    * FIX: endless javascript when fetching pnp graphs on host/service detail pages
    * FIX: Not showing the action form in "try" mode of the view editor
    * FIX: Preventing up-then-over effect while loading the dashboard in firefox
    * Added missing i18n strings in command form and list of views
    * Views are not reloaded completely anymore. The data tables are reloaded
      on their own.
    * Open tabs in views do not prevent reloading the displayed data anymore
    * Added display_option "L" to enable/disable column title sortings
    * Sorting by joined columns is now possible
    * Added missing sorters for "service nth service perfdata" painters
    * Implemented row selection in views to select only a subset of shown data
      for actions
    * Sort titles in views can be enabled by clicking on the whole cells now
    * Submitting the view editor via ENTER key saves the view now instead of try mode
    * Host comments have red backgrounded rows when host is down
    * Implemented hook api to draw custom link buttons in views

    WATO:
    * Changed row selection in WATO to new row selection mechanism
    * Bulk action buttons are shown at the top of hostlists too when the lists
      have more than 10 list items
    * New function for backup and restore of the configuration

    Livestatus:
    * FIX: fix compile error in TableLog.cc by including stddef.h
    * FIX: tables comments and downtimes now honor AuthUser
    * Table log honors AuthUser for entries that belong to hosts
      (not for external commands, though. Sorry...)
    * FIX: fix Stats: sum/min/max/avg for columns of type time

1.1.11i3:
    Core, Setup, etc.:
    * FIX: allow host names to have spaces
    * --snmpwalk: fix missing space in case of HEX strings
    * cmk --restore: be aware of counters and cache being symbolic links
    * do_rrd_update: direct RRD updates have completely been removed.
      Please use rrdcached in case of performance problems.
    * install_nagios.sh has finally been removed (was not maintained anyway).
      Please use OMD instead.
    * Inventory functions now only take the single argument 'info'. The old
      style FUNC(checkname, info) is still supported but deprecated.
    * Show datasource program on cmk -D
    * Remove .f12 compile helper files from agents directory
    * Output missing sections in case of "WARNING - Only __ output of __..."
    * Remove obsolete code of snmp_info_single
    * Remove 'Agent version (unknown)' for SNMP-only hosts
    * Options --version, --help, --man, --list-checks and --packager now
      work even with errors in the configuration files
    * Minor layout fix in check man-pages

    Checks & Agents:
    * FIX: hr_mem: take into account cache and buffers
    * FIX: printer_pages: workaround for trailing-zero bug in HP Jetdirect
    * mk_logwatch: allow to set limits in processing time and number of
      new log messages per log file
    * Windows Agent: Now supports direct execution of powershell scripts
    * local: PNP template now supports multiple performance values
    * lnx_if: make lnx_if the default interface check for Linux
    * printer_supply: support non-Ascii characters in items like
      "Resttonerbehälter". You need to define snmp_character_encodings in main.mk
    * mem.win: new dedicated memory check for Windows (see Migration notes)
    * hr_mem: added Perf-O-Meter
    * Renamed all temperature checks to "Temperature %s". Please
      read the migration notes!
    * df and friends: enabled trend performance data per default. Please
      carefully read the migration notes!
    * diskstat: make summary mode the default behavious (one check per host)

    MK Livestatus:
    * WaitObject: allow to separate host name and service with a semicolon.
      That makes host names containing spaces possible.
    * Better error messages in case of unimplemented operators

    Multisite:
    * FIX: reschedule now works for host names containing spaces
    * FIX: correctly sort log views in case of multi site setups
    * FIX: avoid seven broken images in case of missing PNP graphs
    * FIX: Fixed javascript errors when opening dashboard in IE below 9
    * FIX: Views: Handling deprecated value "perpage" for option
      column_headers correctly
    * FIX: Fixed javascript error when saving edited views without sidebar
    * FIX: Showing up PNP hover menus above perfometers
    * Host/Service Icon column is now modularized and can be extended using
      the multisite_icons list.
    * New sorters for time and line number of logfile entries
    * Bookmarks snapin: save relative URLs whenever possible
    * Man-Pages of Check_MK checks shown in Multisite honor OMD's local hierarchy
    * nicer output of substates, translate (!) and (!!) into HTML code
    * new command for clearing modified attributes (red cross, green checkmark)
    * Perf-O-Meters: strip away arguments from check_command (e.g.
      "check-foo!17!31" -> "check-foo").
    * Added several missing i18n strings in view editor
    * Views can now be sorted by the users by clicking on the table headers.
      The user sort options are not persisted.
    * Perf-O-Meters are now aware if there really is a PNP graph

    WATO:
    * Show error message in case of empty inventory due to agent error
    * Commited audit log entries are now pages based on days
    * Added download link to download the WATO audit log in CSV format

1.1.11i2:
    Core, Setup, etc.:
    * FIX: sort output of cmk --list-hosts alphabetically
    * FIX: automatically remove leading and trailing space from service names
      (this fixes a problem with printer_pages and an empty item)
    * Great speed up of cmk -N/-C/-U/-R, especially when number of hosts is
      large.
    * new main.mk option delay_precompile: if True, check_mk will skip Python 
      precompilation during cmk -C or cmk -R, but will do this the first 
      time the host is checked.  This speeds up restarts. Default is False.
      Nagios user needs write access in precompiled directory!
    * new config variable agent_ports, allowing to specify the agent's
      TCP port (default is 6556) on a per-host basis.
    * new config variable snmp_ports, allowing to specify the UDP port
      to used with SNMP, on a per-host basis.
    * new config variable dyndns_hosts. Hosts listed in this configuration
      list (compatible to bulkwalk_hosts) use their hostname as IP address.
    
    Checks & Agents:
    * FIX: AIX agent: output name of template in case of MRPE
    * FIX: cisco_temp: skip non-present sensors at inventory
    * FIX: apc_symmetra: fix remaining runtime calculation (by factor 100)
    * FIX: Added PNP-template for winperf_phydisk
    * FIX: if64: fix UNKNOWN in case of non-unique ifAlias
    * FIX: lnx_if/if/if64: ignore percentual traffic levels on NICs without
           speed information.
    * FIX: cisco_temp_perf: add critical level to performance data
    * FIX: windows agent: hopefully fix case with quotes in directory name
    * FIX: printer_supply: fixed logic of Perf-O-Meter (mixed up crit with ok)
    * FIX: Solaris agent: reset localization to C, fixes problems with statgrab
    * FIX: blade_*: fix SNMP scan function for newer firmwares (thanks to Carlos Peón)
    * snmp_uptime, snmp_info: added scan functions. These checks will now
      always be added. Please use ingored_checktypes to disable, if non needed.
    * brocade_port: check for Brocade FC ports has been rewritten with
      lots of new features.
    * AIX agent now simulates <<<netctr>>> output (by Jörg Linge)
    * mbg_lantime_state: Handling refclock offsets correctly now; Changed
      default thresholds to 5/10 refclock offset
    * brocade_port: parameter for phystate, opstate and admstate can now
      also be lists of allowed states.
    * lnx_if: treat interfaces without information from ethtool as
      softwareLoopback interface. The will not be found by inventory now.
    * vbox_guest: new check for checking guest additions of Linux virtual box hosts
    * if/if64: Fixed bug in operstate detection when using old tuple based params
    * if/if64: Fixed bug in operstate detection when using tuple of valid operstates
    * mk_oracle: Added caching of results to prevent problems with long
    running SQL queries. Cache is controlled by CACHE_MAXAGE var which is preset to
    120 seconds 
    * mk_oracle: EXCLUDE_<sid>=ALL or EXCLUDE_<sid>=oracle_sessions can be
    used to exclude specific checks now
    * mk_oracle: Added optional configuration file to configure the new options
    * j4p_performance agent plugin: Supports basic/digest auth now
    * New checks j4p_performance.threads and j4p_performance.uptime which
      track the number of threads and the uptime of a JMX process
    * j4p_performance can fetch app and servlet specific status data. Fetching
      the running state, number of sessions and number of requests now. Can be
      extended via agent configuration (j4p.cfg).
    * Added some preflight checks to --scan-parents code
    * New checks netapp_cluster, netapp_vfiler for checking NetAPP filer 
      running as cluster or running vfilers.
    * megaraid_pdisks: Better handling of MegaCli output (Thanks to Bastian Kuhn)
    * Windows: agent now also sends start type (auto/demand/disabled/boot/system)
    * Windows: inventory_services now allowes regexes, depends and state/start type
      and also allows host tags.

    Multisite:
    * FIX: make non-Ascii characters in services names work again
    * FIX: Avoid exceptions in sidebar on Nagios restart
    * FIX: printer_supply perfometer: Using white font for black toners
    * FIX: ipmi: Skipping items with invalid data (0.000 val, "unspecified" unit) in summary mode
    * FIX: ipmi: Improved output formating in summary mode
    * FIX: BI - fixed wrong variable in running_on aggregation function
    * FIX: "view_name" variable missing error message when opening view.py
      while using the "BI Aggregation Groups" and "Hosts" snapins in sidebar
    * FIX: Fixed styling of form input elements in IE + styling improvements
    * FIX: Fixed initial folding state on page loading on pages with multiple foldings opened
    * Introduced basic infrastructure for multilanguage support in Multisite
    * Make 'Views' snapin foldable
    * Replace old main view by dashboard
    * Sidebar: Snapins can register for a triggered reload after a nagios
      restart has been detected. Check interval is 30 seconds for now.
    * Quicksearch snapin: Reloads host lists after a detected nagios restart.
    * New config directory multisite.d/ - similar to conf.d/
    * great speed up of HTML rendering
    * support for Python profiling (set profile = True in multisite.mk, profile
      will be in var/check_mk/web)
    * WATO: Added new hook "active-changes" which calls the registered hosts
      with a dict of "dirty" hosts
    * Added column painter for host contacts
    * Added column painters for contact groups, added those to detail views
    * Added filters for host and service contact groups
    * Detail views of host/service now show contacts
    * Fix playing of sounds: All problem views now have play_sounds activated,
      all other deactivated.
    * Rescheduling of Check_MK: introduce a short sleep of 0.7 sec. This increases
      the chance of the passive services being updated before the repaint.
    * Added missing i18n strings in filter section of view editor
    * Added filter and painter for the contact_name in log table
    * Added several views to display the notification logs of Nagios

    WATO:
    * Configration files can now be administered via the WEB UI
      (config_files in multisite.mk is obsolete)
    * Snapin is tree-based and foldable
    * Bulk operation on host lists (inventory, tags changed, etc)
    * Easy search operation in host lists
    * Dialog for global host search
    * Services dialog now tries to use cached data. On SNMP hosts
      no scan will be done until new button "Full Scan" is pressed.

    BI:
    * FIX: Fixed displaying of host states (after i18n introduction)h
    * FiX: Fixed filter for aggregation group
    * FIX: Fixed assumption button for services with non-Ascii-characters

    MK Livestatus:
    * FIX: fix compile problem on Debian unstable (Thanks to Sven Velt)
    * Column aggregation (Stats) now also works for perf_data
    * New configuration variable data_encoding and full UTF-8 support.
    * New column contact_groups in table hosts and services (thanks to
      Matthew Kent)
    * New headers Negate:, StatsNegate: and WaitConditionNegate:

1.1.11i1:
    Core, Setup, etc.:
    * FIX: Avoid duplicate SNMP scan of checktypes containing a period
    * FIX: honor ignored_checktypes also on SNMP scan
    * FIX: cmk -II also refreshes cluster checks, if all nodes are specified
    * FIX: avoid floating points with 'e' in performance data
    * FIX: cmk -D: drop obsolete (and always empty) Notification:
    * FIX: better handling of broken checks returning empty services
    * FIX: fix computation of weight when averaging
    * FIX: fix detection of missing OIDs (led to empty lines) 
    * SNMP scan functions can now call oid(".1.3.6.1.4.1.9.9.13.1.3.1.3.*")
      That will return the *first* OID beginning with .1.3.6.1.4.1.9.9.13.1.3.1.3
    * New config option: Set check_submission = "file" in order to write
      check result files instead of using Nagios command pipe (safes
      CPU ressources)
    * Agent simulation mode (for internal use and check development)
    * Call snmpgetnext with the option -Cf (fixes some client errors)
    * Call snmp(bulk)walk always with the option -Cc (fixes problems in some
      cases where OIDs are missing)
    * Allow merging of dictionary based check parameters
    * --debug now implies -v
    * new option --profile: creates execution profile of check_mk itself
    * sped up use of stored snmp walks
    * find configuration file in subdirectories of conf.d also
    * check_mk_templates.cfg: make check-mk-ping take arguments

    Multisite:
    * FIX: Display limit-exceeded message also in multi site setups
    * FIX: Tactical Overview: fix unhandled host problems view
    * FIX: customlinks snapin: Suppressing exception when no links configured
    * FIX: webservice: suppress livestatus errors in multi-site setups
    * FIX: install missing example icons in web/htdocs/images/icons
    * FIX: Nagios-Snapin: avoid duplicate slash in URL
    * FIX: custom_style_sheet now also honored by sidebar
    * FIX: ignore case when sorting groups in ...groups snapin
    * FIX: Fixed handling of embedded graphs to support the changes made to
    * FIX: avoid duplicate import of plugins in OMD local installation
    the PNP webservice
    * FIX: Added host_is_active and host_flapping columns for NagStaMon views
    * Added snmp_uptime, uptime and printer_supply perfometers
    * Allow for displaying service data in host tables
    * View editor foldable states are now permament per user
    * New config variable filter_columns (default is 2)

    BI:
    * Added new component BI to Multisite.

    WATO:
    * FIX: fix crash when saving services after migration from old version
    * Allow moving hosts from one to another config file

    Checks & Agents:
    * FIX: hr_mem: ignore devices that report zero memory
    * FIX: cisco_power: fix syntax error in man page (broke also Multisite)
    * FIX: local: fixed search for custom templates PNP template
    * FIX: if/if64: always generate unique items (in case ifAlias is used)
    * FIX: ipmi: fix ugly ouput in case of warning and error
    * FIX: vms_df: fix, was completely broken due to conversion to df.include
    * FIX: blade_bays: add missing SNMP OIDs (check was always UNKNOWN)
    * FIX: df: fix layout problems in PNP template
    * FIX: df: fix trend computation (thanks to Sebastian Talmon)
    * FIX: df: fix status in case of critical trend and warning used
    * FIX: df: fix display of trend warn/crit in PNP-graph
    * FIX: cmctc: fix inventory in case of incomplete entries
    * FIX: cmctc: add scan function
    * FIX: ucd_cpu_load and ucd_cpu_util: make scan function find Rittal
    * FIX: ucd_cpu_util: fix check in case of missing hi, si and st
    * FIX: mk_logwatch: improve implementation in order to save RAM
    * FIX: mk_oracle: Updated tablespace query to use 'used blocks' instead of 'user blocks'
    * FIX: mk_oracle: Fixed computation for TEMP table spaces
    * FIX: bluecoat_sensors: Using scale parameter provided by the host for reported values
    * FIX: fjdarye60_devencs, fjdarye60_disks.summary: added snmp scan functions
    * FIX: decru_*: added snmp scan functions
    * FIX: heartbeat_rscstatus handles empty agent output correctly
    * FIX: hp_procurve_cpu: fix synatx error in man page
    * FIX: hp_procurve_memory: fix syntax error in man page
    * FIX: fc_brocade_port_detailed: fix PNP template in MULTIPLE mode
    * FIX: ad_replication.bat only generates output on domain controllers now.
           This is useful to prevent checks on non DC hosts (Thanks to Alex Greenwood)
    * FIX: cisco_temp_perf: handle sensors without names correctly
    * printer_supply: Changed order of tests. When a printer reports -3 this
      is used before the check if maxlevel is -2.
    * printer_supply: Skipping inventory of supplies which have current value
    and maxlevel both set to -2.
    * cisco_locif: The check has been removed. Please switch to if/if64
      has not the index 1
    * cisco_temp/cisco_temp_perf: scan function handles sensors not beginning
      with index 1
    * df: split PNP graphs for growth/trend into two graphs
    * omd_status: new check for checking status of OMD sites
    * printer_alerts: Added new check for monitoring alert states reported by
      printers using the PRINTER-MIB
    * diskstat: rewritten check: now show different devices, r+w in one check
    * canon_pages: Added new check for monitoring processed pages on canon
    printer/multi-function devices
    * strem1_sensors: added check to monitor sensors attached to Sensatorinc EM1 devices
    * windows_update: Added check to monitor windows update states on windows
      clients. The check monitors the number of pending updates and checks if
      a reboot is needed after updates have been installed.
    * lnx_if: new check for Linux NICs compatible with if/if64 replacing 
      netif.* and netctr.
    * if/if64: also output performance data if operstate not as expected
    * if/if64: scan function now also detects devices where the first port
    * if/if64: also show perf-o-meter if speed is unknown
    * f5_bigip_pool: status of F5 BIP/ip load balancing pools
    * f5_bigip_vserver: status of F5 BIP/ip virtual servers
    * ipmi: new configuration variable ipmi_ignored_sensors (see man page)
    * hp_procurve_cpu: rename services description to CPU utilization
    * ipmi: Linux agent now (asynchronously) caches output of ipmitool for 20 minutes
    * windows: agent has new output format for performance counters
    * winperf_process.util: new version of winperf.cpuusage supporting new agent
    * winperf_system.diskio: new version of winperf.diskstat supporting new agent
    * winperf_msx_queues: new check for MS Exchange message queues
    * winperf_phydisk: new check compatible with Linux diskstat (Disk IO per device!)
    * smart.temp/smart.stats: added new check for monitoring health of HDDs
      using S.M.A.R.T
    * mcdata_fcport: new check for ports of MCData FC Switches
    * hp_procurve_cpu: add PNP template
    * hp_procurve_cpu: rename load to utilization, rename service to CPU utilizition
    * df,df_netapp,df_netapp32,hr_fs,vms_df: convert to mergeable dictionaries
    * mbg_lantime_state,mbg_lantime_refclock: added new checks to monitor 
      Meinberg LANTIME GPS clocks

    Livestatus:
    * Updated Perl API to version 0.74 (thanks to Sven Nierlein)

1.1.10:
    Core, Setup, etc.:
    * --flush now also deletes all autochecks 
    
    Checks & Agents:
    * FIX: hr_cpu: fix inventory on 1-CPU systems (thanks to Ulrich Kiermayr)


1.1.10b2:
    Core, Setup, etc.:
    * FIX: setup.sh on OMD: fix paths for cache and counters
    * FIX: check_mk -D did bail out if host had no ip address
    * cleanup: all OIDs in checks now begin with ".1.3.6", not "1.3.6"

    WATO:
    * FIX: Fixed bug that lost autochecks when using WATO and cmk -II together

    Checks & Agents:
    * Added check man pages for systemtime, multipath, snmp_info, sylo,
      ad_replication, fsc_fans, fsc_temp, fsc_subsystems
    * Added SNMP uptime check which behaves identical to the agent uptime check


1.1.10b1:
    Core, Setup, etc.:
    * FIX: do not assume 127.0.0.1 as IP address for usewalk_hosts if
      they are not SNMP hosts.
    * FIX: precompile: make sure check includes are added before actual
      checks
    * FIX: setup.sh: do not prepend current directory to url_prefix
    * FIX: output agent version also for mixed (tcp|snmp) hosts
    * RPM: use BuildArch: noarch in spec file rather than as a command
      line option (thanks to Ulrich Kiermayr)
    * setup.sh: Allow to install Check_MK into existing OMD site (>= 0.46).
      This is still experimental!

    Checks & Agents:
    * FIX: Windows agent: fix output of event ID of log messages
    * FIX: if/if64: output speed correctly (1.50MB/s instead of 1MB/s)
    * FIX: drbd now handles output of older version without an ep field
    * FIX: repaired df_netapp32
    * FIX: Added SNMP scan function of df_netapp and df_netapp32
    * FIX: repaired apc_symmetra (was broken due to new option -Ot 
      for SNMP)
    * FIX: df, hr_fs and other filesystem checks: fix bug if using
      magic number. levels_low is now honored.
    * FIX: scan function avoids hr_cpu and ucd_cpu_utilization
      at the same time
    * FIX: HP-UX agent: fixed output of df for long mount points
      (thanks to Claas Rockmann-Buchterkirche)
    * FIX: df_netapp/32: fixed output of used percentage (was always
      0% due to integer division)
    * FIX: fixed manual of df (magic_norm -> magic_normsize)
    * FIX: removed filesystem_trend_perfdata. It didn't work. Use
      now df-parameter "trend_perfdata" (see new man page of df)
    * FIX: cisco_temp_perf: fix return state in case of WARNING (was 0 = OK)
    * FIX: repair PNP template for df when using trends
    * FIX: cisco_qos: fix WATO exception (was due to print command in check)
    * FIX: check_mk check: fixed template for execution time
    * FIX: blade_health, fc_brocade_port_detailed removed debug outputs
    * FIX: netapp_volumes: The check handled 64-bit aggregates correctly
    * FIX: netapp_volumes: Fixed snmp scan function
    * FIX: blade_*: Fixed snmp scan function
    * FIX: nfsmount: fix exception in check in case of 'hanging'
    * systemtime: new simple check for time synchronization on Windows
      (needs agent update)
    * Added Perf-O-Meter for non-df filesystem checks (e.g. netapp)
    * hp_proliant_*: improve scan function (now just looks for "proliant")

    Multisite:
    * FIX: fix json/python Webservice

1.1.9i9:
    Core, Setup, etc.:
    * FIX: check_mk_templates.cfg: add missing check_period for hosts
      (needed for Shinken)
    * FIX: read *.include files before checks. Fixes df_netapp not finding
      its check function
    * FIX: inventory checks on SNMP+TCP hosts ignored new TCP checks
    * local.mk: This file is read after final.mk and *not* backup up
      or restored
    * read all files in conf.d/*.mk in alphabetical order now.
    * use snmp commands always with -Ot: output time stamps as UNIX epoch
      (thanks to Ulrich Kiermayr)

    Checks & Agents:
    * ucd_cpu_load: new check for CPU load via UCD SNMP agent
    * ucd_cpu_util: new check for CPU utilization via UCD SNMP agent
    * steelhead_status: new check for overall health of Riverbed Steelhead appliance
    * steelhead_connections: new check for Riverbed Steelhead connections
    * df, df_netapp, df_netapp32, hr_fs, vms_df: all filesystem checks now support
      trends. Please look at check manpage of df for details.
    * FIX: heartbeat_nodes: Fixed error handling when node is active but at least one link is dead
    * 3ware_units: Handling INITIALIZING state as warning now
    * FIX: 3ware_units: Better handling of outputs from different tw_cli versions now
    * FIX: local: PNP template for local now looks in all template directories for
      specific templates (thanks to Patrick Schaaf)

    Multisite:
    * FIX: fix "too many values to unpack" when editing views in single layout
      mode (such as host or service detail)
    * FIX: fix PNP icon in cases where host and service icons are displayed in 
      same view (found by Wolfgang Barth)
    * FIX: Fixed view column editor forgetting pending changes to other form
           fields
    * FIX: Customlinks snapin persists folding states again
    * FIX: PNP timerange painter option field takes selected value as default now
    * FIX: Fixed perfometer styling in single dataset layouts
    * FIX: Tooltips work in group headers now
    * FIX: Catching exceptions caused by unset bandwidth in interface perfometer

    WATO:
    * FIX: fix problem with vanishing services on Windows. Affected were services
      containing colons (such as fs_C:/).

    Livestatus:
    * FIX: fix most compiler warnings (thanks to patch by Sami Kerola)
    * FIX: fix memory leak. The leak caused increasing check latency in some
      situations
    
1.1.9i8:
    Multisite:
    * New "web service" for retrieving data from views as JSON or 
      Python objects. This allows to connect with NagStaMon 
      (requires patch in NagStaMon). Simply add &output_format=json
      or &output_format=python to your view URL.
    * Added two builtin views for NagStaMon.
    * Acknowledgement of problem now has checkboxes for sticky,
      send notification and persisten comment
    * Downtimes: allow to specify fixed/flexible downtime
    * new display_options d/D for switching on/off the tab "Display"
    * Improved builtin views for downtimes
    * Bugfix: Servicegroups can be searched with the quicksearch snapin using
      the 'sg:' prefix again

    WATO:
    * Fixed problem appearing at restart on older Python version (RH)

1.1.9i7:
    Core, Setup, etc.:
    * Fix crash on Python 2.4 (e.g. RedHat) with fake_file
    * Fixed clustering of SNMP hosts
    * Fix status output of Check_MK check in mixed cluster setups

    Checks & Agents:
    * PNP templates for if/if64: fix bugs: outgoing packets had been
      same as incoming, errors and discards were swapped (thanks to 
      Paul Freeman)
    * Linux Agent: Added suport for vdx and xvdx volumes (KVM+Virtio, XEN+xvda)

    Multisite:
    * Fix encoding problem when host/service groups contain non-ascii
      characters.

    WATO:
    * Fix too-long-URL problem in cases of many services on one host


1.1.9i6:
    INCOMPATIBLE CHANGES:
    * Removed out-dated checks blade_misc, ironport_misc and snia_sml. Replaced
      with dummy checks begin always UNKNOWN.

    Core, Setup, etc.:
    * cmk -D: show ip address of host 
    * Fix SNMP inventory find snmp misc checks inspite of negative scan function
    * Fix output of MB and GB values (fraction part was zero)

    Checks & Agents:
    * megaraid_ldisks: remove debug output
    * fc_brocade_port: hide on SNMP scan, prefer fc_brocade_port_detailed
    * fc_brocade_port_detailed: improve scan function, find more devices
    * New agent for HP-UX
    * hpux_cpu: new check for monitoring CPU load average on HP-UX
    * hpux_if: New check for monitoring NICs on HP-UX (compatible to if/if64)
    * hpux_multipath: New check for monitoring Multipathing on HP-UX
    * hpux_lvm: New check for monitoring LVM mirror state on HP-UX
    * hpux_serviceguard: new check for monitoring HP-UX Serviceguard
    * drbd: Fixed var typo which prevented inventory of drbd general check
      (Thanks to Andreas Behler)
    * mk_oracle: new agent plugin for monitoring ORACLE (currently only
      on Linux and HP-UX, but easily portable to other Unices)
    * oracle_sessions: new check for monitoring the current number of active
      database sessions.
    * oracle_logswitches: new check for monitoring the number of logswitches
      of an ORACLE instances in the last 60 minutes.
    * oracle_tablespaces: new check for monitoring size, state and autoextension
      of ORACLE tablespaces.
    * h3c_lanswitch_cpu: new check for monitoring CPU usage of H3C/HP/3COM switches
    * h3c_lanswitch_sensors: new check for monitoring hardware sensors of H3C/HP/3COM switches
    * superstack3_sensors: new check for monitoring hardware sensors of 3COM Superstack 3 switches

    Multisite:
    * Fixed aligns/widths of snapin contents and several small styling issues
    * Fixed links and border-styling of host matrix snapin
    * Removed jQuery hover menu and replaced it with own code

1.1.9i5:
    Multisite:
    * custom notes: new macros $URL_PREFIX$ and $SITE$, making 
      multi site setups easier
    * new intelligent logwatch icon, using url_prefix in multi site
      setups


1.1.9i4:
    Core, Setup, etc.:
    * added missing 'register 0' to host template
    * setup: fix creation of symlink cmk if already existing

    Multisite:
    * New reschedule icon now also works for non-local sites.
    * painter options are now persisted on a per-user-base
    * new optional column for displaying host and service comments
      (not used in shipped views but available in view editor)

    Livestatus:
    * Check for buffer overflows (replace strcat with strncat, etc.)
    * Reduce number of log messages (reclassify to debug)

    Checks & Agents:
    * apc_symmetra: handle empty SNMP variables and treat as 0.


1.1.9i3:
    INCOMPATIBLE CHANGES:
    * You need a current version of Livestatus for Multisite to work!
    * Multisite: removed (undocumented) view parameters show_buttons and show_controls.
      Please use display_options instead.
    * Finally removed deprecated filesystem_levels. Please use check_parameters instead.
    * Livestatus: The StatsGroupBy: header is still working but now deprecated.
      Please simply use Columns: instead. If your query contains at least one Stats:-
      header than Columns: has the meaning of the old StatsGroupBy: header

    Core, Setup, etc.:
    * Create alias 'cmk' for check_mk in bin/ (easier typing)
    * Create alias 'mkp' for check_mk -P in bin/ (easier typing) 

    Multisite:
    * Each column can now have a tooltip showing another painter (e.g.
      show the IP address of a host when hovering over its name)
    * Finally show host/services icons from the nagios value "icon_image".
      Put your icon files in /usr/share/check_mk/web/htdocs/images/icons.
      OMD users put the icons into ~/local/share/check_mk/web/htdocs/images/icons.
    * New automatic PNP-link icons: These icons automatically appear, if
      the new livestatus is configured correctly (see below). 
    * new view property "hidebutton": allow to hide context button to a view.
    * Defaults views 'Services: OK', 'Services: WARN, etc. do now not create
      context buttons (cleans up button bar).
    * new HTML parameter display_options, which allows to switch off several
      parts of the output (e.g. the HTML header, external links, etc).
    * View hoststatus: show PNP graph of host (usually ping stats)
    * new tab "Display": here the user can choose time stamp
      display format and PNP graph ranges
    * new column "host_tags", showing the Check_MK host tags of a host
    * new datasource "alert_stats" for computing alert statistics
    * new view "Alert Statistics" showing alert statistics for all hosts
      and services
    * Sidebar: Fixed snapin movement to the bottom of the snapin list in Opera
    * Sidebar: Fixed scroll position saving in Opera
    * Fixed reloading button animation in Chrome/IE (Changed request to async mode)
    * Sidebar: Removed scrollbars of in older IE versions and IE8 with compat mode
    * Sidebar: Fixed scrolling problem in IE8 with compat mode (or maybe older IE versions)
      which broke the snapin titles and also the tactical overview table
    * Sidebar: Fixed bulletlist positioning
    * Sidebar: The sidebar quicksearch snapin is case insensitive again
    * Fixed header displaying on views when the edit button is not shown to the user
    * View pages are not refreshed when at least one form (Filter, Commands,
      Display Options) is open
    * Catching javascript errors when pages from other domain are opened in content frame
    * Columns in view editor can now be added/removed/moved easily

    Checks & Agents:
    * Fixed problem with OnlyFrom: in Linux agent (df didn't work properly)
    * cups_queues: fixed plugin error due to invalid import of datetime,
      converted other checks from 'from datetime import...' to 'import datetime'.
    * printer_supply: handle the case where the current value is missing
    * megaraid_ldisks: Fixed item detection to be compatible with different versions of megaraid
    * Linux Agent: Added new 3ware agent code to support multiple controllers
      (Re-inventory of 3ware checks needed due to changed check item names)

    Livestatus:
    * new column pnpgraph_present in table host and service. In order for this
      column to work you need to specify the base directory of the PNP graphs
      with the module option pnp_path=, e.g. pnp_path=/omd/sites/wato/var/pnp4nagios/perfdata
    * Allow more than one column for StatsGroupBy:
    * Do not use function is_contact_member_of_contactgroup anymore (get compatible
      with Nagios CVS)
    * Livestatus: log timeperiod transitions (active <-> inactive) into Nagios
      log file. This will enable us to create availability reports more simple
      in future.

    Multisite:
    * allow include('somefile.mk') in multisite.mk: Include other files.
      Paths not beginning with '/' are interpreted relative to the directory
      of multisite.mk

    Livestatus:
    * new columns services_with_info: similar to services_with_state but with
      the plugin output appended as additional tuple element. This tuple may
      grow in future so do not depend on its length!

1.1.9i2:
    Checks & Agents:
    * ibm_imm_health: fix inventory function
    * if/if64: fix average line in PNP-template, fix display of speed for 20MBit
      lines (e.g. Frame Relay)

    Multisite:
    * WATO: Fixed omd mode/site detection and help for /etc/sudoers
    * WATO: Use and show common log for pending changes 
    * Sidebar Quicksearch: Now really disabling browser built-in completion
      dropdown selections
    
1.1.9i1:
    INCOMPATIBLE CHANGES:
    * TCP / SNMP: hosts using TCP and SNMP now must use the tags 'tcp'
      and 'snmp'. Hosts with the tag 'ping' will not inventorize any
      service. New configuration variable tcp_hosts.
    * Inventory: The call syntax for inventory has been simplified. Just
      call check_mk -I HOSTNAME now. Omit the "tcp" or "snmp". If you
      want to do inventory just for certain check types, type "check_mk --checks=snmp_info,if -I hostnames..."
      instead
    * perfdata_format now defaults to "pnp". Previous default was "standard".
      You might have to change that in main.mk if you are not using PNP (only
      relevant for MRPE checks)
    * inventory_check_severity defaults to 1 now (WARNING)
    * aggregation_output_format now defaults to "multiline"
    * Removed non_bulkwalk_hosts. You can use bulkwalk_hosts with NEGATE
      instead (see docu)
    * snmp_communites is now initialized with [], not with {}. It cannot
      be a dict any longer.
    * bulkwalk_hosts is now initizlized with []. You can do += here just
      as with all other rule variables.
    * Configuration check (-X) is now always done. It is now impossible to
      call any Check_MK action with an invalid configuration. This saves
      you against mistyped variables.
    * Check kernel: converted performance data from counters to rates. This
      fixes RRD problems (spikes) on reboots and also allows better access 
      to the peformance data for the Perf-O-Meters.  Also changed service 
      descriptions. You need to reinventurize the kernel checks. Your old
      RRDs will not be deleted, new ones will be created.
    * Multisite: parameters nagios_url, nagios_cgi_url and pnp_url are now
      obsolete. Instead the new parameter url_prefix is used (which must
      end with a /).

    Core, Setup, etc.:
    * Improve error handling: if hosts are monitored with SNMP *and* TCP,
      then after an error with one of those two agents checks from the
      other haven't been executed. This is fixed now. Inventory check
      is still not complete in that error condition.
    * Packages (MKP): Allow to create and install packages within OMD!
      Files are installed below ~/local/share/check_mk. No root permissions
      are neccessary
    * Inventory: Better error handling on invalid inventory result of checks
    * setup.sh: fix problem with missing package_info (only appears if setup
      is called from another directory)
    * ALL_SERVICES: Instead of [ "" ] you can now write ALL_SERVICES
    * debug_log: also output Check_MK version, check item and check parameters
    * Make sure, host has no duplicate service - this is possible e.g. by
      monitoring via agent and snmp in parallel. duplicate services will
      make Nagios reject the configuration.
    * --snmpwalk: do not translate anymore, use numbers. All checks work
      with numbers now anyway.
    * check_mk -I snmp will now try all checktypes not having an snmp scan
      function. That way all possible checks should be inventorized.
    * new variable ignored_checks: Similar to ignored_checktypes, but allows
      per-host configuration
    * allow check implementations to use common include files. See if/if64
      for an example
    * Better handling for removed checks: Removed exceptions in check_mk calls
      when some configured checks have been removed/renamed

    Checks & Agents:
    * Renamed check functions of imm_health check from test_imm to imm_health
      to have valid function and check names. Please remove remove from
      inventory and re-inventory those checks.
    * fc_brocade_port_detailed: allow to specify port state combinations not 
      to be critical
    * megaraid_pdisks: Using the real enclosure number as check item now
    * if/if64: allow to configure averaging of traffic over time (e.g. 15 min) 
      and apply traffic levels and averaged values. Also allow to specify relative
      traffic levels. Allow new parameter configuration via dictionary. Also
      allow to monitor unused ports and/or to ignore link status.
    * if/if64: Added expected interface speed to warning output
    * if/if64: Allow to ignore speed setting (set target speed to None)
    * wut_webtherm: handle more variants of WuT Webtherms (thanks to Lefty)
    * cisco_fan: Does not inventorize 'notPresent' sensors anymore. Improved output
    * cisco_power: Not using power source as threshold anymore. Improved output
    * cisco_fan: Does not inventorize 'notPresent' sensors anymore. Improved output
    * cisco_power: Not using power source as threshold anymore. Improved output
    * cisco_power: Excluding 'notPresent' devices from inventory now
    * cisco_temp_perf: Do not crash if device does not send current temperature
    * tcp_conn_stats: new check for monitoring number of current TCP connections
    * blade_*: Added snmp scan functions for better automatic inventory
    * blade_bays: Also inventorizes standby blades and has a little more
                  verbose output.
    * blade_blowers: Can handle responses without rpm values now. Improved output
    * blade_health: More detailed output on problems
    * blade_blades: Added new check for checking the health-, present- and
                    power-state of IBM Bladecenter blades
    * win_dhcp_pools: Several cleanups in check
    * Windows agent: allow restriction to ip addresses with only_hosts (like xinetd)
    * heartbeat_rscstatus: Catching empty output from agent correctly
    * tcp_conn_stats: Fixed inventory function when no conn stats can be inventoried
    * heartbeat_nodes: fix Linux agent for hostname with upper case letters (thanks to
            Thorsten Robers)
    * heartbeat_rscstatus: Catching empty output from agent correctly
    * heartbeat_rscstatus: Allowing a list as expected state to expect multiple OK states
    * win_dhcp_pools agent plugin: Filtering additional error message on
      systems without dhcp server
    * j4p_performance: Added experimental agent plugin fetching data via 
      jmx4perl agent (does not need jmx4perl on Nagios)
    * j4p_performance.mem: added new experimental check for memory usage via JMX.
    * if/if64: added Perf-O-Meter for Multisite
    * sylo: fix performance data: on first execution (counter wrap) the check did
      output only one value instead of three. That lead to an invalid RRD.
    * Cleaned up several checks to meet the variable naming conventions
    * drbd: Handling unconfigured drbd devices correctly. These devices are
      ignored during nventory
    * printer_supply: In case of OKI c5900 devices the name of the supply units ins not
      unique. The color of the supply unit is reported in a dedicated OID and added to the
      check item name to have a unique name now.
    * printer_supply: Added simple pnp template to have better graph formating for the check results
    * check_mk.only_from: new check for monitoring the IP address access restriction of the
      agent. The current Linux and Windows agents provide this information.
    * snmp_info check: Recoded not to use snmp_info_single anymore
    * Linux Agent: Fixed <<<cpu>>> output on SPARC machines with openSUSE
    * df_netapp/df_netapp32: Made check inventory resistant against empty size values
    * df_netapp32: Added better detection for possible 32bit counter wrap
    * fc_brocade_port_detailed: Made check handle phystate "noSystemControlAccessToSlot" (10)
      The check also handles unknown states better now
    * printer_supply: Added new parameter "printer_supply_some_remaining_status" to
      configure the reported state on small remaining capacity.
    * Windows agent: .vbs scripts in agents plugins/ directory are executed
      automatically with "cscript.exe /Nologo" to prevent wrong file handlers
    * aironet_clients: Only counting clients which don't have empty values for strength
    * statgrab_disk: Fixed byte calculation in plugin output
    * statgrab_disk: Added inventory function
    * 3ware_disks: Ignoring devices in state NOT-PRESENT during inventory

    Multisite:
    * The custom open/close states of custom links are now stored for each
      user
    * Setting doctype in sidebar frame now
    * Fixed invalid sidebar css height/width definition
    * Fixed repositioning the sidebar scroll state after refreshing the page
    * Fixed mousewheel scrolling in opera/chrome
    * Fixed resize bug on refresh in chrome
    * New view for all services of a site
    * Sidebar snapin site_status: make link target configurable
    * Multisite view "Recently changed services": sort newest first
    * Added options show_header and show_controls to remove the page headers
      from views
    * Cool: new button for an immediate reschedule of a host or service
      check: the view is redisplayed exactly at the point of time when
      Nagios has finished the check. This makes use of MK Livestatus'
      unique waiting feature.

   Livestatus:
    * Added no_more_notifications and check_flapping_recovery_notification
      fields to host table and no_more_notifications field to service table.
      Thanks to Matthew Kent

1.1.8:
    Core, Setup, etc.:
    * setup.sh: turn off Python debugging
    * Cleaned up documentation directory
    * cluster host: use real IP address for host check if cluster has
      one (e.g. service IP address)

    Checks & Agents:
    * Added missing PNP template for check_mk-hr_cpu
    * hr_fs: inventory now ignores filesystem with size 0,
      check does not longer crash on filesystems with size 0
    * logwatch: Fixed typo in 'too many unacknowledged logs' error message
    * ps: fix bug: inventory with fixed user name now correctly puts
      that user name into the resulting check - not None.
    * ps: inventory with GRAB_USER: service description may contain
      %u. That will be replaced with the user name and thus makes the
      service description unique.
    * win_dhcp_pools: better handle invalid agent output
    * hp_proliant_psu: Fixed multiple PSU detection on one system (Thanks to Andreas Döhler)
    * megaraid_pdisks: Fixed coding error
    * cisco_fan: fixed check bug in case of critical state
    * nfsmounts: fix output (free and used was swapped), make output identical to df

    Livestatus:
    * Prohibit { and } in regular expressions. This avoids a segmentation
      fault caused by regcomp in glibc for certain (very unusual) regular
      expressions.
    * Table status: new columns external_command_buffer_slots,
      external_command_buffer_usage and external_command_buffer_max
      (this was implemented according to an idea and special request of
       Heinz Fiebig. Please sue him if this breaks anything for you. I was
       against it, but he thinks that it is absolutely neccessary to have
       this in version 1.1.8...)
    * Table status: new columns external_commands and external_commands_rate
      (also due to Mr. Fiebig - he would have quit our workshop otherwise...)
    * Table downtimes/comments: new column is_service

    Multisite:
    * Snapin Performance: show external command per second and usage and
      size of external command buffer
    * Downtimes view: Group by hosts and services - just like comments
    * Fix links for items containing + (e.g. service descriptionen including
      spaces)
    * Allow non-ASCII character in downtimes and comments
    * Added nagvis_base_url to multisite.mk example configuration
    * Filter for host/service groups: use name instead of alias if 
      user has no permissions for groups

1.1.8b3:
    Core, Setup, etc.:
    * Added some Livestatus LQL examples to documentation
    * Removed cleanup_autochecks.py. Please use check_mk -u now.
    * RRA configuration for PNP: install in separate directory and do not
      use per default, since they use an undocumented feature of PNP.

    Checks & Agents:
    * postfix_mailq: Changed limit last 6 lines which includes all needed
		information
    * hp_proliant_temp/hp_proliant_fans: Fixed wrong variable name
    * hp_procurve_mem: Fixed wrong mem usage calculation
    * ad_replication: Works no with domain controller hostnames like DC02,DC02
    * aironet_client: fix crash on empty variable from SNMP output
    * 3ware_disks, 3ware_units: hopefully repaired those checks
    * added rudimentary agent for HP-UX (found in docs/)

    Multisite:
    * added Perf-O-Meter to "Problems of Host" view
    * added Perf-O-Meter to "All Services" view
    * fix bug with cleaning up persistent connections
    * Multisite now only fetches the available PNP Graphs of hosts/services
    * Quicksearch: limit number of items in dropdown to 80
      (configurable via quicksearch_dropdown_limit)
    * Views of hosts: make counts of OK/WARN/CRIT klickable, new views
      for services of host in a certain state
    * Multisite: sort context buttons in views alphabetically
    * Sidebar drag scrolling: Trying to compensate lost mouse events when
	leaving the sidebar frame while dragging

    Livestatus:
    * check for event_broker_options on start
    * Fix memory leakage caused by Filter: headers using regular expressions
    * Fix two memory leaks in logfile parser

1.1.8b2:
    Core, Setup, etc.:
    * Inventory: skip SNMP-only hosts on non-SNMP checktypes (avoids timeouts)
    * Improve error output for invalid checks
    
    Checks & Agents:
    * fix bug: run local and plugins also when spaces are in path name
      (such as C:\Program Files\Check_MK\plugins
    * mem.vmalloc: Do not create a check for 64 bit architectures, where
      vmalloc is always plenty
    * postfix_mailq: limit output to 1000 lines
    * multipath: handle output of SLES 11 SP1 better
    * if/if64: output operstatus in check output
    * if/if64: inventory now detects type 117 (gigabitEthernet) for 3COM
    * sylo: better handling of counter wraps.

    Multisite:
    * cleanup implementation of how user settings are written to disk
    * fix broken links in 'Edit view -> Try out' situation
    * new macros $HOSTNAME_LOWER$, $HOSTNAME_UPPER$ and $HOSTNAME_TITLE$ for
      custom notes

1.1.8b1:
    Core, Setup, etc.:
    * SNMPv3: allow privProtocol and privPassword to be specified (thanks
      to Josef Hack)
    * install_nagios.sh: fix problem with broken filenames produced by wget
    * install_nagios.sh: updated software to newest versions
    * install_nagios.sh: fix Apache configuration problem
    * install_nagios.sh: fix configuration vor PNP4Nagios 0.6.6
    * config generation: fix host check of cluster hosts
    * config generation: add missing contact groups for summary hosts
    * RPM package of agent: do not overwrite xinetd.d/check_mk, but install
      new version with .rpmnew, if admin has changed his one
    * legacy_checks: fix missing perfdata, template references where in wrong
      direction (thanks Daniel Nauck for his precise investigation)

    Checks & Agents:
    * New check imm_health by Michael Nieporte
    * rsa_health: fix bug: detection of WARNING state didn't work (was UNKNOWN
            instead)
    * check_mk_agent.solaris: statgrab now excludes filesystems. This avoids hanging
      in case of an NFS problem. Thanks to Divan Santana.
    * multipath: Handle new output of multipath -l (found on SLES11 SP1)
    * ntp: fix typo in variable ntp_inventory_mode (fixes inventory problem)
    * if64: improve output formatting of link speed
    * cisco_power: inventory function now ignores non-redundant power supplies
    * zpool_status: new check from Darin Perusich for Solaris zpools

    Multisite:
    * fix several UTF-8 problems: allow non-ascii characters in host names
      (must be UTF 8 encoded!)
    * improve compatibility with Python 2.3
    * Allow loading custom style sheet overriding Check_MK styles by setting
      custom_style_sheet in multisite.mk
    * Host icons show link to detail host, on summary hosts.
    * Fix sidebar problem: Master Control did not display data correctly
    * status_host: honor states even if sites hosting status hosts is disabled
      (so dead-detection works even if local site is disabled)
    * new config variable start_url: set url for welcome page
    * Snapin Quicksearch: if no host is matching, automatically search for
      services
    * Remove links to legacy Nagios GUI (can be added by user if needed)
    * Sidebar Quicksearch: fix several annoyances
    * Views with services of one host: add title with host name and status

    Livestatus:
    * fix memory leak: lost ~4K on memory on each StatsAnd: or StatsOr:
      header (found by Sven Nierlein)
    * fix invalid json output for empty responses (found by Sven Nierlein)
    * fix Stats: avg ___ for 0 matching elements. Output was '-nan' and is
      now '0.0'
    * fix output of floating point numbers: always use exponent and make
      sure a decimal point is contained (this makes JSON/Python detect
      the correct type)

1.1.7i5:
    Core, Setup, etc.:
    * SNMP: do not load any MIB files (speeds up snmpwalk a lot!)
    * legacy_checks: new config variable allowing creating classical
      non-Check_MK checks while using host tags and config options
    * check_mk_objects.cfg: beautify output, use tabs instead of spaces
    * check_mk -II: delete only specified checktypes, allow to reinventorize
      all hosts
    * New option -O, --reload: Does the same as -R, but reloads Nagios
      instead of restarting it.
    * SNMP: Fixed string detection in --snmpwalk calls
    * SNMP: --snmpwalk does walk the enterprises tree correctly now
    * SNMP: Fixed missing OID detection in SNMP check processing. There was a problem
      when the first column had OID gaps in the middle. This affected e.g. the cisco_locif check.
    * install_nagios.sh: correctly detect Ubuntu 10.04.1
    * Config output: make order of service deterministic
    * fix problem with missing default hostgroup

    Multisite:
    * Sidebar: Improved the quicksearch snapin. It can search for services, 
      servicegroups and hostgroups now. Simply add a prefix "s:", "sg:" or "hg:"
      to search for other objects than hosts.
    * View editor: fix bug which made it impossible to add more than 10 columns
    * Service details: for Check_MK checks show description from check manual in
      service details
    * Notes: new column 'Custom notes' which allows customizable notes
      on a per host / per service base (see online docu for details)
    * Configuration: new variable show_livestatus_errors which can be set
      to False in order to hide error about unreachable sites
    * hiding views: new configuration variables hidden_views and visible_views
    * View "Service problems": hide problems of down or unreachable hosts. This
      makes the view consistant with "Tactical Overview"

    Checks & Agents:
    * Two new checks: akcp_sensor_humidity and akcp_sensor_temp (Thanks to Michael Nieporte)
    * PNP-template for kernel: show average of displayed range
    * ntp and ntp.time: Inventory now per default just creates checks for ntp.time (summary check).
      This is controlled by the new variable ntp_inventory_mode (see check manuals).
    * 3ware: Three new checks by Radoslav Bak: 3ware_disks, 3ware_units, 3ware_info
    * nvidia: agent now only queries GPUCoreTemp and GPUErrors. This avoids
      a vmalloc leakage of 32kB per call (bug in NVIDIA driver)
    * Make all SNMP based checks independent of standard MIB files
    * ad_replication: Fixed syntax errors and unhandled date output when
      not replicated yet
    * ifoperstatus: Allowing multiple target states as a list now
    * cisco_qos: Added new check to monitor traffic in QoS classes on Cisco routers
    * cisco_power: Added scan function
    * if64/if/cisco_qos: Traffic is displayed in variable byte scales B/s,KB/s,MB/s,GB/s
      depending on traffic amount.
    * if64: really using ifDescr with option if_inventory_uses_description = True
    * if64: Added option if_inventory_uses_alias to using ifAlias for the item names
    * if64/if: Fixed bug displaying the out traffic (Perfdata was ok)
    * if64/if: Added WARN/CRIT thresholds for the bandwidth usage to be given as rates
    * if64/if: Improved PNP-Templates
    * if64/if: The ifoperstatus check in if64/if can now check for multiple target states
    * if64/if: Removing all null bytes during hex string parsing (These signs Confuse nagios pipe)
    * Fixed hr_mem and hr_fs checks to work with new SNMP format
    * ups_*: Inventory works now on Riello UPS systems
    * ups_power: Working arround wrong implemented RFC in some Riello UPS systems (Fixing negative power
      consumption values)
    * FreeBSD Agent: Added sections: df mount mem netctr ipmitool (Thanks to Florian Heigl)
    * AIX: exclude NFS and CIFS from df (thanks to Jörg Linge)
    * cisco_locif: Using the interface index as item when no interface name or description are set

    Livestatus:
    * table columns: fix type of num_service_* etc.: was list, is now int (thanks to Gerhard Laußer)
    * table hosts: repair semantics of hard_state (thanks to Michael Kraus). Transition was one
      cycle to late in certain situations.

1.1.7i4:
    Core, Setup, etc.:
    * Fixed automatic creation of host contactgroups
    * templates: make PNP links work without rewrite

    Multisite:
    * Make page handler modular: this allows for custom pages embedded into
      the Multisite frame work and thus using Multisite for other tasks as
      well.
    * status_host: new state "waiting", if status host is still pending
    * make PNP links work without rewrite
    * Fix visibility problem: in multisite setups all users could see
      all objects.

1.1.7i3:
    Core, Setup, etc.:
    * Fix extra_nagios_conf: did not work in 1.1.7i2
    * Service Check_MK now displays overall processing time including
      agent communication and adds this as performance data
    * Fix bug: define_contactgroups was always assumed True. That led to duplicate
      definitions in case of manual definitions in Nagios 

    Checks & Agents:
    * New Check: hp_proliant_da_phydrv for monitoring the state of physical disks
      in HP Proliant Servers
    * New Check: hp_proliant_mem for monitoring the state of memory modules in
      HP Proliant Servers
    * New Check: hp_proliant_psu for monitoring the state of power supplies in
      HP Proliant Servers
    * PNP-templates: fix several templates not working with MULTIPLE rrds
    * new check mem.vmalloc for monitoring vmalloc address space in Linux kernel.
    * Linux agent: add timeout of 2 secs to ntpq 
    * wmic_process: make check OK if no matching process is found

    Livestatus:
    * Remove obsolete parameter 'accept_timeout'
    * Allow disabling idle_timeout and query_timeout by setting them to 0.

    Multisite:
    * logwatch page: wrap long log lines

1.1.7i2:
    Incompatible Changes:
    * Remove config option define_timeperiods and option --timeperiods.
      Check_MK does not longer define timeperiod definitions. Please
      define them manually in Nagios.
    * host_notification_period has been removed. Use host_extra_conf["notification_period"]
      instead. Same holds for service_notification_periods, summary_host_notification_periods
      and summary_service_notification_periods.
    * Removed modes -H and -S for creating config data. This now does
      the new option -N. Please set generate_hostconf = False if you
      want only services to be defined.

    Core, Setup, etc.:
    * New config option usewalk_hosts, triggers --usewalk during
      normal checking for selected hosts.
    * new option --scan-parents for automatically finding and 
      configuring parent hosts (see online docu for details)
    * inventory check: put detailed list of unchecked items into long
      plugin output (to be seen in status details)
    * New configuration variable check_parameters, that allows to
      override default parameters set by inventory, without defining 
      manual checks!

    Checks & Agents:
    * drbd: changed check parameters (please re-inventorize!)
    * New check ad_replication: Checks active directory replications
      of domain controllers by using repadm
    * New check postifx_mailq: Checks mailqueue lengths of postifx mailserves
    * New check hp_procurve_cpu: Checks the CPU load on HP Procurve switches
    * New check hp_procurve_mem: Checks the memory usage on HP Procurve switches
    * New check hp_procurve_sensors: Checks the health of PSUs, FANs and
      Temperature on HP Procurve switches
    * New check heartbeat_crm: Monitors the general state of heartbeat clusters
      using the CRM
    * New check heartbeat_crm_resources: Monitors the state of resources and nodes
      in heartbeat clusters using the CRM
    * *nix agents: output AgentOS: in header
    * New agent for FreeBSD: It is based on the linux agent. Most of the sections
      could not be ported easily so the FreeBSD agent provides information for less
      checks than the linux agent.
    * heartbeat_crm and heartbeat_crm.resources: Change handling of check parameters.
      Please reinvenurize and read the updated man page of those checks
    * New check hp_proliant_cpu: Check the physical state of CPUs in HP Proliant servers
    * New check hp_proliant_temp: Check the temperature sensors of HP Proliant servers
    * New check hp_proliant_fans: Check the FAN sensors of HP Proliant servers

    Multisite:
    * fix chown problem (when nagios user own files to be written
      by the web server)
    * Sidebar: Fixed snapin movement problem using older firefox
      than 3.5.
    * Sidebar: Fixed IE8 and Chrome snapin movement problems
    * Sidebar: Fixed IE problem where sidebar is too small
    * Multisite: improve performance in multi site environments by sending
      queries to sites in parallel
    * Multisite: improve performance in high latency situations by
      allowing persistent Livestatus connections (set "persist" : True 
      in sites, use current Livestatus version)

    Livestatus:
    * Fix problems with in_*_period. Introduce global
      timeperiod cache. This also improves performance
    * Table timeperiods: new column 'in' which is 0/1 if/not the
      timeperiod is currently active
    * New module option idle_timeout. It sets the time in ms
      Livestatus waits for the next query. Default is 300000 ms (5 min).
    * New module option query_timeout. It limits the time between
      two lines of a query (in ms). Default is 10000 ms (10 sec).

1.1.7i1: Core, Setup, etc.:
    * New option -u for reordering autochecks in per-host-files
      (please refer to updated documentation about inventory for
       details)
    * Fix exception if check_mk is called without arguments. Show
      usage in that case.
    * install_nagios.sh: Updated to NagVis 1.5 and fixed download URL
    * New options --snmpwalk and --usewalk help implemeting checks
      for SNMP hardware which is not present
    * SNMP: Automatically detect missing entries. That fixes if64
      on some CISCO switches.
    * SNMP: Fix hex string detection (hopefully)
    * Do chown only if running as root (avoid error messages)
    * SNMP: SNMPv3 support: use 4-tuple of security level, auth protocol,
      security name and password instead of a string in snmp_communities
      for V3 hosts.
    * SNMP: Fixed hexstring detection on empty strings
    * New option -II: Is like -I, but removes all previous autochecks
      from inventorized hosts
    * install_nagios.sh: Fix detection of PNP4Nagios URL and URL of
      NagVis
    * Packager: make sanity check prohibiting creating of package files
      in Check MK's directories
    * install_nagios.sh: Support Ubuntu 10.04 (Thanks to Ben)
      
    Checks & Agents:
    * New check ntp.time: Similar to 'ntp' but only honors the system peer
      (that NTP peer where ntpq -p prints a *).
    * wmic_process: new check for ressource consumption of windows processes
    * Windows agent supports now plugins/ and local/ checks
    * [FIX] ps.perf now correctly detects extended performance data output
      even if number of matching processes is 0
    * renamed check cisco_3640_temp to cisco_temp, renamed cisco_temp
      to cisco_temp_perf, fixed snmp detection of those checks
    * New check hr_cpu - checking the CPU utilization via SNMP
    * New check hr_fs - checking filesystem usage via SNMP
    * New check hr_mem - checking memory usage via SNMP
    * ps: inventory now can configured on a per host / tag base
    * Linux: new check nvidia.temp for monitoring temperature of NVIDIA graphics card
    * Linux: avoid free-ipmi hanging forever on hardware that does not support IPMI
    * SNMP: Instead of an artificial index column, which some checks use, now
      the last component of the OID is used as index. That means that inventory
      will find new services and old services will become UNKNOWN. Please remove
      the outdated checks.
    * if: handle exception on missing OIDs
    * New checks hp_blade* - Checking health of HP BladeSystem Enclosures via SNMP
    * New check drbd - Checking health of drbd nodes
    * New SNMP based checks for printers (page counter, supply), contributed
      by Peter Lauk (many thanks!)
    * New check cups_queues: Checking the state of cups printer queues
    * New check heartbeat_nodes: Checking the node state and state of the links
      of heartbeat nodes
    * New check heartbeat_rscstatus: Checks the local resource status of
      a heartbeat node
    * New check win_dhcp_pools: Checks the usage of Windows DHCP Server lease pools
    * New check netapp_volumes: Checks on/offline-condition and states of netapp volumes 

    Multisite:
    * New view showing all PNP graphs of services with the same description
    * Two new filters for host: notifications_enabled and acknowledged
    * Files created by the webserver (*.mk) are now created with the group
      configured as common group of Nagios and webserver. Group gets write
      permissions on files and directories.
    * New context view: all services of a host group
    * Fix problems with Umlauts (non-Ascii-characters) in performance data
    * New context view: all services of a host group
    * Sidebar snapins can now fetch URLs for the snapin content instead of
      building the snapin contents on their own.
    * Added new nagvis_maps snapin which displays all NagVis maps available
      to the user. Works with NagVis 1.5 and newer.

1.1.6:
    Core, Setup, etc.:
    * Service aggregation: new config option aggregation_output_format.
      Settings this to "multiline" will produce Nagios multiline output
      with one line for each individual check.

    Multisite:
    * New painter for long service plugin output (Currently not used
      by any builtin view)

    Checks & Agents:
    * Linux agent: remove broken check for /dev/ipmi0

1.1.6rc3:
    Core, Setup, etc.:
    * New option --donate for donating live host data to the community.
      Please refer to the online documentation for details.
    * Tactical Overview: Fixed refresh timeout typo
      (Was 16 mins instead of 10 secs)

    Livestatus:
    * Assume strings are UTF-8 encoded in Nagios. Convert from latin-1 only
      on invalid UTF-8 sequences (thanks to Alexander Yegorov)

    Multisite:
    * Correctly display non-ascii characters (fixes exception with 'ascii codec')
      (Please also update Livestatus to 1.1.6rc3)

1.1.6rc2:
    Multisite:
    * Fix bug in Master control: other sites vanished after klicking buttons.
      This was due to connection error detection in livestatus.py (Bug found
      by Benjamin Odenthal)
    * Add theme and baseurl to links to PNP (using features of new PNP4Nagios
      0.6.4)

    Core, Setup, etc.:
    * snmp: hopefully fix HEX/string detection now

    Checks & Agents:
    * md: fix inventory bug on resync=PENDING (Thanks to Darin Perusich)

1.1.6rc1:
    Multisite:
    * Repair Perf-O-Meters on webkit based browsers (e.g. Chrome, Safari)
    * Repair layout on IE7/IE8. Even on IE6 something is working (definitely
      not transparent PNGs though). Thanks to Lars.
    * Display host state correct if host is pending (painter "host with state")
    * Logfile: new filter for plugin output
    * Improve dialog flow when cloning views (button [EDIT] in views snapin)
    * Quicksearch: do not open search list if text did not change (e.g. Shift up),
      close at click into field or snapin.

    Core, Setup, etc.:
    * Included three patched from Jeff Dairiki dealing with compile flags
      and .gitignore removed from tarballs
    * Fix problem with clustered_services_of[]: services of one cluster
      appeared also on others
    * Packager: handle broken files in package dir
    * snmp handling: better error handling in cases where multiple tables
      are merged (e.g. fc_brocade_port_detailed)
    * snmp: new handling of unprintable strings: hex dumps are converted
      into binary strings now. That way all strings can be displayed and
      no information is lost - nevertheless.
      
    Checks & Agents:
    * Solaris agent: fixed rare df problems on Solaris 10, fix problem with test -f
      (thanks to Ulf Hoffmann)
    * Converted all PNP templates to format of 0.6.X. Dropped compatibility
      with 0.4.X.
    * Do not use ipmi-sensors if /dev/ipmi0 is missing. ipmi-sensors tries
      to fiddle around with /dev/mem in that case and miserably fails
      in some cases (infinite loop)
    * fjdary60_run: use new binary encoding of hex strings
    * if64: better error handling for cases where clients do not send all information
    * apc_symmetra: handle status 'smart boost' as OK, not CRITICAL

    Livestatus:
    * Delay starting of threads (and handling of socket) until Nagios has
      started its event loop. This prevents showing services as PENDING 
      a short time during program start.

1.1.6b3:
    Multisite:
    * Quicksearch: hide complete host list if field is emptied via Backspace or Del.
      Also allow handle case where substring match is unique.

1.1.6b2:
    Core, Setup, etc.:
    * Packager: fix unpackaged files (sounds, etc)

    Multisite:
    * Complete new design (by Tobias Roeckl, Kopf & Herz)
    * New filters for last service check and last service state change
    * New views "Recently changed services" and "Unchecked services"
    * New page for adding sidebar snapins
    * Drag & Drop for sidebar snapins (thanks to Lars)
    * Grab & Move for sidebar scrolling (thanks to Lars)
    * Filter out summary hosts in most views.
    * Set browser refresh to 30 secs for most views
    * View host status: added a lot of missing information
    * View service status: also added information here
    * Make sure, enough columns can be selected in view editor
    * Allow user to change num columns and refresh directly in view
    * Get back to where you came after editing views
    * New sidebar snapin "Host Matrix"
    * New feature "status_host" for remote sites: Determine connection
      state to remote side by considering a certain host state. This
      avoids livestatus time outs to dead sites.
    * Sidebar snapin site status: fix reload problem
    * New Perf-O-Meters displaying service performance data
    * New snapin "Custom Links" where you easily configure your own
      links via multisite.mk (see example in new default config file)
    * Fixed problem when using only one site and that is not local

    Livestatus:
    * new statistics columns: log_messages and log_messages_rate
    * make statistics average algorithm more sluggish

1.1.5i3:
     Core, Setup, etc.:
     * New Check_MK packager (check_mk -P)

1.1.5i2:
     Core, Setup, etc.:
     * install_nagios.sh: add missing package php5-iconv for SLES11

     Checks & Agents:
     * if64: new SNMP check for network interfaces. Like if, but uses 64 bit
       counters of modern switches. You might need to configure bulkwalk_hosts.
     * Linux agent: option -d enabled debug output
     * Linux agent: fix ipmi-sensors cache corruption detection
     * New check for temperature on Cisco devices (cisco_3640_temp)
     * recompiled waitmax with dietlibc (fixed incompatibility issues
       on older systems)

     Multisite:
     * Filters for groups are negateable.

1.1.5i1:
     Checks & Agents:
     * uptime: new check for system uptime (Linux)
     * if: new SNMP check for network interfaces with very detailed traffic,
       packet and error statistics - PNP graphs included

     Multisite:
     * direct integration of PNP graphs into Multisite views
     * Host state filter: renamed HTML variables (collision with service state). You
       might need to update custom views using a filter on host states.
     * Tactical overview: exclude services of down hosts from problems, also exclude
       summary hosts
     * View host problems/service problems: exclude summary hosts, exclude services
       of down hosts
     * Simplified implementation of sidebar: sidebar is not any longer embeddeable.
     * Sidebar search: Added host site to be able to see the context links on
       the result page
     * Sidebar search: Hitting enter now closes the hint dropdown in all cases

1.1.5i0:
      Core, Setup, etc.:
      * Ship check-specific rra.cfg's for PNP4Nagios (save much IO and disk space)
      * Allow sections in agent output to apear multiple times
      * cleanup_autochecks.py: new option -f for directly activating new config
      * setup.sh: better detection for PNP4Nagios 0.6
      * snmpwalk: use option -Oa, inhibit strings to be output as hex if an umlaut
        is contained.

      Checks & Agents:
      * local: allow more than once performance value, separated by pipe (|)
      * ps.perf: also send memory and CPU usage (currently on Linux and Solaris)
      * Linux: new check for filesystems mount options
      * Linux: new very detailed check for NTP synchronization
      * ifoperstatus: inventory honors device type, per default only Ethernet ports
        will be monitored now
      * kernel: now inventory is supported and finds pgmajfault, processes (per/s)
        and context switches
      * ipmi_sensors: Suppress performance data for fans (save much IO/space)
      * dual_lan_check: fix problem which using MRPE
      * apc_symmetra: PNP template now uses MIN for capacity (instead of AVERAGE)
      * fc_brocade_port_detailed: PNP template now uses MAX instead of AVERAGE
      * kernel: fix text in PNP template
      * ipmi_sensors: fix timeout in agent (lead to missing items)
      * multipath: allow alias as item instead of uuid
      * caching agent: use /var/cache/check_mk as cache directory (instead of /etc/check_mk)
      * ifoperstatus: is now independent of MIB

      Multisite:
      * New column host painter with link to old Nagios services
      * Multisite: new configuration parameter default_user_role
      
      Livestatus:
      * Add missing LDFLAGS for compiling (useful for -g)

1.1.4:
      Summary:
      * A plentitude of problem fixes (including MRPE exit code bug)
      * Many improvements in new Multisite GUI
      * Stability and performance improvements in Livestatus

      Core, Setup, etc.:
      * Check_MK is looking for main.mk not longer in the current and home
        directory
      * install_nagios.sh: fix link to Check_MK in sidebar
      * install_nagios.sh: switch PNP to version 0.6.3
      * install_nagios.sh: better Apache-Config for Multisite setup
      * do not search main.mk in ~ and . anymore (brought only trouble) 
      * clusters: new variable 'clustered_services_of', allowing for overlapping
         clusters (as proposed by Jörg Linge)
      * install_nagios.sh: install snmp package (needed for snmp based checks)
      * Fix ower/group of tarballs: set them to root/root
      * Remove dependency from debian agent package    
      * Fixed problem with inventory when using clustered_services
      * tcp_connect_timeout: Applies now only for connect(), not for
        time of data transmission once a connection is established
      * setup.sh now also works for Icinga
      * New config parameter debug_log: set this to a filename in main.mk and you
        will get a debug log in case if 'invalid output from plugin...'
      * ping-only-hosts: When ping only hosts are summarized, remove Check_MK and
        add single PING to summary host.
      * Service aggregation: fix state relationship: CRIT now worse than UNKNOWN 
      * Make extra_service_conf work also for autogenerated PING on ping-only-hosts
        (groups, contactgroups still missing)

      Checks & Agents:
      * mrpe in Linux agent: Fix bug introduced in 1.1.3: Exit status of plugins was
        not honored anymore (due to newline handling)
      * mrpe: allow for sending check_command to PNP4Nagios (see MRPE docu)
      * Logwatch GUI: fix problem on Python 2.4 (thanks to Lars)
      * multipath: Check is now less restrictive when parsing header lines with
        the following format: "<alias> (<id>)"
      * fsc_ipmi_mem_status: New check for monitoring memory status (e.g. ECC)
         on FSC TX-120 (and maybe other) systems.
      * ipmi_sensors in Linux agent: Fixed compatibility problem with new ipmi
        output. Using "--legacy-output" parameter with newer freeipmi versions now.
      * mrpe: fix output in Solaris agent (did never work)
      * IBM blade center: new checks for chassis blowers, mediatray and overall health
      * New caching agent (wrapper) for linux, supporting efficient fully redundant
        monitoring (please read notes in agents/check_mk_caching_agent)
      * Added new smbios_sel check for monitoring the System Event Log of SMBIOS.
      * fjdarye60_rluns: added missing case for OK state
      * Linux agent: The xinetd does not log each request anymore. Only
        failures are logged by xinetd now. This can be changed in the xinetd
	configuration files.
      * Check df: handle mountpoints containing spaces correctly 
        (need new inventorization if you have mountpoints with spaces)
      * Check md on Linux: handle spare disks correctly
      * Check md on Linux: fix case where (auto-read-only) separated by space
      * Check md on Linux: exclude RAID 0 devices from inventory (were reported as critical)
      * Check ipmi: new config variable ipmi_ignore_nr
      * Linux agent: df now also excludes NFSv4
      * Wrote man-page for ipmi check
      * Check mrpe: correctly display multiline output in Nagios GUI
      * New check rsa_health for monitoring IBM Remote Supervisor Adapter (RSA)
      * snmp scan: suppress error messages of snmpget
      * New check: cpsecure_sessions for number of sessions on Content Security Gateway
      * Logwatch GUI: move acknowledge button to top, use Multisite layout,
         fix several layout problem, remove list of hosts
      * Check logwatch: limit maximum size of stored log messages (configurable
        be logwatch_max_filesize)
      * AIX agent: fix output of MRPE (state and description was swapped)
      * Linux agent: fixed computation of number of processors on S390
      * check netctr: add missing perfdata (was only sent on OK case)
      * Check sylo: New check for monitoring the sylo state
      
      Livestatus:
      * Table hosts: New column 'services' listing all services of that host
      * Column servicegroups:members: 'AuthUser' is now honored
      * New columns: hosts:services_with_state and servicegroups:members_with_state
      * New column: hostgroup:members_with_state
      * Columns hostgroup:members and hostgroup:members_with_state honor AuthUser
      * New rudimentary API for C++
      * Updates API for Python
      * Make stack size of threads configurable
      * Set stack size of threads per default o 64 KB instead of 8 MB
      * New header Localtime: for compensating time offsets of remote sites
      * New performance counter for fork rate
      * New columns for hosts: last_time_{up,down,unreachable}
      * New columns for services: last_time_{ok,warning,critical,unknown}
      * Columns with counts honor now AuthUser
      * New columns for hosts/services: modified_attributes{,_list}
      * new columns comments_with_info and downtimes_with_info
      * Table log: switch output to reverse chronological order!
      * Fix segfault on filter on comments:host_services
      * Fix missing -lsocket on Solaris
      * Add missing SUN_LEN (fixed compile problem on Solaris)
      * Separators: remote sanitiy check allowing separators to be equal
      * New output format "python": declares strings as UTF-8 correctly
      * Fix segault if module loaded without arguments

      Multisite:
      * Improved many builtin views
      * new builtin views for host- and service groups
      * Number of columns now configurable for each layout (1..50)
      * New layout "tiled"
      * New painters for lists of hosts and services in one column
      * Automatically compensate timezone offsets of remote sites
      * New datasources for downtimes and comments
      * New experimental datasource for log
      * Introduce limitation, this safes you from too large output
      * reimplement host- and service icons more intelligent
      * Output error messages from dead site in Multisite mode
      * Increase wait time for master control buttons from 4s to 10s
      * Views get (per-view) configurable browser automatic reload interval
      * Playing of alarm sounds (configurable per view)
      * Sidebar: fix bookmark deletion problem in bookmark snapin
      * Fixed problem with sticky debug
      * Improve pending services view
      * New column with icon with link to Nagios GUI
      * New icon showing items out of their notification period.
      * Multisite: fix bug in removing all downtimes
      * View "Hostgroups": fix color and table heading
      * New sidebar snapin "Problem hosts"
      * Tactical overview: honor downtimes
      * Removed filter 'limit'. Not longer needed and made problems
        with new auto-limitation.
      * Display umlauts from Nagios comments correctly (assuming Latin-1),
         inhibit entering of umlauts in new comments (fixes exception)
      * Switched sidebar from synchronous to asynchronous requests
      * Reduced complete reloads of the sidebar caused by user actions
      * Fix reload problem in frameset: Browser reload now only reloads
        content frames, not frameset.


1.1.3:

      Core, Setup, etc.:
      * Makefile: make sure all files are world readable
      * Clusters: make real host checks for clusters (using check_icmp with multiple IP addresses)
      * check_mk_templates: remove action_url from cluster and summary hosts (they have no performance data)
      * check_mk_template.cfg: fix typo in notes_url
      * Negation in binary conf lists via NEGATE (clustered_services, ingored_services,
	bulkwalk_hosts, etc).
      * Better handling of wrapping performance counters
      * datasource_programs: allow <HOST> (formerly only <IP>)
      * new config variable: extra_nagios_conf: string simply added to Nagios
        object configuration (for example for define command, etc.)
      * New option --flush: delete runtime data of some or all hosts
      * Abort installation if livestatus does not compile.
      * PNP4Nagios Templates: Fixed bug in template file detection for local checks
      * nagios_install.sh: Added support for Ubuntu 9.10
      * SNMP: handle multiline output of snmpwalk (e.g. Hexdumps)
      * SNMP: handle ugly error output of snmpwalk
      * SNMP: allow snmp_info to fetch multiple tables
      * check_mk -D: sort hostlist before output
      * check_mk -D: fix output: don't show aggregated services for non-aggregated hosts
      * check_mk_templates.cfg: fix syntax error, set notification_options to n

      Checks & Agents:
      * logwatch: fix authorization problem on web pages when acknowledging
      * multipath: Added unhandled multipath output format (UUID with 49 signs)
      * check_mk-df.php: Fix locale setting (error of locale DE on PNP 0.6.2)
      * Make check_mk_agent.linux executable
      * MRPE: Fix problems with quotes in commands
      * multipath: Fixed bug in output parser
      * cpu: fixed bug: apply level on 15min, not on 1min avg
      * New check fc_brocade_port_detailed
      * netctrl: improved handling of wrapped counters
      * winperf: Better handling of wrapping counters
      * aironet_client: New check for number of clients and signal
        quality of CISCO Aironet access points
      * aironet_errors: New check for monitoring CRC errors on
        CISCO Aironet access points
      * logwatch: When Agent does not send a log anymore and no local logwatch
                  file present the state will be UNKNOWN now (Was OK before).
      * fjdarye60_sum: New check for summary status of Fidary-E60 devices
      * fjdarye60_disks: New check for status of physical disks
      * fjdarye60_devencs: New check for status of device enclosures
      * fjdarye60_cadaps: New check for status of channel adapters
      * fjdarye60_cmods: New check for status of channel modules
      * fjdarye60_cmods_flash: New check for status of channel modules flash
      * fjdarye60_cmods_mem: New check for status of channel modules memory
      * fjdarye60_conencs: New check for status of controller enclosures
      * fjdarye60_expanders: New check for status of expanders
      * fjdarye60_inletthmls: New check for status of inlet thermal sensors
      * fjdarye60_thmls: New check for status of thermal sensors
      * fjdarye60_psus: New check for status of PSUs
      * fjdarye60_syscaps: New check for status of System Capacitor Units
      * fjdarye60_rluns: New check for RLUNs
      * lparstat_aix: New check by Joerg Linge
      * mrpe: Handles multiline output correctly (only works on Linux,
	      Agents for AIX, Solaris still need fix).
      * df: limit warning and critical levels to 50/60% when using a magic number
      * fc_brocade_port_detailed: allow setting levels on in/out traffic, detect
         baudrate of inter switch links (ISL). Display warn/crit/baudrate in
	 PNP-template

      MK Livestatus:
      * fix operators !~ and !~~, they didn't work (ever)
      * New headers for waiting (please refer to online documentation)
      * Abort on errors even if header is not fixed16
      * Changed response codes to better match HTTP
      * json output: handle tab and other control characters correctly
      * Fix columns host:worst_service_state and host:worst_service_hard_state
      * New tables servicesbygroup, servicesbyhostgroup and hostsbygroup
      * Allow to select columns with table prefix, e.g. host_name instead of name
        in table hosts. This does not affect the columns headers output by
	ColumnHeaders, though.
      * Fix invalid json output of group list column in tables hosts and services
      * Fix minor compile problem.
      * Fix hangup on AuthUser: at certain columns
      * Fix some compile problems on Solaris

      Multisite:
      * Replaced Multiadmin with Multisite.


1.1.2:
      Summary:
      * Lots of new checks
      * MK Livestatus gives transparent access to log files (nagios.log, archive/*.log)
      * Many bug fixes

      MK Livestatus:
      * Added new table "log", which gives you transparent access to the Nagios log files!
      * Added some new columns about Nagios status data to stable 'status'
      * Added new table "comments"
      * Added logic for count of pending service and hosts
      * Added several new columns in table 'status' 
      * Added new columns flap_detection and obsess_over_services in table services
      * Fixed bug for double columns: filter truncated double to int
      * Added new column status:program_version, showing the Nagios version
      * Added new column num_services_pending in table hosts
      * Fixed several compile problems on AIX
      * Fixed bug: queries could be garbled after interrupted connection
      * Fixed segfault on downtimes:contacts
      * New feature: sum, min, max, avg and std of columns in new syntax of Stats:

      Checks & Agents:
      * Check ps: this check now supports inventory in a very flexible way. This simplifies monitoring a great number of slightly different processes such as with ORACLE or SAP.
      * Check 'md': Consider status active(auto-read-only) as OK
      * Linux Agent: fix bug in vmware_state
      * New Checks for APC Symmetra USV
      * Linux Agent: made <<<meminfo>>> work on RedHat 3.
      * New check ps.perf: Does the same as ps, but without inventory, but with performance data
      * Check kernel: fixed missing performance data
      * Check kernel: make CPU utilization work on Linux 2.4
      * Solaris agent: don't use egrep, removed some bashisms, output filesystem type zfs or ufs
      * Linux agent: fixed problem with nfsmount on SuSE 9.3/10.0
      * Check 'ps': fix incompability with old agent if process is in brackets
      * Linux agent: 'ps' now no longer supresses kernel processes
      * Linux agent: make CPU count work correctly on PPC-Linux
      * Five new checks for monitoring DECRU SANs
      * Some new PNP templates for existing checks that still used the default templates
      * AIX Agent: fix filesystem output
      * Check logwatch: Fix problem occuring at empty log lines
      * New script install_nagios.sh that does the same as install_nagios_on_lenny.sh, but also works on RedHat/CentOS 5.3.
      * New check using the output of ipmi-sensors from freeipmi (Linux)
      * New check for LSI MegaRAID disks and arrays using MegaCli (based on the driver megaraid_sas) (Linux)
      * Added section <<<cpu>>> to AIX and Solaris agents
      * New Check for W&T web thermograph (webthermometer)
      * New Check for output power of APC Symmetra USP
      * New Check for temperature sensors of APC Symmetra WEB/SNMP Management Card.
      * apc_symmetra: add remaining runtime to output
      * New check for UPS'es using the generic UPS-MIB (such as GE SitePro USP)
      * Fix bug in PNP-template for Linux NICs (bytes and megabytes had been mixed up).
      * Windows agent: fix bug in output of performance counters (where sometimes with , instead of .)
      * Windows agent: outputs version if called with 'version'
      
      Core, Setup, etc.:
      * New SNMP scan feature: -I snmp scans all SNMP checks (currently only very few checks support this, though)
      * make non-bulkwalk a default. Please edit bulkwalk_hosts or non_bulkwalk_hosts to change that
      * Improve setup autodetection on RedHat/CentOS.  Also fix problem with Apache config for Mutliadmin: On RedHat Check_MK's Apache conf file must be loaded after mod_python and was thus renamed to zzz_check_mk.conf.
      * Fix problem in Agent-RPM: mark xinetd-configfile with %config -> avoid data loss on update
      * Support PNP4Nagios 0.6.2
      * New setup script "install_nagios.sh" for installing Nagios and everything else on SLES11
      * New option define_contactgroups: will automatically create contactgroup definitions for Nagios

1.1.0:
      * Fixed problems in Windows agent (could lead
        to crash of agent in case of unusal Eventlog
	messages)
      * Fixed problem sind 1.0.39: recompile waitmax for
        32 Bit (also running on 64)
      * Fixed bug in cluster checks: No cache files
        had been used. This can lead to missing logfile
	messages.
      * Check kernel: allow to set levels (e.g. on 
	pgmajfaults)
      * Check ps now allows to check for processes owned
        by a specific user (need update of Linux agent)
      * New configuration option aggregate_check_mk: If
        set to True, the summary hosts will show the
	status auf check_mk (default: False)
      * Check winperf.cpuusage now supports levels
        for warning and critical. Default levels are
	at 101 / 101
      * New check df_netapp32 which must be used
        for Netapps that do not support 64 bit 
	counters. Does the same as df_netapp
      * Symlink PNP templates: df_netapp32 and
        df_netapp use same template as df
      * Fix bug: ifoperstatus does not produce performance
        data but said so.
      * Fix bug in Multiadmin: Sorting according to
        service states did not work
      * Fix two bugs in df_netapp: use 64 bit counters
        (32 counter wrap at 2TB filesystems) and exclude
       	snapshot filesystems with size 0 from inventory.
      * Rudimentary support for monitoring ESX: monitor
        virtual filesystems with 'vdf' (using normal df
	check of check_mk) and monitor state of machines 
	with vcbVmName -s any (new check vmware_state).
      * Fixed bug in MRPE: check failed on empty performance
        data (e.g. from check_snmp: there is emptyness
        after the pipe symbol sometimes)
      * MK Livestatus is now multithreaded an can
        handle up to 10 parallel connections (might
        be configurable in a future version).
      * mk_logwatch -d now processes the complete logfile
        if logwatch.state is missing or not including the
	file (this is easier for testing)
      * Added missing float columns to Livestatus.
      * Livestatus: new header StatsGroupBy:
      * First version with "Check_MK Livestatus Module"!
        setup.sh will compile, install and activate
	Livestatus per default now. If you do not want
	this, please disable it by entering <tt>no</tt>,
	when asked by setup.
      * New Option --paths shows all installation, config
        and data paths of Check_mk and Nagios
      * New configuration variable define_hostgroups and
        define service_groups allow you to automatically
        create host- and service groups - even with aliases.
      * Multiadmin has new filter for 'active checks enabled'.
      * Multiadmin filter for check_command is now a drop down list.
      * Dummy commands output error message when passive services
        are actively checked (by accident)
      * New configuration option service_descriptions allows to
        define customized service descriptions for each check type
      * New configuration options extra_host_conf, extra_summary_host_conf
        and extra_service_conf allow to define arbitrary Nagios options
	in host and service defitions (notes, icon_image, custom variables,
        etc)
      * Fix bug: honor only_hosts also at option -C


1.0.39:
      * New configuration variable only_hosts allows
	you to limit check_mk to a subset of your
	hosts (for testing)
      * New configuration parameter mem_extended_perfdata
	sends more performance data on Linux (see 
	check manual for details)
      * many improvements of Multiadmin web pages: optionally 
	filter out services which are (not) currently in downtime
	(host or service itself), optionally (not) filter out summary
	hosts, show host status (down hosts), new action
	for removing all scheduled downtimes of a service.
	Search results will be refreshed every 90 seconds.
	Choose between two different sorting orders.
	Multadmin now also supports user authentication
      * New configuration option define_timeperiods, which
	allows to create Nagios timeperiod definitions.
	This also enables the Multiadmin tools to filter
	out services which are currently not in their
	notification interval.
      * NIC check for Linux (netctr.combined) now supports
	checking of error rates
      * fc_brocade_port: New possibility of monitoring
	CRC errors and C3 discards
      * Fixed bug: snmp_info_single was missing
        in precompiled host checks
	
1.0.38:
      * New: check_mk's multiadmin tool (Python based
	web page). It allows mass administration of
	services (enable/disable checks/notifications, 
	acknowledgements, downtimes). It does not need
	Nagios service- or host groups but works with
	a freeform search.
      * Remove duplicate <?php from the four new 
	PNP templates of 1.0.37.
      * Linux Agent: Kill hanging NFS with signal 9
	(signal 15 does not always help)
      * Some improvements in autodetection. Also make
	debug mode: ./autodetect.py: This helps to
	find problems in autodetection.
      * New configuration variables generate_hostconf and
	generate_dummy_commands, which allows to suppress
	generation of host definitions for Nagios, or 
	dummy commands, resp.
      * Now also SNMP based checks use cache files.
      * New major options --backup and --restore for
	intelligent backup and restore of configuration
	and runtime data
      * New variable simulation_mode allows you to dry
	run your Nagios with data from another installation.
      * Fixed inventory of Linux cpu.loads and cpu.threads
      * Fixed several examples in checks manpages
      * Fixed problems in install_nagios_on_lenny.sh
      * ./setup.sh now understands option --yes: This
        will not output anything except error messages
	and assumes 'yes' to all questions
      * Fix missing 'default.php' in templates for
	local
	
1.0.37:
      * IMPORTANT: Semantics of check "cpu.loads" has changed.
	Levels are now regarded as *per CPU*. That means, that
	if your warning level is at 4.0 on a 2 CPU machine, then 
	a level of 8.0 is applied.
      * On check_mk -v now also ouputs version of check_mk
      * logfile_patterns can now contain host specific entries.
	Please refer to updated online documentation for details.
      * Handling wrapping of performance counters. 32 and 64 bit
	counters should be autodetected and handled correctly.
	Counters wrapping over twice within one check cycle
	cannot be handled, though.
      * Fixed bug in diskstat: Throughput was computed twice
	too high, since /proc/diskstats counts in sectors (512 Bytes)
	not in KB
      * The new configuration variables bulkwalk_hosts and
	non_bulkwalk_hosts, that allow 	to specify, which hosts 
	support snmpbulkwalk (which is
	faster than snmpwalk) and which not. In previos versions,
	always bulk walk was used, but some devices do not support
	that.
      * New configuration variable non_aggregated_hosts allows
	to exclude hosts generally from service aggregation.
      * New SNMP based check for Rittal CMC TC 
	(ComputerMultiControl-TopConcept) Temperature sensors 
      * Fixed several problems in autodetection of setup
      * Fixed inventory check: exit code was always 0
	for newer Python versions.
      * Fixed optical problem in check manual pages with
	newer version of less.
      * New template check_mk-local.php that tries to
	find and include service name specific templates.
	If none is found, default.php will be used.
      * New PNP templates check_mk-kernel.php for major page
	faults, context switches and process creation
      * New PNP template for cpu.threads (Number of threads)
      * Check nfsmounts now detects stale NFS handles and
	triggers a warning state in that case

1.0.36:
      * New feature of Linux/UNIX Agent: "MRPE" allows
	you to call Nagios plugins by the agent. Please
	refer to online documentation for details.
      * Fix bug in logwatch.php: Logfiles names containing spaces
	now work.
      * Setup.sh now automatically creates cfg_dir if
	none found in nagios.cfg (which is the case for the
	default configuration of a self compiled Nagios)
      * Fix computation of CPU usage for VMS.
      * snmp_hosts now allows config-list syntax. If you do
	not define snmp_hosts at all, all hosts with tag
	'snmp' are considered to be SNMP hosts. That is 
	the new preferred way to do it. Please refer
	to the new online documentation.
      * snmp_communities now also allows config-list syntax
	and is compatible to datasource_programs. This allows
	to define different SNMP communities by making use
	of host tags.
      * Check ifoperstatus: Monitoring of unused ports is
	now controlled via ifoperstatus_monitor_unused.
      * Fix problem in Windows-Agent with cluster filesystems:
	temporarily non-present cluster-filesystems are ignored by
	the agent now.
      * Linux agent now supports /dev/cciss/d0d0... in section
	<<<diskstat>>>
      * host configuration for Nagios creates now a variable
	'name host_$HOSTNAME' for each host. This allows
	you to add custom Nagios settings to specific hosts
	in a quite general way.
      * hosts' parents can now be specified with the
	variable 'parents'. Please look at online documentation
	for details.
      * Summary hosts now automatically get their real host as a
	parent. This also holds for summary cluster hosts.
      * New option -X, --config-check that checks your configuration
	for invalid variables. You still can use your own temporary
	variables if you prefix them with an underscore.
	IMPORTANT: Please check your configuration files with
	this option. The check may become an implicit standard in
	future versions.
      * Fixed problem with inventory check on older Python 
	versions.
      * Updated install_nagios_on_lenny.sh to Nagios version
	3.2.0 and fixed several bugs.

1.0.35:
      * New option -R/--restart that does -S, -H and -C and
	also restarts Nagios, but before that does a Nagios
	config check. If that fails, everything is rolled
	back and Nagios keeps running with the old configuration.
      * PNP template for PING which combines RTA and LOSS into
	one graph.
      * Host check interval set to 1 in default templates.
      * New check for hanging NFS mounts (currently only
	on Linux)
      * Changed check_mk_templates.cfg for PING-only hosts:
	No performance data is processed for the PING-Check
	since the PING data is already processed via the
	host check (avoid duplicate RRDs)
      * Fix broken notes_url for logwatch: Value from setup.sh
	was ignored and always default value taken.
      * Renamed config variable mknagios_port to agent_port
	(please updated main.mk if you use that variable)
      * Renamed config variable mknagios_min_version to
	agent_min_version (update main.mk if used)
      * Renamed config variable mknagios_autochecksdir to 
	autochecksdir (update main.mk if used)
      * configuration directory for Linux/UNIX agents is
	now configurable (default is /etc/check_mk)
      * Add missing configuration variable to precompiled
	checks (fix problem when using clusters)
      * Improved multipath-check: Inventory now determines
	current number of paths. And check output is more
	verbose.
      * Mark config files as config files in RPM. RPM used
	to overwrite main.mk on update!
	
1.0.34:
      * Ship agents for AIX and SunOS/Solaris (beta versions).
      * setup script now autodetects paths and settings of your
	running Nagios
      * Debian package of check_mk itself is now natively build
	with paths matching the prepackaged Nagios on Debian 5.0
      * checks/df: Fix output of check: percentage shown in output
	did include reserved space for root where check logic did
	not. Also fix logic: account reserved space as used - not
	as avail.
      * checks/df: Exclude filesystems with size 0 from inventory.
      * Fix bug with host tags in clusters -> precompile did not
	work.
      * New feature "Inventory Check": Check for new services. Setting
	inventory_check_interval=120 in main.mk will check for new services
	every 2 hours on each host. Refer to online documentation
	for more details.
      * Fixed bug: When agent sends invalid information or check
	has bug, check_mk now handles this gracefully
      * Fixed bug in checks/diskstat and in Linux agent. Also
	IDE disks are found. The inventory does now work correctly
	if now disks are found.
      * Determine common group of Apache and Nagios at setup.
	Auto set new variable www_group which replaces logwatch_groupid.
	Fix bug: logwatch directories are now created with correct
	ownership when check_mk is called manually as root.
      * Default templates: notifications options for hosts and
	services now include also recovery, flapping and warning
	events.
      * Windows agent: changed computation of RAM and SWAP usage
	(now we assume that "totalPageFile" includes RAM *and*
	SWAP).
      * Fix problem with Nagios configuration files: remove
	characters Nagios considers as illegal from service
	descriptions.
      * Processing of performance data (check_icmp) for host
        checks and PING-only-services now set to 1 in default
	templates check_mk_templates.cfg.
      * New SNMP checks for querying FSC ServerView Agent: fsc_fans,
	fsc_temp and fsc_subsystems. Successfully tested with agents
	running	on Windows and Linux.
      * RPM packaged agent tested to be working on VMWare ESX 4.0 
	(simply install RPM package with rpm -i ... and open port 
	in firewall with "esxcfg-firewall -o 6556,tcp,in,check_mk")
      * Improve handling of cache files: inventory now uses cache
	files only if they are current and if the hosts are not
	explicitely specified.
	
1.0.33:
      * Made check_mk run on Python 2.3.4 (as used in CentOS 4.7
	und RedHat 4.7). 
      * New option -M that prints out manual pages of checks.
	Only a few check types are documented yet, but more will
	be following.
      * Package the empty directory /usr/lib/check_mk_agent/plugins
	and ../local into the RPM and DEB package of the agent
      * New feature: service_dependencies. check_mk lets you comfortably
	create Nagios servicedependency definitions for you and also
	supports them by executing the checks in an optimal order.
      * logwatch.php: New button for hiding the context messages.
	This is a global setting for all logfiles and its state is
	stored in a cookie.
	
1.0.32:
      * IMPORTANT: Configuration variable datasource_programs is now
        analogous to that of host_groups. That means: the order of
        program and hostlist must be swapped!
      * New option --fake-dns, useful for tests with non-existing
	hosts.
      * Massive speed improvement for -S, -H and -C
      * Fixed bug in inventory of clusters: Clustered services where
	silently dropped (since introduction of host tags). Fixed now.
      * Fixed minor bug in inventory: Suppress DNS lookup when using
	--no-tcp
      * Fixed bug in cluster handling: Missing function strip_tags()
	in check_mk_base.py was eliminated.
      * Changed semantics of host_groups, summary_host_groups,
	host_contactgroups, and summary_host_groups for clusters. 
	Now the cluster names will be relevant, not
	the names of the nodes. This allows the cluster hosts to
	have different host/contactgroups than the nodes. And it is more
	consistent with other parts of the configuration.
      * Fixed bug: datasource_programs on cluster nodes did not work
	when precompiling

1.0.31:
      * New option -D, --dump that dumps all configuration information
	about one, several or all hosts
	New config variables 'ignored_checktypes' and 'ignored_services',
        which allow to include certain checktypes in general or
        some services from some hosts from inventory
      * Config variable 'clustered_services' now has the same semantics
	as ignored_checktypes and allows to make it host dependent.
      * Allow magic tags PHYSICAL_HOSTS, CLUSTER_HOSTS and ALL_HOSTS at
	all places, where lists of hosts are expected (except checks).
	This fixes various problems that arise when using all_hosts at
	those places:
	  * all_hosts might by changed by another file in conf.d
	  * all_hosts does not contain the cluster hosts
      * Config file 'final.mk' is read after all other config files -
	if it exists. You can put debug code there that prints the
	contents of your variables.
      * Use colored output only, if stdout is a tty. If you have
	problems with colors, then you can pipe the output
	through cat or less
      * Fixed bug with host tags: didn't strip off tags when
	processing configuration lists (occurs when using
	custom host lists)
      * mk_logwatch is now aware of inodes of logfiles. This
	is important for fast rotating files: If the inode
	of a logfile changes between two checks mk_logwatch
	assumes that the complete content is new, even if
	the new file is longer than the old one.
      * check_mk makes sure that you do not have duplicate
	hosts in all_hosts or clusters.

1.0.30:
      * Windows agent now automatically monitors all existing
	event logs, not only "System" and "Application".

1.0.29:
      * Improved default Nagios configuration file:
	added some missing templates, enter correct URLs
	asked at setup time.
      * IMPORANT: If you do not use the new default 
	Nagios configuration file you need to rename
	the template for aggregated services (summary
	services) to check_mk_summarizes (old name
	was 'check_mk_passive-summary'). Aggregated
	services are *always* passive and do *never*
	have performance data.
      * Hopefully fixed CPU usage output on multi-CPU
	machines
      * Fixed Problem in Windows Agent: Eventlog monitoring
	does now also work, if first record has not number 1
	(relevant for larger/older eventlogs)
      * Fixed bug in administration.html: Filename for Nagios
	must be named check_mk.cfg and *not* main.mk. Nagios
	does not read files without the suffix .cfg. 
      * magic factor for df, that allows to automatgically 
        adapt levels for very big or very small filesystems.
      * new concept of host tags simplyfies configuration.
      * IMPORTANT: at all places in the configuration where
	lists of hosts are used those are not any longer
	interpreted as regular expressions. Hostnames
	must match exactly. Therefore the list [ "" ] does
	not any longer represent the list of all hosts.
	It is a bug now. Please write all_hosts instead
	of [ "" ]. The semantics for service expressions
	has not changed.
      * Fixed problem with logwatch.php: Begin with
	<?php, not with <?. This makes some older webservers
	happy.
      * Fixed problem in check ipmi: Handle corrupt output
	from agent
      * Cleaned up code, improved inline documentation
      * Fixed problem with vms_df: default_filesystem_levels,
	filesystem_levels and df magic number now are used
	for df, vms_df and df_netapp together. Works now also
	when precompiled.
	
1.0.28:
      * IMPORTANT: the config file has been renamed from
	check_mk.cfg to main.mk. This has been suggested
	by several of my customers in order to avoid 
	confusion with Nagios configuration files. In addition,
	all check_mk's configuration file have to end in
	'.mk'. This also holds for the autochecks. The 
	setup.sh script will automatically rename all relevant
	files. Users of RPM or DEB installations have to remove
	the files themselves - sorry.
      * Windows agent supports eventlogs. Current all Warning
        and Error messages from 'System' and 'Application' are
        being sent to check_mk. Events can be filtered on the
	Nagios host.
      * Fixed bug: direct RRD update didn't work. Should now.
      * Fixed permission problems when run as root.
      * Agent is expected to send its version in <<<check_mk>>>
	now (not any longer in <<<mknagios>>>
      * Fixed bug in Windows agent. Performance counters now output
	correct values
      * Change checks/winperf: Changed 'ops/sec' into MB/s.
	That measures read and write disk throughput
	(now warn/crit levels possible yet)
      * new SNMP check 'ifoperstatus' for checking link
        of network interfaces via SNMP standard MIB
      * translated setup script into english
      * fixed bug with missing directories in setup script
      * made setup script's output nicer, show version information
      * NEW: mk_logwatch - a new plugin for the linux/UNIX agent
	for watching logfiles
      * Better error handling with Nagios pipe
      * Better handling of global error: make check_mk return
	CRIT, when no data can retrieved at all.
      * Added missing template 'check_mk_pingonly' in sample
	Nagios config file (is needed for hosts without checks)
	
1.0.27:
      * Ship source code of windows agent
      * fix several typos
      * fix bug: option --list-hosts did not work
      * fix bug: precompile "-C" did not work because
	of missing extension .py
      * new option -U,--update: It combines -S, -H and
	-U and writes the Nagios configuration into a
	file (not to stdout).
      * ship templates for PNP4Nagios matching most check_mk-checks.
	Standard installation path is /usr/share/check_mk/pnp-templates
	
1.0.26:
      -	Changed License to GNU GPL Version 2
      * modules check_mk_admin and check_mk_base are both shipped
	uncompiled.
      * source code of windows agent togehter with Makefile shipped
	with normal distribution
      * checks/md now handles rare case where output of /proc/mdstat
	shows three lines per array

1.0.25:
      * setup skript remembers paths

1.0.24:
      * fixed bug with precompile: Version of Agent was always 0

1.0.23:
      * fixed bug: check_config_variables was missing in precompiled
	files
      * new logwatch agent in Python plus new logwatch-check that
	handles both the output from the old and the new agent

1.0.22:
      * Default timeout for TCP transfer increased from 3.0 to 60.0
      * Windows agent supports '<<<mem>>>' that is compatible with Linux
      * Windows agents performance counters output fixed
      * Windows agent can now be cross-compiled with mingw on Linux
      * New checktype winperf.cpuusage that retrieves the percentage
	of CPU usage from windows (still has to be tested on Multi-CPU
	machine)
      * Fixed bug: logwatch_dir and logwatch_groupid got lost when
	precompiling. 
      * arithmetic for CPU usage on VMS multi-CPU machines changed

1.0.21:
      * fixed bug in checks/df: filesystem levels did not work
	with precompiled checks

1.0.20:
      * new administration guide in doc/
      * fixed bug: option -v now works independent of order
      * fixed bug: in statgrab_net: variable was missing (affected -C)
      * fixed bug: added missing variables, imported re (affected -C)
      * check ipmi: new option ipmi_summarize: create only one check for all sensors
      * new pnp-template for ipmi summarized ambient temperature
 
1.0.19:
      * Monitoring of Windows Services
      * Fixed bug with check-specific default parameters
      * Monitoring of VMS (agent not included yet)
      * Retrieving of data via an external programm (e.g. SSH/RSH)
      * setup.sh does not overwrite check_mk.cfg but installs
	the new default file as check_mk.cfg-1.0.19
      * Put hosts into default hostgroup if none is configured<|MERGE_RESOLUTION|>--- conflicted
+++ resolved
@@ -56,10 +56,7 @@
     * 0383 FIX: solaris_mem: Is now compatible to more systems...
     * 0109 FIX: cisco_fantray: Prevent inventory for not available fans
     * 0110 FIX: cisco_fru_power:  Prevent inventory for not available FRUs
-<<<<<<< HEAD
-=======
     * 0350 FIX: nfsmounts: correctly handle mount points with spaces...
->>>>>>> 752396a0
 
     Multisite:
     * 0371 Added log class filter to hostsvcevents view
