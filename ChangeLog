--- conflicted
+++ resolved
@@ -46,11 +46,8 @@
     * 1075 FIX: if, if64: Fixed PNP template in order to correctly scale Y axis
     * 0631 FIX: fc_port: several fixes for the perfometer to display the right values...
     * 0632 FIX: brocade_fcport: fix perfometer output of out bandwidth when averaging is switched on
-<<<<<<< HEAD
     * 0634 FIX: Max Bandwidth for PNP-Graphs of Interface checks corrected...
-=======
     * 1055 FIX: mysql_slave: Fixed detecting CRIT states when IO/SQL slaves are not running
->>>>>>> 13c465bd
 
     Multisite:
     * 1013 Sort host names naturally, e.g. foobar11 comes after foobar2...
