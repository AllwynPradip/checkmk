--- conflicted
+++ resolved
@@ -9,11 +9,8 @@
     Multisite:
     * 1533 FIX: Fixed sorting of hosts with same name in "services of host" view
     * 1534 FIX: Fixed filtering views in distributed setup lead to empty views...
-<<<<<<< HEAD
+    * 1553 FIX: Fix deleting (acknowleding) of logfiles in logwatch...
     * 1537 FIX: Added transformation code for user dashboards created between 2014-08 and 2014-10...
-=======
-    * 1553 FIX: Fix deleting (acknowleding) of logfiles in logwatch...
->>>>>>> 0dcaeaca
 
     WATO:
     * 1535 Disabled services on service discovery page now link to the ruleset
