--- conflicted
+++ resolved
@@ -43,10 +43,7 @@
     * 0242 FIX: Parameters for clustered services can now be configured on the cluster host...
     * 0309 FIX: Trying to prevent read/write conflicts with a large user base...
     * 0311 FIX: Fixed "Inventory failed" message when trying an inventory on clusters via WATO...
-<<<<<<< HEAD
     * 0330 FIX: Improved performance of WATO slave push with a large user base...
-=======
->>>>>>> 77bd890e
 
     Notifications:
     * 0108 FIX: Prevent service notification on host alerts...
