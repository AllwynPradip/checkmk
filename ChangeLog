--- conflicted
+++ resolved
@@ -43,15 +43,12 @@
     * 2054 FIX: Sidebar snapin "Tree of folders": fixed exception when using localized default value...
     * 2090 FIX: Fixed errors when editing / rendering custom url dashlets in some cases...
     * 2092 FIX: Dashboards: Possible to configure an empty custom title
-<<<<<<< HEAD
-    * 2141 FIX: Fix computation of explicit time ranges with time of day...
-    * 2142 FIX: Fix non-working option for disabling column headers in grouped boxed views...
-=======
     * 2145 FIX: LDAP-Sync: Handling user ids with special characters more user friendly...
     * 1953 FIX: Fixed processing of html processing in input fields...
     * 2157 FIX: LDAP: Fixed group-to-role/group-to-contactgroup sync with OpenLDAP (using posixGroup)
+    * 2141 FIX: Fix computation of explicit time ranges with time of day...
+    * 2142 FIX: Fix non-working option for disabling column headers in grouped boxed views...
     * 2168 FIX: Fixed automation actions with transid=-1 when using basic authentication
->>>>>>> e18c8265
 
     WATO:
     * 2045 FIX: Avoid fetching SNMP data when showing service list in WATO - unless Full Scan is pressed
