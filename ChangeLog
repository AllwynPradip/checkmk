--- conflicted
+++ resolved
@@ -67,12 +67,9 @@
     * 1083 FIX: ad_replication.bat: does not return data if the server is no DC
     * 0638 FIX: windows_updates: agent plugin now always sends section header, even if no update information provided...
     * 1084 FIX: ps: now able to handle bigger process groups without constant MKCounterWrapped Exceptions...
-<<<<<<< HEAD
     * 0639 FIX: jolokia_metrics: fix for problem when catalina uses the standalone engine
-=======
     * 1087 FIX: Active checks: Non-ascii check commands now converted into utf-8...
     * 1049 FIX: ups_capacity: Fix exception when running on battery...
->>>>>>> d98ef05a
 
     Multisite:
     * 1013 Sort host names naturally, e.g. foobar11 comes after foobar2...
