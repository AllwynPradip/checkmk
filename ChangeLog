--- conflicted
+++ resolved
@@ -50,26 +50,23 @@
     * check_tcp: Now able to set custom service description
     * Apache ActiveMQ: New Special Agent and Check to query ActiveMQ Queues
     * check_ftp: can now be configured via Wato
+    * windows_tasks: New check to  monitor the Windows Task Scheduler
+    * sensatronics_temp: New check for Sensatronic E4 Temperatur Sensor
+    * akcp_sensor_drycontact: New Check for AKCP drycontact Sensors
     * FIX: Windows agent: gracefully handle garbled logstate.txt
     * FIX: esx_vsphere_counters: added missing ramdisk type upgradescratch
     * FIX: esx_vsphere_hostsystem: fixed bug in handling of params
     * FIX: local: tolerate invalid output lines
     * FIX: hp_proliant: Correct handling of missing snmp data
     * FIX: logwatch.ec: No longer forwards "I" lines to event console
-<<<<<<< HEAD
     * FIX: check_dns: default to querying the host itself
     * FIX: ps: do not output perfdata of CPU averaging (use ps.perf for that)
     * FIX: nfsexports: also support systems with rpcbind instead of portmap
     * FIX: ups_in_freq: corrected spelling of service description
     * FIX: ups_bat_temp: renamed service description to "Temperature Battery",
-       in order to make it consistent with the other temperature checks
-=======
-    * windows_tasks: New Check to  monitor the Windows Task Scheduler
-    * sensatronics_temp: New Check for Sensatronic E4 Temperatur Sensor
-    * akcp_sensor_drycontact: New Check for AKCP drycontact Sensors
+           in order to make it consistent with the other temperature checks
     * FIX: hp_blade_blades: Fixed crash on inventory when receiving
-                             unexpected snmp data
->>>>>>> cc4ef6d6
+           unexpected snmp data
 
     WATO:
     * You can now have site-specific global settings when using
