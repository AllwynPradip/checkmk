1.2.7i4:
    Core & Setup:
    * 2771 Errors in Check_MK configuration do not prevent the core from being restarted anymore...
    * 2682 FIX: Fixed exception Error creating configuration: global name 'extra_host_attributes' is not defined
    * 2443 FIX: Fixed quoting of ! in classical nagios checks configured via WATO...
    * 2718 FIX: Fixed agent timeouts not resulting in a crash report anympore...
    * 2724 FIX: Discovery check: Fixed exception in simulation mode when no cache file present
    * 2756 FIX: SNMP: Generalized error handling of emtpy info for SNMP checks...
    * 2759 FIX: Allowing Emails to contain special characters like umlauts...
    * 2764 FIX: Fixed broken SNMP checks in case SNMP check interval is configured for clusters...
    * 2770 FIX: Check_MK is now warning the user about deprecated but configured checkgroup parameters...

    Checks & Agents:
    * 2434 NetApp monitoring: Cluster-Mode is now supported, changes in existing 7Mode checks...
            NOTE: Please refer to the migration notes!
    * 2695 hp_msa_disk, hp_msa_volume: these checks now report more information about disks and volumes of a HP MSA 2040 Storage System
    * 2663 knuerr_rms_temp: switch to new generic temperature logic, allow e.g. lower levels...
            NOTE: Please refer to the migration notes!
    * 2688 mssql agent plugin can now handle clustered MSSQL instances
    * 2703 logwatch.ec: now transfers the service level to the event console...
    * 2705 winperf_if: added option to warn if an interface is using dhcp...
    * 2699 windows_tasks: new task success constant 'an instance of the task is already running'
    * 2671 df: avoid duplicate items for btrfs that is mounted several times...
            NOTE: Please refer to the migration notes!
    * 2441 NetApp 7Mode: Now able to monitor reserved snapshot space for volumes
    * 2444 lnx_if: now able to detect interfaces which "break" during runtime...
    * 2720 nullmailer_mailq: New check for monitoring the outgoing mail queue of Nullmailer...
    * 2707 winperf_processor: can now be configured to warn if a single cpu core exceeds a utilization threshold for a while...
    * 2708 sap, sap_state: new sap_state service reports connection problems to sap hosts...
    * 2740 local: better warning output in case of invalid agent output
    * 2763 apache_status: Can now be configured to use the protocols default port...
    * 2787 netapp_api_snapvaults: Clustermode supported, netapp_api_disks: fixed invalid total disk space...
    * 2788 ESX Monitoring, esx_vsphere_vm subchecks: VM templates are now excluded...
    * 2833 isc_dhcpd, win_dhcp_pools: lower levels for used dhcp leases are now configurable...
    * 2789 netapp_api_snapvault: No longer monitors uninitialized volumes...
    * 2710 arbor_peakflow_sp, arbor_peakflow_sp.cpu_load, arbor_peakflow_sp.disk_usage, arbor_peakflow_sp.flows, arbor_peakflow_tms, arbor_peakflow_tms.cpu_load, arbor_peakflow_tms.disk_usage, arbor_peakflow_tms.host_fault, arbor_peakflow_tms.updates, arbor_pravail, arbor_pravail.cpu_load, arbor_pravail.disk_usage, arbor_pravail.host_fault: new checks for various arbor devices
    * 2711 janitza_umg: added support for umg508...
    * 2792 check_mk_agent.aix: now able to use wildcards in the fileinfo.cfg
<<<<<<< HEAD
    * 2797 netscaler_vserver: now also shows tftp servers and health state of loadbalacing entities
=======
    * 1303 multipath, solaris_multipath: Level for needed paths can now be specified in percent
    * 1304 mk_mysql: Agent plugin can now detect multiple instances running unter the same user...
>>>>>>> 825e3c32
    * 2660 FIX: fixed windows agent using the wrong working directory...
    * 2664 FIX: ps: Speedup in situation with many matching processes...
    * 2661 FIX: windows agent: fixed incomplete process list...
    * 2665 FIX: ps: fix crash in case of quota violation on Windows
    * 2437 FIX: joloka_metrics.perm_gen: fixed broken check...
    * 2683 FIX: Fixed exceptions occuring in some ps checks...
    * 2662 FIX: windows agent: fixed inventory running every time when ipv6 was activated...
    * 2697 FIX: hp_msa_controller.io, hp_msa_disk.io, hp_msa_volume.io: fixed broken I/O calculation
    * 1296 FIX: aix_memory: Check can now handle systems without swap partition
    * 2690 FIX: ps: Fixed processing of old inventory_processes rules in discovery function...
    * 2236 FIX: cups_queues: Correct not working discovery after werk #2504...
    * 2668 FIX: jar_signature: Handle case correctly where certificate is already expired
    * 2669 FIX: mcdata_fcport: fix computation of in and out traffic...
    * 2692 FIX: check_http: Fixed broken check when using Nagios (introduced with 1.2.7i3)
    * 2706 FIX: winperf_if: fixed rare crashes of windows_if.ps1 plugin...
    * 1297 FIX: emcvnx_hba: Prevent old emc versions from inventory...
    * 2698 FIX: ups_capacity: fixed missing battery time and fuel information
    * 2672 FIX: mounts: ignore options that are allowed to change on btrfs filesystems...
    * 2445 FIX: ibm_svc_disks: fixed crash in case special agent reports too much data columns per line
    * 2734 FIX: cmctc.temp: fix exception of type UnicodeDecodeError
    * 2446 FIX: Active checks check_mail, check_mail_loop: did not work with POP3 protocol...
    * 1300 FIX: ovs_bonding: Fixed discovery exception in case of not active bond
    * 1301 FIX: cmciii: Some rewrites of the cmciii Temperature and Power Phase Checks...
            NOTE: Please refer to the migration notes!
    * 2735 FIX: esx_vsphere_datastores: fix labelling, help and performance data of provisioned space...
    * 2737 FIX: bluecoat_sensors: fix crash when using Nagios as core (missing include)...
    * 2738 FIX: Check_MK Caching agent on Linux: introduce timeout for lock...
    * 2725 FIX: Dynamic levels: Enforce config of levels for filesystems larger than 0 bytes...
    * 2726 FIX: veeam_backup_status: Fixed missing agent section error in case of aborted tasks
    * 2727 FIX: ibm_imm_health: Fixed unhandled exception when SNMP info is missing
    * 2730 FIX: if64: Grouping of interfaces resulted in an exception...
    * 2741 FIX: isc_dhcpd: Fix problem where outdated leases where counted as active
    * 2731 FIX: smart.temp: Handles case of missing temperature values correctly
    * 2753 FIX: ad_replication: Made check more robust agains garbled agent output
    * 2773 FIX: omd_staomd_status: handle case where site's software installation is broken
    * 2754 FIX: ipmitool: Killing asynchronous ipmitool call after 300 seconds...
    * 2755 FIX: apc_symmetra: Check is handling missing data more robust now
    * 2783 FIX: esx_vsphere_datastores: fixed crash when no provisioning levels were set
    * 2700 FIX: ibm_svc_node: fixed handling with agent output after firmware update
    * 2701 FIX: zfsget: fixed handling in case of zero total size based on buggy 'df -h' command on some solaris systems...
    * 2702 FIX: oracle_diva_csm: fixed handling of empty sublists
    * 2761 FIX: check_http: Fixed handling of multiple strings given as "Strings to expect in server response"
    * 2786 FIX: agent_netapp: now able to monitor more than 20 instances of a given type, e.g. volumes or interfaces...
    * 2765 FIX: heartbeat_crm: Fixed issue detecting outdated data with daylight saving time
    * 2775 FIX: omd_status: handle case where status information is incomplete due to missing cmk version
    * 2835 FIX: netextreme_psu_in: fixed wrong voltage usage handling...
    * 2776 FIX: apache_status: fix crash for Apache versions with yet unhandled status fields
    * 2836 FIX: pandacom_psu: fixed handling of not available power supplies
    * 2766 FIX: juniper_fru: Don't discover devices reported as "empty"...
    * 2790 FIX: check_dns: now able to configure milliseconds as expected response time...
    * 2794 FIX: The encoding parameter set in the agent sections was not working...
    * 2712 FIX: winperf_processor: this check no longer requires multiple check cycles before counters are initialized
    * 2796 FIX: apc_symetra_ext_temp: now supports temperatures measured in fahrenheit
    * 2837 FIX: hitachi_hnas_temp: fixed ascii decode error, handles degree celsius now correct

    Multisite:
    * 2684 Added icons for downloading agent data / walks of hosts...
    * 2713 New bookmark lists, strucutrable and shareable between users...
    * 2768 SHowing number of unacknowledged incompatible changes in sidebar header
    * 2769 Verifying that the Check_MK GUI is not used with Apache threaded MPM (e.g. worker)
    * 2680 FIX: LDAP: Fixed exception when syncing groups using configurations from previous versions...
    * 2435 FIX: New graphing system: fixed broken graphs for iSCSI checks...
    * 2696 FIX: Fixed broken perfometer for update checks
    * 2685 FIX: LDAP: Fixed failing synchronization when migrating some old configs...
    * 2686 FIX: Fixed showing graphs for cluster ping services
    * 2687 FIX: Quicksearch: Improved error handling
    * 2689 FIX: LDAP: Fixed broken sync when using "Filter Group" in the user sync settings
    * 2438 FIX: Manpage icons: fixed manpage links for active checks
    * 2691 FIX: Fixed exception in host address painter when displaying hosts/services of older sites
    * 2670 FIX: Fix problem that no site is configured when user has deleted only site...
    * 2717 FIX: Fixed broken webserver level authentication integration (e.g. basic, kerberos)...
    * 2722 FIX: Fixed some icon links from views opening in dashlet frames instead of the whole page...
    * 2729 FIX: Hosts/Hostproblems snapin: Fixed wrong livestatus query when filtering lists
    * 2709 FIX: fixed exception when opening the action menu...
    * 2447 FIX: Fixed sorting of performancedata values with units...
    * 2758 FIX: Fixed processing of metrics containing varnames with quotes and/or spaces
    * 2762 FIX: Fixed formating of check_http when using "clickable URL" option
    * 2772 FIX: Fixed possible exception in icon column when showing some actions in the column...

    WATO:
    * 2442 WATO remove host: improved cleanup of obsolete host files...
    * 2785 WATO Web-API: i18n of error messages and intitial validation of incoming request...
    * 1302 Added new WATO permission to deactivate the function rename of hosts...
    * 2666 FIX: Fix search for global configuration variables: ignore case now
    * 2715 FIX: Fixed visibility of BI aggregations in editor
    * 2716 FIX: Fixed error reporting on disabled checks page in case of broken man pages
    * 1298 FIX: Fixed broken WebAPI...
    * 1299 FIX: BI: Fixed recently introduced bug when editing BI Rules...
    * 2721 FIX: Fixed user profile sync in distributed environments after profile change
    * 2723 FIX: Hiding "discard changes button" after successful activation of changes
    * 2742 FIX: Make selection of folders and host group tag filter use nicer drawing characters
    * 2774 FIX: Fix exception when deleting certain types of MIBs
    * 2760 FIX: Fixed case where "activate changes" was not commiting the pending changes entries correctly...
    * 2767 FIX: Fixed broken user list when non unicode mail addresses are loaded
    * 2791 FIX: Service parameter overview: Fixed problem displaying incorrect rule for classical checks...
    * 2793 FIX: Parameter Overview: Prevent python unicode warnings for services with umlauts...

    Notifications:
    * 2728 FIX: Removed debug notification script (was not executable)...
    * 2843 FIX: Hanging notification scripts could prevent all other notifications...

    Event Console:
    * 2733 Visibility of Event Console events more flexible now...
    * 2719 FIX: Events Check: Links to EC were broken when using regular expressions as application...
    * 2757 FIX: Events Check: Fixed check finding too many events (host search was infix search instead of full match)...
    * 2795 FIX: mkeventd: send email action did not work if message text contains umlauts...

    Livestatus:
    * 2743 FIX: Fixed handling of column types in "GET columns"...

    HW/SW-Inventory:
    * 2436 NetApp monitoring: Now able to gather data for inventory...
    * 2440 VMware ESX inventory: Now able to display ESX hostsystems and virtualmachines of clusters
    * 2667 FIX: solaris_mem: fix exception in inventory plugin
    * 2714 FIX: Fixed visibility of folding arrows by making them dark
    * 2439 FIX: solaris_prtdiag: Can now handle Oracle Corporation SUN FIRE X4170 M2 SERVER...


1.2.7i3:
    Core & Setup:
    * 2595 Discovery check can now automatically add missing services and also activate changes...
    * 2674 Added native support for monitoring via IPv6...
    * 2465 FIX: Fixed broken Check_MK Discovery checks (check reports "(null)")
    * 2502 FIX: Fixed removing autochecks when a host is configured to be ping only...
    * 2526 FIX: Fixed crash in filesystem checks in case mountpoint contains non-ascii characters
    * 2540 FIX: Process piggy backed data even if host is set to "No Agent"...
    * 2543 FIX: Fixed usage of icons/actions configured directly with process rules
    * 2630 FIX: fixed incorrect check interval of Check_MK Discovery...
    * 2430 FIX: Fixed crash with availability queries when using nagios as core...
    * 2643 FIX: Fix spurious CRIT status on check on mknotifyd...
    * 2617 FIX: Improved error handling in case of agent error but piggyback data available
    * 2647 FIX: Fix crash of CMC in case of duplicate host...

    Checks & Agents:
    * 2312 New checks for EMC VPLEX: emc_vplex_cpu, emc_vplex_director_stats, emc_vplex_if, emc_vplex_volumes...
    * 1260 jolokia_metrics.perm_gen: New Check to monitor used Perm Space on a JVM
    * 2317 agent_ruckus_spot: new special agent for querying access point statistics via web interface...
    * 2371 appdynamics_memory, appdynamics_sessions, appdynamics_web_container: New checks for AppDynamic...
    * 2398 agent_vsphere: now able to opt-out of servers ssl certifcate check...
    * 2448 Various Checks for Citrix XenApp 7.x Farms...
    * 2399 agent_vsphere/esx_vsphere_counters.if: now also reports interface state, bandwidth and mac address...
    * 1262 check_dns, check_ldap, check_smtp: It is now possible to customize the service descriptions of this checks....
    * 2127 haproxy.frontend, haproxy.server: new checks and agent plugin for HAProxy
    * 2285 Modified checks for printer pages: canon_pages, printer_pages, printer_pages_ricoh, printer_pages.include...
            NOTE: Please refer to the migration notes!
    * 2129 db_ checks: new mk_db2.linux agent supporting the existing db2_ checks
    * 1269 esx_vsphere_counters.diskio: Check now uses the default diskstat implementation...
            NOTE: Please refer to the migration notes!
    * 1272 alcatel_power, alcatel_temp Support for stacked environments...
            NOTE: Please refer to the migration notes!
    * 1273 bvip_cams, bvip_fans, bvip_info, bvip_link, bvip_poe, bvip_temp, bvip_util, bvip_video_alerts: New Checks for Bosch Video over IP Cameras
    * 2405 ucs_bladecenter_topsystem, ucs_bladecenter_faulinst: new checks for UCS bladecenter...
    * 2451 wut_webtherm.humidity, wut_webtherm.pressure: Two new checks for humidity and air pressure sensors for WuT devices...
            NOTE: Please refer to the migration notes!
    * 2472 MSSQL Agent Plugin: Can now be configured to auth as database user...
    * 2286 hp_procurve_cpu, hp_procurve_mem, hp_procurve_sensors: now can monitor HP 2920 Switch Stack...
    * 2287 fjdarye500_cadaps fjdarye500_cmods fjdarye500_cmods_flash fjdarye500_cmods_mem fjdarye500_conencs fjdarye500_cpsus fjdarye500_devencs fjdarye500_disks fjdarye500_expanders fjdarye500_inletthmls fjdarye500_sum fjdarye500_syscaps fjdarye500_thmls: New checks for Fujitsu Eternus DX500 S3
    * 2409 AIX DB2 monitoring: the agent plugin now processes all db2 instances in parallel...
    * 2288 check_mk_agent.aix: New sections for HACMP cluster manager...
    * 2289 aix_hacmp_resources, aix_hacmp_services, aix_hacmp_nodes: new checks for HACMP Cluster Manager...
    * 2410 ESX / agent_vsphere: Now able to re-use session cookies...
    * 2290 hp_procurve_temp: new check which monitors the system temperature of HP Switches which support the HP-ICF-CHASSIS-Mib
    * 2291 check juniper_trpz_aps: now monitors the number of access points of all juniper trapeze devices which support the TRAPEZE-NETWORKS-REGISTRATION-MIB
    * 2292 kentix_amp_sensors: New check for the Kentix Alarmmanager Pro...
    * 2413 esx_vsphere_counters: new check to monitor the disk throughput and latency for ESX datastores
    * 2513 sentry_pdu_outlets sentry_pdu_systempower: new checks which monitor the system power consumption and outlet states of sentry pdu devices which support the Sentry3-MIB
    * 2514 check oracle_jobs: configurable service status in case of disabled jobs...
    * 2515 juniper_trpz_aps: check is now cluster-aware...
    * 2417 winperf_phydisk: can now work in a cluster environment
    * 2523 ipmi: new wato rule to set ignored sensors and activate/deactivate summarizing
    * 1277 check_ldap: It is now possible to specify a alternative Hostname...
    * 1278 mssql_blocked_sessions: New Check to show blocked MSSQL Sessions
    * 1279 check_curl (treasures): Added NTLM support
    * 2516 check juniper_trpz_aps: now lists also the sessions on the access points...
    * 2535 if64adm: new variant of 64 that allows to take the admin status of the interface into account
    * 2536 emc_isilon_fans, emc_isilon_temp, emc_isilon_temp.cpu: New checks for fans and temperatures of EMC Isilon
    * 2527 emc_isilon_power, emc_isilon_quota: New checks for power supply and fs quotas on EMC Isilon data storage devices
    * 2528 emc_isilon_cpu, emc_isilon_ifs: New checks for cpu utilization and the combined cluster storage on EMC Isilon data storage devices
    * 2529 kernel.util can now be configured to warn if a single cpu core exceeds a utilization threshold for a while
    * 2419 windows agent: is now downward compatible to win2k
    * 2517 mem.linux: Now able to handle hardware corrupted error via WATO rule...
    * 1281 Microsoft Azure special agent (treasures)...
    * 2420 mk_db2.aix: now able to monitor partitioned databases...
    * 2530 ups_modulys_alarms ups_modulys_battery ups_modulys_battery_temp ups_modulys_inphase ups_modulys_outphase: New checks for the Socomec Modulys UPS
    * 2518 veritas_vcs: New check which monitors the Veritas Cluster Service...
    * 2519 check_mk_agent.linux: New section for a Veritas Cluster Service...
    * 1283 hyperv_checkpoints,hyperv_vmstatus: Checkpoints and Integration Services Check for HyperV VMs...
    * 2520 genua_vpn: new check which monitors the VPN state of a genuscreen VPN appliance...
    * 2521 juniper_trpz_aps_sessions: new check shows the radio data and sessions per online access point...
    * 2511 siemens_plc: Special agent can now be configured to fetch other memory areas than DB...
    * 2421 winperf_phydisk: now able to monitor the average read/write duration for each disk...
    * 2422 winperf_mem: new check to monitor memory pages per second...
    * 2423 interface checks: now able to configure absolute levels for error packets...
    * 1286 blade_bx_powerfan: Discovery ignores not present fans now
    * 2424 esx_vsphere_counters: improved handling when data is missing...
    * 1288 cisco_vpn_tunnel: Added Metrics for trafic, please beware:...
    * 2425 agent_hp_msa: New special agent to monitor "HP MSA Storage" devices...
    * 2563 ipr400_temp, ipr400_in_voltage: New checks for the Omnitronics IPR400
    * 2583 datapower_tcp: new check which monitors the number of TCP connections in the various possible states
    * 2565 dell_om_disks now warns if SMART predicts disk failure
    * 2572 dell_om_vdisks: New check for virtual disks on Dell OpenManage supported devices
    * 2586 ibm_imm_fan: lower and upper levels are now configurable
    * 2587 juniper_temp, juniper_fru, juniper_mem, juniper_alarm: new checks for a Juniper Ethernet Switch
    * 2588 emcvnx_sp_util: new check which monitors the storage processor utilization of an EMC VNX Storage System...
    * 2623 janitza_umg_inphase, janitza_umg_freq, janitza_umg_temp: new checks for Janitza Power Analyzers
    * 2589 check raritan_emx: splitted into three subchecks...
            NOTE: Please refer to the migration notes!
    * 2590 raritan_px2_sensors: new check which monitors the temperature, humidity, air flow and pressure sensors connected to a Raritan PX2 Device
    * 2591 raritan_emx_sensors: new check which monitors contact, temperature, humidity, air flow and pressure sensors connected to a Raritan EMX Device
    * 2592 netextreme_fan, netextreme_psu, netextreme_psu_in, netextreme_psu_out, netextreme_temp: new checks for Extreme Networks Switches...
    * 2625 kernel.util, winperf_processor.util: now support an optional graph showing utilization of individual cores...
    * 2626 ps check configurable to list state of individual processes in long output...
    * 2633 cisco_stackpower: new check which monitors the link status of stack ports of Cisco Switches 3750-E Series
    * 2634 artec_documents, artec_temp: new checks for ARTEC Mail Archive Appliance...
    * 2632 oracle_diva_csm, oracle_diva_csm.actor, oracle_diva_csm.archive, oracle_diva_csm.drive: new checks for DIVA CSM devices
    * 2635 pandacom_psu, pandacom_fan, pandacom_sys_temp, pandacom_10gm_temp, pandacom_fc_temp: new checks for Pandacom SpeedCarrier Chassis 5u...
    * 2433 interface checks: now able to configure the infotext shown in the check output...
    * 2636 ucd_mem, ucd_processes, ucd_disk: new checks for systems using UCD SNMP Daemon...
    * 2655 Windows Agent can now read additional settings from an optional check_mk_local.ini file...
    * 2656 windows agent can now optionally output the full command line in the ps section...
    * 2637 etherbox2_temp: new check for the etherbox 2 (from firmware version 1.21 on) / MessPC...
    * 2621 check_http: Can now be configured to check via IPv6
    * 2694 cmctc_lcp: this check monitors now the device levels
    * 2659 Added IPv6 support to the windows agent...
    * 2315 FIX: windows agent: BOM replacement, fixed incorrect byte offset...
    * 2316 FIX: windows agent: fix garbled output of cached agent plugins...
    * 2358 FIX: check_mk_agent.solaris: more correct computation of zfs used space...
    * 2350 FIX: FreeBSD Agent: Changed bash path to /usr/local/bin/bash...
            NOTE: Please refer to the migration notes!
    * 2351 FIX: FreeBSD Agent: Made plugin/local paths standard conform...
            NOTE: Please refer to the migration notes!
    * 2352 FIX: FreeBSD Agent: Removed statgrab cpu section because there is a dedicated cpu section...
    * 2359 FIX: adva_fsp_if: Use more reliable SNMP table, avoids sporadic problems...
    * 2360 FIX: esx_vsphere_vm.snapshot: Fix output of snapshot age in performance data and graph...
    * 2378 FIX: if: Now fixing encoding in interface descriptions according to rule...
    * 2362 FIX: mk_logwatch: fix cases where one logfile is listsed more than once in logwatch.cfg...
    * 2363 FIX: jolokia_metrics.uptime: Do not inventory instances where Uptime is missing - avoid crashed check
    * 2381 FIX: emc_datadomain_fans: Made check more robust against broken SNMP output
    * 2366 FIX: carel_sensors: fix crash in case of missing temperature sensor
    * 2382 FIX: mssql_backup: Formating age output more human friendly
    * 2383 FIX: FreeBSD Agent: Fixed handling <<<ps>>> section when jailed
    * 2368 FIX: ucd_cpu_load: fix exception in case of dump SNMP agent sending 12,540000 instead of 12.540000
    * 2318 FIX: windows agent: no longer crashes when a cached plugin has several hundred sections...
    * 2319 FIX: winperf_if: fixed exception when using windows_if.ps1 in an old windows version...
    * 1261 FIX: apc_symmetra_power: Ignore unused phases during discovery
    * 2320 FIX: winperf_msx_queues: no longer crashes in service discovery if there are no msx queues available
    * 2321 FIX: process discovery: fixed exception during service discovery when no explicit process matching was set...
    * 2394 FIX: megaraid_ldisks: Is now supporting LSI CacheCade drives
    * 2449 FIX: db2_mem: Fixed scaling of perfdata...
    * 1264 FIX: ad_replication: Fixed handling of agent output without Destination DC entry
    * 1265 FIX: check_mk_agent.aix: Filesystem Section now ignores cdrfs filesystems
    * 1266 FIX: cisco_mem_asa: Special memory check for cisco asa devices....
            NOTE: Please refer to the migration notes!
    * 2400 FIX: windows_if.ps1: fixed exception in plugin when an interface team had no members
    * 2374 FIX: md: Fix exception for certain outputs of certain special MD configurations...
    * 2458 FIX: FreeBSD-Agent: Fixed uptime calculation
    * 1271 FIX: omd_apache: Fixed handling of urls with whitespace
    * 2402 FIX: netapp_api_disk: fixed broken WATO and check configuration...
    * 2403 FIX: ibm_imm_fan: fixed exception with invalid formatted fan speed information...
    * 2404 FIX: apache_status: now able to handle BusyServers and IdleServers...
    * 2406 FIX: fileinfo: fixed missing size performance data for very large (e.g 2TB) files and fileinfo groups...
    * 2450 FIX: citrix_serverload: Changed representation of load to percent in rule and graphs, added perfometer
    * 2408 FIX: ibm_imm_fan: fixed exception while parsing fan percentage values
    * 2469 FIX: Fixed service discovery on SNMP host having no system description OID
    * 2480 FIX: Fixed exception when configuring predictive levels for network interfaces
    * 2376 FIX: Fix parsing of performance data from MRPE based checks
    * 2377 FIX: cpu.loads: Fix output of reference for predition (was scaled wrongly by number of cores)
    * 2473 FIX: cisco_asa_failover: Reworked check to reflect expected primary/secondary states of devices...
    * 2476 FIX: check_bi_aggr: Fixed exception when authentication is enabled
    * 2477 FIX: SNMP: Fixed exception when processing specific SNMP data with missing columns...
    * 1274 FIX: heartbeat_crm: Handle case of error messages from CRM
    * 2488 FIX: veem_jobs: fix problems with spaces or single quotes in the names of jobs...
    * 2494 FIX: Clasic SNMP mode now uses normal snmpwalk when bulkwalks are disabled with SNMPv3
    * 2495 FIX: printer_supply: Fixed exception when unit type is not available via SNMP
    * 2496 FIX: Fixed CPU load checks when monitoring raspbian/babanian systems
    * 2497 FIX: veeam_client: Fixed exception when client is missing in agent output
    * 2498 FIX: livestatus_status: Records the number of hosts/services now
    * 2489 FIX: cmciii_lcp_water: New check replacing cmciii_lcp_waterin/out, support for newer devices...
            NOTE: Please refer to the migration notes!
    * 1275 FIX: Fileinfo: Fixed handling of output from AIX Agent
    * 2500 FIX: qlogic_fcport: Can now deal with missing port status information...
    * 1276 FIX: brocade_mlx_temperature: Fixed the shown Temperature Values
    * 2490 FIX: synology_disks: treat SSDs with state "not initialized" as OK if state does not change later
    * 2414 FIX: logwatch: now really ignores ignored logwatch lines...
    * 2415 FIX: check_mail, check_mail_loop: fixed incorrect POP3 ssl setting (thanks to Bernhard Schmidt)...
    * 2452 FIX: cisco_temperature: Fixed handling of scaling...
    * 2416 FIX: agent_netapp: fixed rare problem where environmental sensor info (fan, psus, temp) were not shown...
    * 2418 FIX: agent_vsphere.pysphere: legacy agent no longer aborts when evaluating unknown ssl option...
    * 2503 FIX: diskstat: Only excluding multipath members when infos for multipath devices are available...
    * 2504 FIX: cups_queues: Fixed wrong queue discovery on hosts running apcupsd
    * 2506 FIX: Diskstat summary: Ignoring stats from LVM devices
    * 2455 FIX: raritan_pdu_inlet: Fixed scaling...
    * 2492 FIX: check_mk_agent.linux: avoid problems with crashing waitmax after Ubuntu update...
    * 2507 FIX: mysql_slave: fixed exception caused by wrong parsing of agent data
    * 1280 FIX: check_mail_loop: It was not possible to use POP3 as protocol to fetch mails
    * 1282 FIX: win_printers: Not longer discover offline printers
    * 1284 FIX: symantec_av_progstate: Now Supports the current version of Symantec AV
    * 1285 FIX: blade_bx_powerfan: Fixed exception in case of fan failure
    * 2522 FIX: check_mk_agent.aix: now handles different output formats of the uptime function
    * 1287 FIX: akcp_temperature: Fixed interpretation of device levels...
    * 2545 FIX: akcp_daisy_temp: sensorProbe8-X20 not trying to discover services on these devices
    * 2546 FIX: brocade_mlx_power: Only discover power supplies in state normal/failure, skip other states...
    * 2547 FIX: mysql mysql_capacity mysql_ping mysql_slave: Fixed broken service discovery when instance id is empty...
    * 2564 FIX: logins: missing manpage
    * 2575 FIX: cpu.loads: Fix exception in displaying parameters for CPU load check...
    * 2574 FIX: postfix_mailq: speed up agent part on FreeBSD
    * 2566 FIX: ups_modulys_battery.temp: fixed missing manpage
    * 2585 FIX: include file for elecritcal phases handles warn/crit levels correct
    * 2576 FIX: symantec_av_updates: fix crash due to missing datetime module, also handle DD.MM.YYYY date format
    * 2567 FIX: jolokia_metrics: fixed crash if agent output is missing memory metrics
    * 2577 FIX: printer_input, printer_output: Fix exception on Brother NC-340h
    * 2554 FIX: oracle_recovery_status: Fixed exception when files have no checkpoints
    * 2568 FIX: apache_status: fixed computation of bytes and requests per second...
    * 2557 FIX: cmciii_lcp_airin cmciii_lcp_airout cmciii_lcp_waterin cmciii_lcp_waterout: Fixed exception parsing data from some devices
    * 2558 FIX: cmciii.temp: Do not discover air temperature sensors anymore...
    * 1290 FIX: brocade_mlx_fan: Fix: Not longer add fans who not are present while discovery
    * 2569 FIX: fixed crash in aix lvm check after volume disappears...
    * 2559 FIX: job: Trying to read job result files as non root when agent is not executed as root
    * 2570 FIX: winperf_msx_queues: fixed crash when winperf data is missing...
    * 2593 FIX: cisco_wlc, cisco_wlc_clients: Fix discovery so that Cisco Virtual Wireless Controller are detected...
    * 2571 FIX: local: improved reporting of bad local check output
    * 1291 FIX: alcatel_fans: The internal name of the Check changed...
            NOTE: Please refer to the migration notes!
    * 1292 FIX: hitachi_hus_status: Internal Name of Check changed...
            NOTE: Please refer to the migration notes!
    * 2561 FIX: check-mk-agent rpm is now also replacing check_mk_agent named rpms...
    * 2594 FIX: mem.linux: Remove several bogus exceeding time graphs
    * 2605 FIX: mbg_lantime_ng_fan: Fixed exception in check / added missing man page
    * 2606 FIX: cisco_temperature: Reduced SNMP overhead for large devices...
    * 2428 FIX: "Clustered services for overlapping cluster": Improved rule matching...
    * 2608 FIX: kemp_loadmaster_ha: Fixed wrong discovery on snmp monitored linux systems
    * 2609 FIX: mysql_capacity: Can now handle sizes reported being NULL...
    * 2627 FIX: knuerr_sensors: no longer creates a service for unnamed sensor...
    * 2631 FIX: janitza_umg_freq: fixed crash when no frequency measurements were reported by the device
    * 2653 FIX: winperf_msx_queues: fixed incorrect cancelation of check claiming no counters were available...
    * 2619 FIX: services_summary: Fixed exception on WATO services summary page
    * 2654 FIX: logwatch: fixed high memory and cpu usage caused by too many unacknowledged messages...
    * 2622 FIX: postfix_mailq: Fixed exception when postfix is installed but not configured properly
    * 2675 FIX: checkpoint_connections checkpoint_packets: Fixed wrong discovered services on non checkpoint devices
    * 2657 FIX: windows agent: fixed failure to resolve named performance counters...
    * 2676 FIX: cisco_asa_failover: Failover state is not treated as warning state anymore...
    * 2658 FIX: logwatch: unacknowledged messages exceeding the max size are now dropped, even if they were already stored due to a previous bug...
    * 2679 FIX: hp_proliant_power: Not discoverying when host is reporting "absent" state...
    * 2652 FIX: jolokia_metrics: better handling of situation where agent does not respond...

    Multisite:
    * 2385 SEC: Fixed possible reflected XSS on all GUI pages where users can produce unhandled exceptions...
    * 2387 SEC: Fixed XSS problem on all pages using confirm dialogs outputting user provided parameters...
    * 2388 SEC: Fixed reflected XSS on the index page using the start_url parameter
    * 2389 SEC: Fixed XSS using the _body_class parameter of views...
    * 2390 SEC: Fixed possible XSS issue on views...
    * 2391 SEC: Auth cookie is using "secure" flag when HTTPS request detected...
    * 2392 SEC: Auth cookie is always using "httponly" flag...
    * 1268 The Snapins "Folders" and "Tree of Folders" can now be used by users without wato permission
    * 1270 Multsite site Hostfilters for views can now be negated
    * 2471 User IDs are now allowed to contain special characters (like German umlauts)...
    * 2484 Virtual Host Tree now allows adding levels of WATO folders...
    * 2501 Implemented new crash report handling...
    * 2491 Allow clickable URLs in comments and downtime texts...
    * 2512 Custom Icons/Actions: URLs target frames can now be configured...
    * 2612 SEC: Fixed possible XSS on service detail page using the long service output...
    * 2613 SEC: Additional fix for refleced XSS on index page using start_url...
    * 2600 Allow service regular expression filter to be negated...
    * 2601 Access to Werks (change log) directly in the user interface...
    * 2602 Tracking of incompatible Werks...
    * 2681 LDAP: Added support for synchronizing with multiple LDAPs
    * 2616 LDAP: Improved handling of multiple connections (Name conflicts, cross directory sync)...
    * 2646 New system for displaying time graphs of metrics...
    * 2678 LDAP: New sync plugin: Groups to custom user attributes...
    * 2314 FIX: Availability: fixed exception when grouping by host or service group
    * 2361 FIX: Fix exception for missing key 'title' in certain cases of older customized views
    * 2379 FIX: Plugin-Output: Fixed handling of URLs within output of check_http...
    * 2380 FIX: Custom Host Notes painter was showing service notes when used in service based views
    * 2393 FIX: Fixed exception "user_confdir" not set in case of exceptions during login
    * 1263 FIX: Fixed handling of urls in views...
    * 2396 FIX: LDAP: Fixed handling of LDAP trees having special chars in the path (e.g. in OU names)...
    * 2459 FIX: Preventing caching of all HTTP requests to dynamic pages (*.py)...
    * 2468 FIX: Fixed actions for duplicate host names on different sites...
    * 2470 FIX: Fixed exception in logwatch log list in rare cases...
    * 2375 FIX: prediction preview: automatically select valid prediction period
    * 2509 FIX: Logwatch: Fixed exception when deleting a specific logfile on multiple hosts
    * 2538 FIX: Fix exception in PNP graph template where metric name contains colon (e.g. omd_apache)...
    * 2510 FIX: Fixed sidebar frame scaling in chrome when using browser zoom
    * 2544 FIX: Fixed links to availability timeline using the context buttons
    * 2548 FIX: Fixed exceptions in different places in case of user errors...
    * 2549 FIX: Silently ignore not existing painters and sorters in views...
    * 2531 FIX: Fixed graph hover for services containing backslashes...
    * 2532 FIX: Fixed undefined variable exception in prediction in rare cases...
    * 1289 FIX: Fixed missing table headers in hostgroup view
    * 2551 FIX: Fixed locking issues when editing dashboards...
    * 2426 FIX: pnptemplate: fixed template for netapp_api_volumes
    * 2578 FIX: Fix exception in case a user has a non-existant role...
    * 2556 FIX: Availability: Fixed exception when trying to group BI aggregations by host/service-groups
    * 2580 FIX: Remove bogus ;0 in comment of problem acknowledgements...
    * 2604 FIX: Dashboards: Improved error handling in case of broken dashlet
    * 2597 FIX: Fix settings downtimes on BI aggregates in distributed environment...
    * 2598 FIX: Remove button for removing downtimes an BI aggregates because it cannot work...
    * 2607 FIX: Fixed broken links from BI views to aggregation group views
    * 2615 FIX: Fixed bug in legacy dashboard conversion when having users not permitted to access embedded views...
    * 2429 FIX: check_mk-netapp_api_disk.summary.php: fixed broken php-template
    * 2618 FIX: Fixed "move folder" popup being positioned out of screen on the right
    * 2620 FIX: Fixed issue loading correct graph templates when HTTP is disabled on system apache level

    WATO:
    * 2365 Removed old deprecated notification global options for plain emails...
    * 2384 SEC: Prevent user passwords from being visible in webserver log on user creation...
    * 2386 SEC: Fixed possible XSS on WATO rule edit page...
    * 2373 Skip unmonitored hosts during bulk discovery...
    * 2462 Users with access to host/services can now edit the disabled services rule for their hosts/folders...
    * 2463 Hiding not permitted actions from service discovery page when only permitted on host...
    * 2479 Allowing dots in host-, service- and contact groups now
    * 2486 Remove special handling for non-distributed-setups in WATO...
    * 2487 Remove dangerous <i>Factory Reset</i> button...
    * 2649 Bulk renaming of hosts in WATO...
    * 2651 Do not allow adding of duplicate hosts anymore...
    * 2344 FIX: Improved validation of selected rules when editing BI aggregations...
    * 2346 FIX: Notifications: Fixed garbled page when switching on/off bulks/backlog/user rules
    * 2372 FIX: Avoid freezing WATO during bulk discovery if hosts do not respond in a timely manner
    * 1267 FIX: Fixed confirm activating foreign changes dialog...
    * 2397 FIX: Fixed wrong confirm text in distributed setup when activating foreign changes
    * 2461 FIX: Service Discovery: Hiding action buttons to rules when user is not permitted to rulesets
    * 2464 FIX: UDP ports for SNMP communication can now be configured via WATO
    * 2466 FIX: Fixed exception when searching for rulesets / global settings using special characters like umlauts
    * 2467 FIX: Fixed encoding exception occuring in localized GUI when a WATO action triggers an error message...
    * 2407 FIX: WATO master/slave replication: fixed problem where the configuration from the master site was not activate on slave site...
    * 2474 FIX: Fixed possible corruption of user datasets (contact, mail, rbn config)...
    * 2499 FIX: Git: Fixed message "Please tell me who you are. Run git config ..." on making changes...
    * 2539 FIX: Fix impossibility of removing a status host from an existing site configuration
    * 2550 FIX: Catching exception when having name conflicts while moving a folder
    * 2552 FIX: API: Service Discovery action is now creating missing pending log entry and marks the site dirty
    * 2560 FIX: Fixed rare exception when using bulk host move...
    * 2603 FIX: Git integration: Preventing issues with *.mk.new files...
    * 2610 FIX: Fixed host search showing results of not permitted folder
    * 2611 FIX: Fixed host view permission checks on host related pages...
    * 2599 FIX: Fix newly introduced fatal bug preventing creation of new hosts in WATO...
    * 2431 FIX: WATO Snapshots: Fixed broken performancedata backup...

    Notifications:
    * 2478 Integrated notification plugin for mobile phone push messages via Pushover...
    * 1295 RBN Rules can now also match service event type OK to OK...
    * 2432 Forwarded notifications are now visible within the rule based notifications analysis...
    * 2313 FIX: notification bulking: fixed exception for plugins which are not configured with checkboxes, e.g. sms
    * 2347 FIX: Improved error message in notify.log when sendmail is missing
    * 2348 FIX: HTML-Mails: Added missing link to service descriptions
    * 2349 FIX: HTML-Mails: Fixed state colors in Outlook
    * 2645 FIX: Fix garbled notification context when \n appears in service description...

    BI:
    * 2537 BI Editor: restructured, now show tree structure of aggregations, show unused rules...
    * 2628 check_bi_aggr service now also goes into downtime if the monitored BI aggregation is in downtime...
    * 2629 BI Aggregations now adopt downtime from hosts...
    * 2369 FIX: Fix exception in BI availability via table "Hostname Aggregations"
    * 2370 FIX: Fix computation of "in downtime" and "acknownledged" of hosts in BI aggregations...
    * 2485 FIX: Fix Icon "BI Aggregations containing this service", also avoid BI compilation without need...
    * 2573 FIX: Fix influance of service period to the availability of BI aggregates...

    Reporting & Availability:
    * 2596 FIX: Fix exception in availabiliy table if average number of events and summary are both being displayed...

    Event Console:
    * 2411 Check check_mkevents: Now able to look for events matching the host alias...
    * 2533 Allow inverted match in Event Console rules
    * 2508 It is now possible to upload multiple zipped MIB files at once...
    * 2562 SNMP trap translation can now be configured to put trap description into event text...
    * 2322 FIX: mkeventd: MIBs are now only loaded if SNMP Traps translation is activated...
    * 2460 FIX: Slightly more robust SNMP trap translation...
    * 2534 FIX: Fixed implementation of skipping rule packs
    * 2614 FIX: Fixed exception when processing events with umlaut in names from history
    * 2644 FIX: Fix exception in executing actions or notifications when match groups contain non-ASCII characters
    * 2673 FIX: SNMP-Traps: Fixed translation of OIDs which are parts of trap values...
            NOTE: Please refer to the migration notes!
    * 2677 FIX: Fixed duplicate Event Console reload in distributed setups...

    Livestatus:
    * 2493 FIX: Fixed wrong JSON format when using stats queries together with header columns...
    * 2542 FIX: Fix segmentation fault when filtering for service columns in log table...
    * 2581 FIX: Fix crashing Nagios core in rare case when excessive commands are being executed...
    * 2648 FIX: Fix crash of core in case of case of certain garbled log lines...

    HW/SW-Inventory:
    * 2128 mk_inventory.vbs: inventory plugin for Windows now available as vbs script...
    * 2367 FIX: win_system: Fixed exception when non-UTF-8 sequences are contained agent output
    * 2483 FIX: win_exefiles: more gracefully handle incomplete lines, avoid execption
    * 2454 FIX: lnx_distro: Fixed inventory for SuSE installations with patchlevel 0
    * 2541 FIX: Round last state change of network interfaces to one day, avoid history spam...
    * 2553 FIX: solaris_prtdiag: Can now handle Supermicro servers using Solaris 10
    * 2624 FIX: fixed vbscript based inventory script (windows) only sending updated data every 39 years
    * 1293 FIX: dmidecode: Sanitized CPU Vendor field for some Intel CPUs...
    * 1294 FIX: esx_vsphere_hostsystem: Inventory plugin is now graceful if not all information are available


1.2.7i2:
    Core & Setup:
    * 2339 FIX: Discovery service: Fixed handling of agent / SNMP communication errors...
    * 2307 FIX: Windows Agent MSI installer: removed version information from product name...

    Checks & Agents:
    * 2117 postfix_mailq: agent and check now retrieve and monitor active queue data as well
    * 2325 oracle_tablespaces: correctly handle case where check runs in clustered mode...
    * 2216 raritan_pdu_ocprot: New check to monitor overcurrent protectors of Raritan PDUs...
    * 2119 omd_status: check can now work in a cluster environment
    * 2219 hr_cpu: Reworked check to use WATO rule allowing averaging and predictive levels...
            NOTE: Please refer to the migration notes!
    * 1255 AIX Agent now supports fileinfo. Thanks to Falk Grunert (IBM)
    * 2284 kaspersky_av_client, mcafee_av_client: New Checks, Monitoring Signature and Fullscan Age...
    * 2308 agent_vsphere, esx_vsphere_sensors: now reports additional sensor information (cpu, storage controller, memory)...
    * 2327 mbg_lantime_ng_state, mbg_lantime_state: change default parameters to 2/3 for stratum, 10/20us for offset
    * 2220 pfsense_counter: New check to monitor several global packet rates on pfSense firewalls
    * 2120 datapower_cpu, datapower_mem: new checks to monitor CPU and memory and IBMs Datapower Gateways
    * 2121 datapower_temp: new check to monitor temperature sensors of IBMs Datapower Gateways
    * 2122 datapower_fan: new check to monitor fan status of IBM Datapower Gateways
    * 2123 datapower_fs: new check to monitor filesystems on IBMs Datapower Gateways
    * 2124 datapower_pdrive, datapower_ldrive: new checks to monitor disk states of IBM Datapower Gateways
    * 2125 datapower_raid_bat: new check to monitor the battery of RAID controllers of IBM Datapower Gateways
    * 2330 ovs_bonding: Linux agent now supports OVS version 6.2...
    * 2126 cisco_ace_rserver: new check to monitor real servers of Cisco ACE servers
    * 2235 lnx_quota: Extended linux quota check with group quota check...
    * 2222 citrix_serverload: Load now formatted in percent, correctly treat license error...
    * 1259 wut_webtherm: Check now uses the Check_MK defaults for temperature checks...
            NOTE: Please refer to the migration notes!
    * 2323 FIX: df: Fix new graphs for all filesystem checks in case of existing inode information
    * 2305 FIX: agent_vsphere, esx_vsphere_sensors: now able to handle sensor names with semicolon...
    * 2118 FIX: aix_sap_processlist: agent plugin now is more general to deal with various AIX versions...
    * 1253 FIX: printer_io,printer_supply: prevent discovery on not supported devices
    * 2217 FIX: md: Fix handling of found and expected disks
    * 2309 FIX: cpu_util checks: removed superfluous space in check output
    * 1257 FIX: oracle_jobs: Fix: Discovery now supports the old oracle plugin again
    * 1258 FIX: fileinfo solaris: Fixed configuration crash...
    * 2221 FIX: cisco_temperature: Fixed order of device levels for some devices...
    * 2329 FIX: windows_intel_bonding: Fix exception in case of no existing bonding device
    * 2355 FIX: docsis_channels_upstream: Fix graph definitions
    * 1906 FIX: oracle_recovery_status: added support for missing files...
    * 2311 FIX: windows agent: now replaces BOM (byte order marks) from local and plugin scripts...
    * 2357 FIX: livestatus_status: no not alarm switched off host freshness nor event handlers on CMC <= 1.2.6...

    Multisite:
    * 2260 Improved load time of Check_MK GUI...
    * 2332 New icon for hosts/services that are out of their service period...
    * 2341 LDAP Sync: Automatically syncing credential changes to slave sites in distributed setups...
    * 2324 FIX: Add icon for those checks that cannot be rescheduled...
    * 2261 FIX: Fixed wrong pnp template cache path in non OMD environments...
    * 2262 FIX: Fixed deletion of foreign views/dashboards...
    * 2335 FIX: Fixed PNP default template for active checks with arguments...
    * 2337 FIX: Fixed problem with long hanging pnp graph rendering calls
    * 2338 FIX: Logging internal GUI exceptions to web.log instead of apache error_log...
    * 2340 FIX: Email validation: Top level domains can now have a maximum length of 24 characters
    * 2353 FIX: Fix showing options for availability in BI mode, where above header
    * 2356 FIX: Fixed exception in Multisite JSON output
    * 2310 FIX: multisite view data export: fixed exception when using joined columns...

    WATO:
    * 1254 The target address for crash reports can now be configured in wato global settings
    * 1256 lvm_vgs: Check now has his own configuration in wato...
            NOTE: Please refer to the migration notes!

    Notifications:
    * 2343 FIX: Rule Based Notifications GUI can now deal with latin-1 encoded plugin output in backlog...

    BI:
    * 2354 BI aggregations now also consider the service period...
    * 2336 FIX: BI compilation diagnostics are now logged to the generic web.log...

    Event Console:
    * 2333 The Event Console log level can now be configured via GUI...
    * 2334 Logging details about loaded SNMP MIB modules during startup
    * 2326 Allow relating Event Console hosts to monitoring hosts now also by alias...
    * 2328 FIX: Fix sporadic error "Connection reset by peer" when reloading Event Console...
    * 2342 FIX: SNMP-Traps: Also deleting compiled files when removing a MIB file


1.2.7i1:
    Core & Setup:
    * 1759 Packed RPM and DEB agent packages are now shipped with normal Check_MK package...
    * 1228 Linux Agent: Now supports systemd...
    * 2167 SNMPv3: Added support for using SNMP contextes in requests...
    * 2231 More transparently show errors during service discovery...
    * 1791 FIX: Fix problem where many bogus RRD files for Check_MK service would be created...
    * 1792 FIX: Fix path to special agents in case of manual installation
    * 1797 FIX: Fix incomplete configuration during checking when using CMC...
    * 1832 FIX: Fix "global name 'splitted' is not defined" in bulk inventory...
    * 1808 FIX: Fixed broken nagios config when using RBN without a host defined...
    * 1842 FIX: Rewrote implementation of service discovery (formerly inventory)...
    * 1869 FIX: Deleting outdated persisted agent sections now
    * 1919 FIX: cmk --snmpwalk: continue if one of the OIDs to walk fails
    * 1880 FIX: inventory_processes rules can now be configured without setting levels...
    * 1882 FIX: Fixed exception "filesystem_levels" not defined when compiling config for nagios
    * 1977 FIX: Dramatically reduced size of Check_MK check helper processes...
    * 1982 FIX: Fixed exception during checking regular checking when having checks without discovery function
    * 2012 FIX: Piggyback hostname translation can now deal correctly with umlauts
    * 2014 FIX: Fixed different issues running Check_MK on CentOS 5.x
    * 2037 FIX: Inventorize piggy back data even if access to normal agent fails
    * 2016 FIX: Fixed service discovery / monitoring on hosts which have only piggyback data (e.g. ESX VMs)...
    * 2089 FIX: Debug mode shows details about errors in autochecks as expected now
    * 2093 FIX: Fixed handling of check_mk commandline parameter "-c"
    * 2187 FIX: Avoid CLOSE_WAIT sockets for agent connection in case of timeouts...
    * 2194 FIX: Avoid new discovered checks from being used without config reload
    * 2180 FIX: cmk -D showed always "bulkwalk: no" for SNMPv3 hosts (which is wrong)...
    * 2182 FIX: Fixed services randomly becoming stale when using CMC...

    Checks & Agents:
    * 1665 agent_netapp: New special agent for NetApp monitoring via Web-API...
    * 1782 msexch_replhealth: new check for monitoring health of MS Exchange DAG
    * 1458 msexch_dag.contentindex, msexch_dag.copyqueue, msexch_dag.dbcopy: new checks for MS Exchange Mailbox Servers in a DAG...
    * 1207 services: Check can now be configured with additional names for matching...
    * 1786 casa_cpu_mem, casa_cpu_temp, casa_cpu_util, casa_fan, casa_power: support more devices, also C100G
    * 1787 docsis_channels_upstream, docsis_channels_downstream: now also support CASA 100G
    * 1519 etherbox.temp: Now supports lower levels, output configurable to Celsius, Fahrenheit or Kelvin...
            NOTE: Please refer to the migration notes!
    * 1520 hwg_temp: Now uses new temperature ruleset, allows lower levels and alternate output units....
            NOTE: Please refer to the migration notes!
    * 1521 carel_sensors: Now uses new Temperature WATO-Rule...
            NOTE: Please refer to the migration notes!
    * 1459 netscaler_cpu: new check to monitor the CPUs of Citrix Netscaler Appliances
    * 1460 df_netscaler: new check to monitor filesystem usage on Citrix Netscaler devices
    * 1820 mem.linux: new dedicated check for Linux memory management...
            NOTE: Please refer to the migration notes!
    * 1831 diskstat: detect multipath devices and handle them instead of the physical paths...
    * 1462 netscaler_ha: new check to monitor the HA state of Citrix Netscaler appliances
    * 1838 emc_datadomain_mtree: New check for EMC Datadomain MTrees...
    * 1464 netscaler_mem: new check to monitor the memory usage of Citrix Netscaler Appliances
    * 1822 oracle_undostat: rule for non space error count...
    * 1823 mk_oracle_crs: compatibility against CRS 10.2 + 11.1...
    * 1825 oracle_recovery_status: backupcheck for user managed backups...
    * 1826 oracle_dataguard_stats: New rule for apply_lag_min, removed default rule...
    * 1807 check_mail: Added new check to check IMAP/POP3 login (incl. forwarding of mails to event console)...
    * 1841 fileinfo, fileinfo.groups: new parameter for selecting ranges of the time of the day...
    * 1668 Interface groups: Can create groups out of interface item names...
    * 1669 mrpe program check_16bit_program.cc: Monitors 16 bit programs on windows...
    * 1849 netscaler_dnsrates: new check for DNS statistics of Citrix Netscaler Loadbalancers
    * 1850 netscaler_health.fan, netscaler_health.psus, netscaler_health.temp: new checks to monitor the health of Citrix Netscaler Loadbalancers
    * 1214 ups_bat_temp,ups_capacity,ups_in_freq,ups_in_voltage,ups_out_load,ups_out_voltage: Checks now detect more UPS Devices...
    * 1523 lnx_thermal: Now supports setting levels...
            NOTE: Please refer to the migration notes!
    * 1670 winperf_processor: fixed invalid check values on counter wrap...
    * 1524 kentix_temp: Now supports setting levels...
            NOTE: Please refer to the migration notes!
    * 1525 viprinet_temp: Now uses new Temperature WATO rule...
            NOTE: Please refer to the migration notes!
    * 1673 netapp_volumes: now able to configure levels by magic factor
    * 1854 netscaler_tcp_conns: new check to monitor tcp connections on Citrix Netscaler Loadbalancer Appliances
    * 1857 ibm_svc_portsas: new check and extended special agent for IBM SVC / Storwize V3700 / V7000 devices
    * 1918 ps: new option for checking the age of a process (on Linux)...
    * 1920 df: Linux filesystem check now supports displaying data reserved for root...
    * 1675 esx_vsphere_hostsystem.cpu_util_cluster: Averaged CPU utilization of all cluster nodes...
    * 1216 hp_procurve_cpu: Can now be configured with Wato
    * 1676 if.include: now able to detect grouped interfaces...
    * 1928 netapp_api_if: Improved handling and check output of virtual interfaces...
    * 1827 oracle_tablespace: WATO rule for default increment...
            NOTE: Please refer to the migration notes!
    * 1217 dell_om_sensors: Check now uses generic temperature features...
            NOTE: Please refer to the migration notes!
    * 1929 netapp_api_if: improved inventory and check output of virtual interfaces...
    * 1218 Inital Agent Version for zOS (IBM Mainframes)...
    * 1948 Livedump: Host names can now be prefixed with an individual string...
    * 1958 akcp_daisy_smoke: added new check for smoke sensors on expansion boards which are daisy chained to an AKCP securityProbe 5E...
    * 1219 synology_disks, synology_fans, synology_info, synology_raid, synology_status, synology_update: Multiple Synology NAS Checks
    * 1968 qlogic_fcport, qlogic_sanbox, qlogic_sanbox_fabric_element: Supporting SAN Switch Module for IBM BladeCenter(R) now
    * 1220 if,if64: Discovery can now be based on port description...
    * 1930 Windows agent: now able to unpack plugins.cap file (created by Check_MK agent bakery)...
    * 1933 esx_vsphere_objects: now able to set a different alert level when the host/vm reports 'unknown'...
    * 1860 df and other filesystem checks: process total fs size as perfdata...
    * 1222 mbg_lantime_ng_state: Support for the new Meinberg Lantime MIB (MBG-LANTIME-NG-MIB)...
    * 1961 akcp_exp_humidity, akcp_exp_smoke, akcp_exp_temp, akcp_exp_water: New checks to monitor AKCP securityProbe and expansion boards...
    * 1991 emc_datadomain_temps: make configurable via WATO, add Perf-O-Meter...
            NOTE: Please refer to the migration notes!
    * 1939 check_ftp: changed service description if the ftp port differs from 21...
            NOTE: Please refer to the migration notes!
    * 1992 df: Show usages near to zero with a higher precision - not simply as 0.00
    * 1996 kernel.util: Also output values for steal and guest (no PNP template yet)
    * 1998 statgrab_net: New implementation of network interface monitoring via statgrab...
            NOTE: Please refer to the migration notes!
    * 1889 cmciii.phase: New check to monitor input phases for Raritan PDUs
    * 2005 services: change service description from service_ to Service or new installations
    * 1862 netscaler_vserver: new check to monitor VServers on Citrix Netscaler Appliance
    * 2036 docsis_channels_upstream: Add handling for codewords (WATO rule, rate computation, Perf-O-Meter)
    * 1947 agent_ucs_bladecenter: Monitors UCS Bladecenter via Web-API...
    * 2039 mk_logwatch: new per-logfile-options maxfilesize and maxlinesize...
    * 1891 apc_symmetra: Now supports setting levels on remaining battery time...
    * 1892 hp_procurve_mem: Now supports setting levels in WATO...
            NOTE: Please refer to the migration notes!
    * 1952 check_mk_agent.linux: integrated runas plugin into check_mk_agent.linux...
    * 2083 Added Siemens PLC (SPS) monitoring...
    * 1893 cisco_power: Now discovers all power supplies, not only redundant ones...
    * 2052 winperf_if: Now able to automatically group teamed interfaces and more...
            NOTE: Please refer to the migration notes!
    * 2053 New windows plugin: windows_if.ps1, renders wmic_if.ps1 obsolete...
    * 1864 akcp_exp_drycontact, akcp_exp_temp : change to service output and levels...
    * 2043 ibm_svc_mdiskgrp: Fix computation of capacity, show and check provisioning...
            NOTE: Please refer to the migration notes!
    * 2044 IBM SVC checks: renamed services, remove bogus IBM SVC...
    * 1894 hwg_humidity: New check to monitor humidity sensors attached to HWg-STE...
    * 1866 ibm_imm_fan, ibm_imm_temp: new checks to monitor fans and temp sensors on IBM Servers via the IMM
    * 1867 ibm_imm_voltage: new check to monitor power supply and CMS battery voltages on servers via IBMs IMM
    * 1225 sansymphony_alerts,sansymphony_pool,sansymphony_ports,sansymphony_serverstatus,sansymphony_virtualdiskstatus: New Checks for Datacore Sansymphony...
    * 2056 winperf_processor: additionally reports user and privileged(system) time...
    * 1226 mysql: New check to show the version of the mysql deamon
    * 2100 if64: check can now impose limits on the number of outgoing and incoming non-unicast packets per second
    * 1227 mysql_ping: New Check to detect misconfiguration of the mk_mysql plugin
    * 2134 winperf_phydisk: allow device to appear more than one time in agent output...
    * 2102 mbg_lantime_ng_fan, mbg_lantime_ng_state, mbg_lantime_state: new checks for Meinberg LANTIME Clocks supporting the new MBG-LANTIME-NG-MIB
    * 2057 New checks for postgreSQL monitoring...
    * 2137 diskstat: new implementation of Linux Disk IO check...
            NOTE: Please refer to the migration notes!
    * 1229 MySQL: The MySQL Plugin now supports multiple instances...
            NOTE: Please refer to the migration notes!
    * 2138 df: Filesystem check now outputs performance data for inodes (and shows a graph)
    * 1231 mssql_counters.file_sizes: It's now possible to set levels for Filesizes
    * 2104 aix_if: new agent section and check...
            NOTE: Please refer to the migration notes!
    * 2061 DB2 monitoring: Additional checks for AIX (and presumably linux)...
    * 2105 mbg_lantime_ng_refclock: new check for Meinberg LANTIME clocks supporting the new MBG-LANTIME-NG MIB
    * 2062 grouped interfaces: additional information in check output and new port state 'degraded'...
            NOTE: Please refer to the migration notes!
    * 2153 siemens_plc.duration siemens_plc.flag siemens_plc.info: New Checks for Siemens PLC devices
    * 2063 winperf_if: now also able to detect the interface port state 'lowerLayerDown'...
    * 2154 Interface-Checks: Separate traffic thresholds for in and out are now possible...
    * 2155 siemens_plc_counter: added new check for monitoring increasing counter values
    * 2106 aix_sap_processlist: new check and agent plugin to monitor the process list of SAP Application Server Instances on AIX systems
    * 2156 Interface-Checks: Can now be configured to use predictive traffic levels
    * 2165 aix_agent: Local checks can now also be executed in run cached mode...
    * 1830 oracle_rman: added detection of INCR0/1 backups...
            NOTE: Please refer to the migration notes!
    * 1900 mk_oracle: added oracle session environment...
    * 1901 mk_oracle: IGNORE_DB_NAME for special environments...
    * 1902 mk_oracle: Performance hint for RMAN checks...
    * 1903 mk_oracle: Remote Monitoring of Oracle Databases...
    * 2183 ps: allow levels of used RAM in percentage of total RAM of host...
    * 2184 statgrab_mem: converted to the same logic as the other memory checks...
            NOTE: Please refer to the migration notes!
    * 2185 canon_pages: added support for b/w A4 and color A4/A3 counters
    * 2186 check_mk_agent.aix: use GNU df in order to exclude NFS for filesystem monitoring...
    * 2112 hitachi_hnas_bossock: new check to monitor number of running Bossock Fibers
    * 2196 winperf_if: for Windows interfaces show original Windows state names
    * 2199 livestatus_status: now in addition check master settings of monitoring core...
    * 2113 hitachi_hnas_drives: new check to determine the overall status of all system drives of Hitachi NAS devices
    * 2201 apt: New check for checking pending APT updates on Debian and Ubuntu...
    * 2114 hitachi_hus_dkc, hitachi_hus_dku: new checks to monitor hardware states of Hitachi Unified Storage DKUs and DKCs
    * 2115 bluenet_meter: new check to monitor energy and power related parameters of Bachmann Bluenet PDUs
    * 2205 check_icmp: new option for pinging the host alias or an explicity address...
    * 2210 check_bi_aggr: new option for honoring downtimes and acknowledgements...
    * 2211 netapp_api_disk.summary: output physical size of broken disks as an additional information
    * 1242 enterasys_powersupply: It's now possible to choice which redundancy state treated as OK...
    * 2214 icom_repeater: New set of checks for Icom repeaters...
    * 2245 AIX-Agent: Added support for the uptime check
    * 2076 fortigate_cpu_base, fortigate_sessions_base: supports wider range of models...
    * 2227 isc_dhcpd: New agent plugin and check for checking IP address pools of ISC DHCP-Daemon
    * 2252 SEC: mk_logwatch: Fixed mostly uncritical command injection from config...
    * 2270 windows agent: now able to add cached information into section headers...
    * 2271 logwatch_ec: Now able to create a single check for each logfile forwarded to the event console...
    * 2283 cisco_srst_call_legs cisco_srst_phones cisco_srst_state: New checks for monitoring Cisco SRST routers
    * 1246 blade_bays, blade_blades, blade_blowers, blade_health, blade_mediatray: Checks now support IBM Flex Bladecenter
    * 2274 windows agent: "check_mk_agent.exe test" now also outputs stderr of plugins...
    * 2275 windows agent: new subfolders, improved folder cleanup during uninstall...
            NOTE: Please refer to the migration notes!
    * 2276 mk_inventory.ps1: now uses directory ./state for its statefiles
    * 2277 mk_oracle.ps1: changed location of config file...
            NOTE: Please refer to the migration notes!
    * 2232 printer_supply: move setting for "some remaining" status from global option to check parameters...
    * 2293 logwatch: Remove global setting logwatch_service_output from WATO...
    * 2294 if, if64: Move global option for padding port numbers with zeroes into rule...
    * 2296 win_dhcp_pools: Convert global option for discovery empty pools into rule set...
    * 1247 alcatel_timetra_chassis: New Check for Slots, Power Supplies, MDAs, cf cards and Fans of Alcatel Switches Supporting the TIMETRA-CHASSIS-MIB
    * 1248 acme_sbc, acme_sbc.settings: New Checks to monitor an ACME Session Border Controller...
    * 2256 mk_mysql: MySQL monitoring is now available for windows...
    * 1249 alcatel_cpu, alcatel_temp, alcatel_fans: New checks for Alcatel switches based on IND1 MIB
    * 1250 alcatel_timetra_cpu: New CPU Check for Alcatel Switches supporting the TIMETRA MIB
    * 2215 pfsense_status, pfsense_if: Two new checks to monitor the interfaces and status of pfSense firewalls...
    * 1251 lvm_vgs: New Checks for LVM volume groups...
    * 2280 agent_vsphere: now provides more information if the login attempt fails...
    * 2116 bluenet_sensor, bluenet_sensor.hum: new checks to monitor temperature and humidity of Bachmann Bluenet PDUs
    * 1252 hitachi_hus_status: New check to monitor global status on Hitachi Hus Systems
    * 1457 FIX: logins: new check renamed from "users" check...
            NOTE: Please refer to the migration notes!
    * 1762 FIX: lnx_thermal: Now ignoring trip points with level 0...
    * 1763 FIX: diskstat: Fixed error in config example of manpage
    * 1755 FIX: cisco_vpn_tunnel: fix exception in case tunnel is not OK
    * 1756 FIX: agent_ibmsvc: do not abort execution if one of the sections fail
    * 1778 FIX: cisco_secure: do not warn for port where port security cannot be enabled
    * 1764 FIX: mk_sap: Fixed exception when saving status file
    * 1663 FIX: winperf_if: fixed incorrect enumeration of interface index...
    * 1204 FIX: veeam_client: Not longer throwing an error in case of currenlty running backup
    * 1666 FIX: inventory check esx_vsphere_hostsystem: no longer crashes if information is missing...
    * 1767 FIX: fc_port: Re-enabled check discovery of this check
    * 1768 FIX: brocade_fcport/brocade_info: Only try to discover these services when device provides correct info...
    * 1769 FIX: megaraid_bbu: Fixed exception for some controllers reporting "full charge capacity"
    * 1770 FIX: megaraid_pdisks: Now handling unconfigured good/bad states...
    * 1771 FIX: domino_mailqueues: Fixed exception during inventory when no data usable data available
    * 1208 FIX: cifsmounts: Detects now unreachable CIFS mounts
    * 1772 FIX: lparstat_aix: Check handles already working agent output again
    * 1793 FIX: fritz: avoid Exception in inventory function of fritz checks if agent output is empty
    * 1795 FIX: Fix internal exception in WATO rule for filesystems...
    * 1522 FIX: quantum_libsmall_door, quantum libsmall_status: Fixed broken scan function
    * 1818 FIX: dell_poweredge_cpu: Fix exception where BrandName is missing
    * 1819 FIX: dell_poweredge_temp: Make output and service description consistent with other temperature checks...
            NOTE: Please refer to the migration notes!
    * 1388 FIX: oracle_asm_diskgroup: fixed wrong calculation of free space in NORMAL/HIGH redundancy Disk Groups...
    * 1389 FIX: oracle_rman: detect failed jobs...
    * 1390 FIX: mk_oracle: better detection of RMAN Archivelog Backups...
    * 1391 FIX: oracle_instance: New function for Primary Database not OPEN...
    * 1833 FIX: jolokia_metrics.gc: fix recently introduced exception for missing variable
    * 1463 FIX: juniper_screenos_mem, juniper_trpz_mem: pnp template fixed
    * 1806 FIX: services check was not recognizing configured state when no service was found
    * 1840 FIX: oracle_tablespaces: fix implementation of magic factor
    * 1848 FIX: df: title of pnp graphs for filesystem checks fixed...
    * 1821 FIX: mk_oracle: changed connection to dedicated server mode...
    * 1824 FIX: oracle_recovery_status: removed default values from Check...
    * 1209 FIX: livestatus_status: Check handles cluster using in cluster now
    * 1809 FIX: cisco_temp_perf: Fixed exception when no temperature threshold provided by device
    * 1812 FIX: juniper_screenos_mem: Fixed too large memory reported (byte <> kbyte mixup)
    * 1814 FIX: agent_ibmsvc: Fixed missing executable flag
    * 1817 FIX: The Check_MK service did not result in CRITICAL/WARNING states when using Nagios as core...
    * 1844 FIX: oracle_crs_res: fix computation of node a ressource is running on...
    * 1852 FIX: solaris_multipath: this check now works with inventory to remember the number of total paths...
            NOTE: Please refer to the migration notes!
    * 1828 FIX: oracle_dataguard_stats: Bugfix for 'params_value' referenced before assignment...
    * 1853 FIX: cisco_power, cisco_fan, cisco_temp_perf: fixed service description for some special cases...
            NOTE: Please refer to the migration notes!
    * 1671 FIX: windows agent: fixed gaps in eventlog monitoring after agent restart...
    * 1856 FIX: ibm_svc_array ibm_svc_mdisk ibm_svc_mdiskgrp ibm_svc_portfc: made checks more robust for varying number of parameters of IBM SVC agent plugin...
    * 1874 FIX: ps: Old process inventory configurations work now again...
    * 1875 FIX: Fixed possible exceptions of CMC Check_MK helpers when using some custom checks...
    * 1858 FIX: docsis_channels_downstream: allow for negative values of power in dBm
    * 1847 FIX: oracle_logswitches: Fixed description of WATO rule for levels...
    * 1877 FIX: printer_input/printer_output: Check can now handle non reported capacity unit
    * 1921 FIX: kemp_loadmaster_realserver: reimplementation, now use vendor specific information
    * 1859 FIX: cups_queues: linux agent now runs section cups_queues in cached mode...
    * 1881 FIX: omd_status: Check works now even when a site is reported as not OK...
    * 1923 FIX: cisco_qos: Fixed exception in discovery that might lead to missing services
    * 1924 FIX: cisco_power: Fixed missing power supplies in case where name is not unique
    * 1886 FIX: win_printers: Fixed exception in WATO when displaying default parameters
    * 1887 FIX: Logwatch event console forwarding: Better handling of logwatch states
    * 1969 FIX: apc_symmetra: Fix wrong critical state "0 batteries need replacement"
    * 1926 FIX: ps: reenable compatiblity with existing configurations...
    * 1970 FIX: lparstat_aix: Made the check compatible to different kinds of lparstat output...
    * 1971 FIX: printer_input/printer_output: Discovery is using name field when available no...
            NOTE: Please refer to the migration notes!
    * 1931 FIX: agent_vsphere: no longer crashes when host has no license information
    * 1932 FIX: check_http: Check SSL Certificate: did not work when SNI Option was set...
    * 1975 FIX: check_bi_aggr: Ignoring proxy settings from environment now
    * 1936 FIX: check_form_submit: fixed crash on certain form fields with unnamed input elements
    * 1960 FIX: akcp_sensor_drycontact: Service description prefix changed from "Device" to "Dry Contact"...
            NOTE: Please refer to the migration notes!
    * 1938 FIX: docsis_channels_upstream: fixed missing checks if channels had the same ChannelId...
    * 1940 FIX: ps: Fixed a rare crash on malformed agent output...
    * 1941 FIX: df.include: fixed exception on emtpy filesystems...
    * 1942 FIX: netapp_api_volumes: fixed exception when performance data generation was enabled
    * 1993 FIX: solaris_multipath: Fix detection of expected number of paths
    * 1944 FIX: hr_mem: no longer reports incorrect memory values when cached memory values are broken...
    * 1994 FIX: lparstat: Support new AIX version with two new columns nsp and utctc
    * 1997 FIX: checkpoint_connections, checkpoint_packets: Detect more recent devices
    * 1999 FIX: raritan_pdu_inlet_summary, raritan_pdu_inlet, ups_socomec_outphase: renamed services to be consistent...
            NOTE: Please refer to the migration notes!
    * 2000 FIX: check_mk_agent.freebsd: Add missing <<<local>>> section, plugins was twice instead...
    * 2004 FIX: windows_updates: fix exception in WATO when displaying default levels
    * 2006 FIX: services: Add WATO rule for configuring parameters of discovered checks...
    * 2007 FIX: md: Handle rebuild of RAID 5 correctly, handle sitatuation of replacement correctly...
    * 2028 FIX: hyperv_vms: new plugin that allows spaces in VM names...
    * 2013 FIX: stulz_pump: Fixed exception during checking for some devices
    * 2030 FIX: netapp_api_temp: add Perf-O-Meter, make configurable via WATO...
            NOTE: Please refer to the migration notes!
    * 2031 FIX: brocade_mlx_temp: make configurable via new WATO rule, add Perf-O-Meter, add default levels...
            NOTE: Please refer to the migration notes!
    * 2032 FIX: brocade.temp: use new generic WATO rule, add Perf-O-Meter...
            NOTE: Please refer to the migration notes!
    * 2033 FIX: check_mk-zfs_arc_cache: add Perf-O-Meter
    * 2034 FIX: netapp_api_volumes: added Perf-O-Meter
    * 2035 FIX: check_mk-netapp_api_if, check_mk-if_brocade: added missing Perf-O-Meters
    * 2017 FIX: Solaris-Agent: Prevent hanging agent in uptime section...
    * 1890 FIX: cisco_temperature: Replaces cisco_temp_perf and cisco_temp_sensor...
            NOTE: Please refer to the migration notes!
    * 2018 FIX: ibm_imm_health: Fixed exception when host does provides empty SNMP data
    * 2019 FIX: heartbeat_crm: Be compatible to yet unknown crm_mon output format
    * 2048 FIX: netapp_api_fan, netapp_api_psu, netapp_api_temp: fixed typo in service description Shelfes -> Shelves
            NOTE: Please refer to the migration notes!
    * 2021 FIX: if_lancom: Also used for checking ELSA/T-Systems branded devices
    * 2022 FIX: SNMP: Fixed handling of backslashes in SNMP data...
            NOTE: Please refer to the migration notes!
    * 1863 FIX: cisco_power: fix for cases with a slash in the device description of a power supply...
            NOTE: Please refer to the migration notes!
    * 2023 FIX: if_lancom: Handle point-2-point interfaces of newer firmwares correctly
    * 2027 FIX: fc_port: Fixed exception when wirespeed is reported as 0 by the device
    * 1224 FIX: Fixed rare Bug in case of clusterd network interfaces...
    * 2079 FIX: freebsd agent: Was unable to find ntpq command with FreeBSD10...
    * 2082 FIX: jolokia_metrics.mem: Fixed levels on total memory usage
    * 2049 FIX: window agents: prevent errors with invalid plugin output...
    * 2050 FIX: netapp_api_if: Fixed invalid speed warning for virtual interface groups...
    * 2086 FIX: apc_ats_status: Fixed exception when source different than selected source
    * 2087 FIX: netapp_api_temp: Fixed exception when dealing with old discovered checks...
    * 2051 FIX: windows agent: no longer outputs stderr of local and plugin scripts...
    * 2088 FIX: cisco_cpu: Dealing with non CPU utilization information correctly...
    * 2055 FIX: agent_vsphere, licenses check: now really configurable on / off...
    * 2091 FIX: The check-mk-agent RPM packages can now update the old check_mk-agent named RPMs...
    * 2046 FIX: Replace GBit with Gbit, MBit with Mbit, KBit with Kbit...
    * 2098 FIX: ibm_svc_mdiskgrp: fix rounding bug, decimal digits of size (GB, TB) were always lost
    * 2094 FIX: Fixed missing agent section when ntpq times out after 5 seconds
    * 2095 FIX: oracle_crs_voting: Also handling voting disks with id 0 (seen on old CRS 10.2.0.5.0)...
    * 2101 FIX: cisco_temperature: check can now handle cases when no description of the sensor is available
    * 2096 FIX: jolokia_metrics: Now deal with missing thread related infos (jboss might only send ThreadCount)
    * 1895 FIX: temperature.include: Fixed Fahrenheit handling...
    * 2097 FIX: apc_symmetra: Fixed false alert during self test...
    * 2143 FIX: Solaris-Agent: Fixed broken zfsget checks on solaris 10
    * 2144 FIX: Fixed exception in inventory GUI when trying to render dates of inventorized exe files...
    * 2058 FIX: ucs_bladecenter_fans.temp, ucs_bladecenter_psu.chassis_temp: fixed broken temperature checks (nagios only)...
    * 2059 FIX: ucs_bladecenter_if: fixed exception when fibrechannel interfaces were not configured...
    * 1233 FIX: Fixed fileinfo check for solaris in case of missing files
    * 1236 FIX: multipath: Now show correct error in case of removed multipaths instead of check crash
    * 2152 FIX: apache_status: Fixed plugin to work on CentOS/RedHat 5.x...
    * 1896 FIX: ups_socomec_capacity: Now no longer critical when device reports -1 minutes left on battery...
    * 1238 FIX: check_mk_agent.linux: Do not execute the multipath section if no /etc/multipath.conf exsist.
    * 1240 FIX: multipath: improved detection for not installed multipath
    * 2159 FIX: netapp_api_disk.summary: Changed default thresholds to WARN on the first broken disk, CRIT on 50%...
    * 2161 FIX: heartbeat_crm: Fixed UnboundLocalError exception on some systems
    * 2162 FIX: citrix_sessions: Handle not set thresholds on single values correctly...
    * 2163 FIX: printer_supply: Now auto detects whether or not a supply is consumable or filling up...
    * 2164 FIX: printer_supply: Fixed handling different capacities than percentage when used upturned levels
    * 2169 FIX: jolokia_metrics.threads: Fixed graph template...
    * 2170 FIX: jolokia_metrics_gc: Fixed exception when GC time not reported by server
    * 2109 FIX: netapp_api_volumes: now using the defined levels when using the Nagios core
    * 1241 FIX: hp_prolaint: Unkown state is not longer handled as OK...
    * 2171 FIX: netapp_api_vf_status: Handling "DR backup" as normal (OK) state now
    * 1898 FIX: mk_oracle: Bugfix for error while loading shared libraries: libsqlplus.so
    * 1899 FIX: mk_oracle: backport of werk 1564 from agent...
    * 2110 FIX: netapp_api_aggr: check did not take configured levels when using Nagios
    * 1954 FIX: fileinfo / fileinfo.groups: Fixed discovery function for fileinfo groups and equalize agent output of fileinfo agents...
    * 1904 FIX: mk_oracle: added processes check to ASM...
    * 1905 FIX: oracle_recovery_status: Bugfix for checkpoints in the future...
    * 2111 FIX: hitachi_hnas_volume: fix for cases when size information of volumes is not available
    * 2190 FIX: jolokia_metrics.gc: Fixed exception in check if no warn/crit levels are defined
    * 2192 FIX: check_notify_count": Fix exception in PNP template in case of explit email addresses...
    * 2172 FIX: Allowing OIDs in checks not starting with a dot again...
    * 2173 FIX: mk-job: Fixed quoting of command line arguments
    * 2198 FIX: windows_updates: Fix missing warning if reboot required in case forced reboot is in the past...
    * 1955 FIX: lnx_quota: Fixed status message to show the correct values of limits...
    * 2064 FIX: windows agent: crash.log now uses \r\n as newline
    * 2202 FIX: hr_fs: Remove Label:... from mount point, replace \ with /...
            NOTE: Please refer to the migration notes!
    * 2065 FIX: windows agent: now correctly installs service with elevated privileges...
    * 2179 FIX: apc_symmetra: Fixed regression introduced with last release when output state is empty
    * 2067 FIX: windows agent: product version is no longer set to 1.0.0...
    * 2068 FIX: Filesystem checks: Fix crash when legacy parameters (tuple) were used...
    * 2213 FIX: cisco_temperature: Fixed behaviour in cases where device reports status but no temperature...
    * 2069 FIX: netapp_api_disk.summary: fixed one missing disk in summary check...
    * 2070 FIX: agent_netapp: fixed exception when a channel has no shelf-list configured
    * 2212 FIX: oracle_tablespaces: Fix plugin output in case of detected problem in Autoextend settings...
    * 1243 FIX: mk_postgres: Prevent loading of .psqlrc...
    * 2234 FIX: AIX Agent: Forced load of environment and fixed call of trd (Libelle Business Shadow)...
    * 2247 FIX: ibm_svc_mdiskgrp: Made check working with different firmware versions outputs
    * 2071 FIX: windows agent: fileinfo check now correctly reports empty directories...
    * 2072 FIX: agent_netapp, netapp_api_volumes, netapp_api_disks: Improved check output...
    * 2075 FIX: check_mk_agent: fixed formatting error for windows eventlog entries > 2048 characters...
    * 2077 FIX: Windows MSI Installer: fixed automatical install of agent plugins...
    * 1244 FIX: windows_tasks: Fixed handling of tasks manually stopped by admin...
    * 1245 FIX: printer_output: Now correctly detect a bin with unknown as name
    * 2265 FIX: db2_version: improved check output when version information is missing...
    * 2266 FIX: windows agent: fixed invalid agent output if system memory exceeds 2TB RAM...
    * 2267 FIX: mk_db2.aix agent plugin: no longer throws an error when a db2 profile is not set up properly...
    * 2268 FIX: db2_tablespaces: no longer throws exception in checks when complete db2 instance vanishes
    * 2272 FIX: mrpe: made UNKNOWN message more clear in case of an invalid state char
    * 2255 FIX: checkpoint_*: Fixed exception in scan function when sysDescr has less than 2 spaces...
    * 2278 FIX: printer_supply: now able to toggle the point of view for used and remaining material...
            NOTE: Please refer to the migration notes!
    * 2258 FIX: windows_multipath: Fixed exception in case check reports more paths than expected

    Multisite:
    * 1758 Improved exception hander: Shows details without additional debug request, added mailto link for error report...
    * 1788 New personal setting for start page, right after login...
    * 1776 Dashboard: Allowing unicode characters in static text dashlet
    * 1210 New Downtime Filter for comments...
    * 1811 Added new filter for regex based filtering of contacts to log based views...
    * 1667 Sidebar snapin 'Tree of Folders' and 'WATO folder' filter now available on slave sites...
    * 1815 Dashboard: Sidebar snapins can now be added as dashlets to dashboards...
    * 1979 Relative timestamps display warnings when they should be in future but are in past
    * 1937 cpu.loads: performance graph now displays number of CPUs
    * 2040 Allow commands for setting downtimes and acknowledging on BI aggregates...
    * 2042 Services are now sorted in a natural way, this affects services containing numbers...
    * 2140 Remove PNP Timeranges from range selection, put these ranges directly into the list...
    * 2166 LDAP: Multiple LDAP groups can be configured for assigning single roles to users...
    * 2174 Added action popup to host & service views, supporting custom actions now...
    * 2175 Added icon uploader, unified icon selection...
    * 2200 New filter for (de-)selecting preliminary notifications to "check-mk-notify"...
    * 2209 New filter for selecting hosts/services in/out of their service period
    * 2181 Admins can now delete views/dashboards/reports created by other users
    * 2249 Builtin icon visibility can now be configured...
    * 2228 New matrix views for displaying performance data of service in a matrix table...
    * 2273 New multisite filter: Start of downtime...
    * 1781 FIX: Fix broken grouping by host/service group in availability
    * 1783 FIX: Finish the view "History of Scheduled Downtimes"...
    * 1206 FIX: Hostname not longer shown as column in host views
    * 1766 FIX: Fixed exceptions in Web GUI when host or service groups used non ascii characters in names...
    * 1773 FIX: Fixed different exceptions when using localized multisite
    * 1774 FIX: IE: Always use the latest available rendering enginge of the used browser...
    * 1777 FIX: Fixed js error making the "add to visual" link break on pages with context...
    * 1798 FIX: Filters are now retained when adding a view to a dashboard...
    * 1799 FIX: Dashboards: Existing views added to dashboards now get a correct title / title_url
    * 1800 FIX: Fixed umlauts and HTML tags in exception texts...
    * 1796 FIX: Fix filtering in Multisite View BI Boxes...
    * 1802 FIX: Links in messages like "successfully sent X commands" are now working again...
    * 1803 FIX: Fixed exception in Check_MK prediction page...
    * 1804 FIX: Fixed prechecked checkboxes in view actions after first action submit...
    * 1843 FIX: Fixed crash in display of crash report for precompiled host checks
    * 1870 FIX: Joined columns were empty in CSV, JSON or PYTHON exports of view...
    * 1871 FIX: Site filter is only shown as host related filter now...
    * 1872 FIX: View editor hides filter selection for object types which have no filter to choose...
    * 1876 FIX: User sorting of views can now be disabled again
    * 1884 FIX: Fixed exception in virtual host tree snapin
    * 1885 FIX: Fixed filtering by software versions in software package search
    * 1972 FIX: Prevent erasing of quicksearch field when sidebar is reloaded (e.g. during activate changes)...
    * 1221 FIX: veeam_client: Multisite perfometer is now more robust
    * 1989 FIX: Fix sorting of services in availability views
    * 1978 FIX: Fixed linking to other views using "joined columns"...
    * 1980 FIX: logwatch: Fixed exception when acknowledging errors of a single logfile on a single host
    * 1981 FIX: Not trying to render view in view editor when the view is not valid
    * 1983 FIX: Fixed special case in language configuration via user profile...
    * 1984 FIX: Fixed loosing sidebar after switching to/from edit mode in dashboard edior on page reload...
    * 1985 FIX: PNP graph dashlet handles graphs in distributed setups correctly...
    * 1945 FIX: doc/treasures/downtime: Fix setting and removing of downtimes...
    * 2008 FIX: Users created during basic auth login get the role assigned configured in "default user profile"...
    * 2011 FIX: "Service Group" view sorts/groups the services now correctly by host
    * 2024 FIX: Views: Fixed problem when filtering views by strings containing umlauts...
    * 2054 FIX: Sidebar snapin "Tree of folders": fixed exception when using localized default value...
    * 2090 FIX: Fixed errors when editing / rendering custom url dashlets in some cases...
    * 2092 FIX: Dashboards: Possible to configure an empty custom title
    * 2145 FIX: LDAP-Sync: Handling user ids with special characters more user friendly...
    * 2149 FIX: LDAP: The diagnostic log has been changed to use a fixed path...
    * 2150 FIX: Reworked internal logging mechanism...
    * 1953 FIX: Fixed processing of html processing in input fields...
    * 1239 FIX: Fixed doc/treasures/downtime script to work with current GUI version
    * 2157 FIX: LDAP: Fixed group-to-role/group-to-contactgroup sync with OpenLDAP (using posixGroup)
    * 2141 FIX: Fix computation of explicit time ranges with time of day...
    * 2142 FIX: Fix non-working option for disabling column headers in grouped boxed views...
    * 2168 FIX: Fixed automation actions with transid=-1 when using basic authentication
    * 2177 FIX: Host/Service statistics dashlets honor the site filter correctly now
    * 1957 FIX: Fixed default value for text input fields in notification plugins...
    * 2233 FIX: Fixed WATO folder view and Host Tags search with HTML Entity encoding...
    * 2074 FIX: pnptemplate netapp_api_volume: fixed title
    * 2251 FIX: Adding views to dashboards / reports is now respecing all set filters...
    * 2253 FIX: Availability context button is now visible again for host- and servicegroups
    * 2257 FIX: Improved handling of duplicate hostnames across different sites...
    * 2299 FIX: Fixed search filter for check command when command was active...

    WATO:
    * 1760 Added search form to manual checks page
    * 1785 Upload SNMP MIBs via WATO...
    * 1461 msexch_dag.copyqueue: added a WATO rule for this check
    * 1868 "Successfully created the host" message is also shown on host diagnose page now
    * 1674 ibm_svc_license / other license checks: now able to configure limits...
            NOTE: Please refer to the migration notes!
    * 1934 WATO Web-API: Documentation is finally available...
    * 1935 WATO Web-API: Reduced number configurable role permissions...
    * 1949 ibm_svc_host / other license checks: now able to configure limits...
    * 1950 ibm_svc_mdisk / disk checks: now able to configure the return state for state and mode of disk...
    * 1951 check_http: now able to configure warning and critical limit for certificate age...
    * 2136 Unify headers of Host/Service rules, EC rules and notification rules...
    * 2176 One custom icon or action can be configured per process/service...
    * 2250 Added download page for shipped agents and plugins...
    * 2264 WATO Web API: new function get_all_hosts (returns all host attributes)
    * 2297 Cleanup global settings, rename sections, remove obsolete settings...
    * 2300 New catalog of check plugins and manpages now available as a new WATO module...
    * 1761 FIX: Ruleset search is now consistent for host & serviceparameters and manual checks
    * 1765 FIX: Fixed bug when generating nagvis backends while having sites with livestatus proxy configured...
    * 1789 FIX: Fix preview of passive checks in WATO list of services
    * 1790 FIX: Fix WATO parameters page for passive checks...
    * 1794 FIX: Fix exception in WATO service list in case of vanished checks
    * 1805 FIX: Changing roles marks sites where users can login dirty for sync now...
    * 1211 FIX: Fixed g_git_messages error on activate changes...
    * 1212 FIX: Fixed default value in wato parameter page for timeperiods...
    * 1816 FIX: Fixed garbled output on "rename host" result page
    * 1879 FIX: Not showing "only show permitted hosts/services" option for users not having "see all" permissions...
    * 1922 FIX: Fix exception in saving of hosttags if hosttag has at least one auxiliary tag
    * 1883 FIX: Fixed lossing service context when cloning a rule
    * 1925 FIX: Fix missing auxilliary tags that have their own topic...
    * 1927 FIX: Fixed level description in WATO rules, change from if above into at
    * 1976 FIX: Sorting BI rule choice dropdown field entries now
    * 1986 FIX: Added nicer error message when calling the rename host page with a non existant host
    * 1987 FIX: Editing auxtags shows existing topics in dropdown instead of as "create new topic"
    * 2001 FIX: Fix exception of missing .site when editing a non-existing host
    * 2002 FIX: Mark slave sites as dirty if BI aggregates are changes and login is allowed...
    * 2009 FIX: Fixed styling of site login page for establishing a distributed monitoring WATO sync...
    * 2003 FIX: Fix saving of "Users are allowed to directly login into the Web GUI of this site"...
    * 2010 FIX: Improved error message when trying to add group assignment rule without having a group configured
    * 1946 FIX: WATO Web-API: edit host action does no longer unset all unspecified attributes...
    * 1223 FIX: Fixed manual configuration of ntp peer check...
    * 2025 FIX: Fixed exception when synchronising custom ldap attributes in distributed WATO setup
    * 2026 FIX: Fixed exception when using umlauts in notification plugin descriptions...
    * 2078 FIX: Fixed exception with some snapshots when using a localized GUI...
    * 2080 FIX: Fixed UnicodeDecodeError when using a localized GUI on notification configuration page
    * 2084 FIX: Disabled notification for a user is now shown on profile page even when not permitted to edit...
    * 2045 FIX: Avoid fetching SNMP data when showing service list in WATO - unless Full Scan is pressed
    * 2047 FIX: Allow overriding existing WATO rules by own files in local/ hierarchy...
    * 2146 FIX: In distributed environments user notification rules trigger a profile synchronisation now...
    * 2158 FIX: Condition column in WATO rule tables has now a flexible width...
    * 2160 FIX: Fixed rename of hosts where a host with this name did exist before
    * 2191 FIX: Fixed handling of URL variable 'mode' in web API for discovering services...
    * 1956 FIX: WATO Web-API: Fixed exception information for single sites...
    * 2178 FIX: Fixed handling of user erros in WATO when using Python < 2.5
    * 2203 FIX: Fix sorting of unselected elements in a list choice with two panes
    * 2244 FIX: Fixed sorting of host tag topics in dropdown selections
    * 2263 FIX: Bulk service discovery: Fixed error when doing bulk inventory on locked folders...
    * 2254 FIX: Fixed error message in parameter columns of discovered services...
    * 2230 FIX: Fix two exceptions in case of errors during bulk discovery
    * 2259 FIX: Raw Edition: Added missing agent download icons to WATO quickaccess snapin

    Notifications:
    * 1662 notification plugin spectrum: finalized script. now able to handle host notications
    * 1213 New Notification macros $SERVICEFORURL$ and $HOSTFORURL$...
    * 2041 Notification Spooler can now handle incoming and outgoing persistent TCP connections...
            NOTE: Please refer to the migration notes!
    * 2135 Allow to filter notification contacts based on values of custom macros...
    * 1235 Added notification plugin for Braintower SMS Gateways...
    * 2188 Rule based notification now allow match for notification comment...
    * 2195 New condition "Match Contacts" in rule based notifications...
    * 2304 notification bulking: now able to configure the notification sort order in emails...
    * 1661 FIX: mknotifyd: improved performance when receiving forwarded notifications
    * 1664 FIX: mknotifyd: further performance improvements for notification forwarding
    * 1205 FIX: RBN: Fixed match contactgroup condition...
    * 1810 FIX: Rule based notifications: Fixed output of non contact mail recipient address in analyze table...
    * 1988 FIX: Gracefully handle invalid empty bulk notification files from previous buggy versions
    * 2015 FIX: Fixed sending notifications for services with umlauts in names...
    * 2038 FIX: Log complete Email address into monitoring history when notifying explicity addresses
    * 2081 FIX: Improved logging of mkeventd in error cases
    * 2193 FIX: Remove duplicate performance data from host notifications...
    * 2207 FIX: Fix exception in rule based notifiations with Nagios core and event type filter...
    * 2243 FIX: Check_MK notifications don't fail anymore when duplicate hosts are configured

    BI:
    * 1784 FIX: Fix exception in BI Boxes when parents are being used
    * 2020 FIX: Fixed non working FOREACH_CHILD mechanism for BI rules
    * 2085 FIX: Host search for child nodes can now filter child nodes by tags or patterns...
    * 1897 FIX: Fixed exception in BI Availability view...
    * 2073 FIX: BI aggregation: fixed exception when showing clusters in BI boxes

    Reporting & Availability:
    * 2301 Availability now allows just showing rows with outage times above certain levels...
    * 2302 Availability: new option in "Labelling" for omitting legend for availability levels
    * 1990 FIX: Fix two exceptions in PDF exports of host group views
    * 2189 FIX: Allow changing graph number from 1 to "all" when editing PNP graph in report...
    * 2206 FIX: Add missing option "Show timeline of each object directly in table" for reports...
    * 2295 FIX: Fix exception in reporting for views that do not show a host name

    Event Console:
    * 1845 Keep record of original source IP address of a syslog message or SNMP trap...
    * 1873 SEC: Escaping event text of event console messages correctly in views...
    * 1672 Now able to reclassify logwatch messages before forwarding them to the event console...
    * 1878 SEC: Fixed possible shell injection when filtering the EC archive...
    * 2099 Allow replication of Event Console rule and settings...
    * 2107 mkeventd: can now handle syslog format of Sophos firewalls
    * 2223 Allow cancelling actions to be omitted of the cancelled event is not (yet) open...
    * 2248 The Event Console can now translate incoming SNMP traps...
    * 2225 Restructured Event Console rules into packs...
    * 1839 FIX: Fix exception when notifying EC alert into monitoring for traps (because PID is missing)
    * 1813 FIX: Fixed bug in event console rule editor when no contact groups configured
    * 1974 FIX: Event console views were randomly ignoring host filters...
    * 1861 FIX: exception in mkeventd when archiving certain event log lines
    * 1865 FIX: mkeventd: fixed exception when executing a shell script as action
    * 2133 FIX: Fix visualization of global EC setting for Rule Optimizer...
    * 2139 FIX: Fix exception in Event Console when archiving events with match groups and non ASCII characters
    * 2151 FIX: Fixed wrong time in events when forwarding logwatch to EC between timezones...
    * 2281 FIX: mkeventd: fix: now able to create notifications with events containing umlauts...
    * 2282 FIX: mkeventd: fixed exception in notification if the application field of the event was not set...

    Livestatus:
    * 2229 Do not fail on non-existing Livestatus columns any longer, output None or null instead...
    * 2208 FIX: Add missing Livestatus column service_period...

    HW/SW-Inventory:
    * 1846 Keep track of changes of software and hardware...
    * 1855 esx_systeminfo: new inventory plugin to retrieve info about the host operating system for ESX servers
    * 2204 Inventory of switch ports, allows searching for unused ports...
    * 2298 Inventory: add host name (Linux, AIX, Windows), add IP addresses and routes (Linux)
    * 1851 FIX: win_exefiles: inventory check can now handle time stamps in us english locale
    * 1943 FIX: inventory plugin win_os: no longer detects incorrect i386 architecture...
    * 1995 FIX: dmidecode: Fix parsing when memory devices are listed before controller
    * 2147 FIX: Fixed exception in HW-/SW-Inventory GUI with special characters in inventorized data...
    * 2148 FIX: win_os: Fixed inventory of OS with older powershell versions
    * 2108 FIX: win_bios win_disks win_system win_video: these inventory checks can now handle colons in the output
    * 2197 FIX: win_reg_uninstall: Fix exception in case of invalid output line...
    * 2224 FIX: Fixed sorting in inventory based views...
    * 2246 FIX: Linux CPU Inventory: Fixed wrong number of CPUs when first CPU is not in first slot
    * 2226 FIX: prtconf: Fix computation of CPU clock speed: 1MHz is 1000^2 Hz, not 1024^2


1.2.6b1:
    Core & Setup:
    * 1439 mk-job: now also available on solaris systems...
    * 1648 New installations have the service to check for unchecked services enabled by default...
    * 1723 New check API function get_average() as more intelligent replacement for get_counter()...
    * 1725 The get_average() function from now on only returns one argument: the average...
            NOTE: Please refer to the migration notes!
    * 1483 FIX: Savely replace illegal vertical bars in check plugin output...
    * 1431 FIX: windows_agent: fixed error on parsing unicode formatted logfiles...
    * 1545 FIX: Check_MK Inventory check is now resulting in correct state on duplicate host
    * 1555 FIX: Improved validation on timeperiod references of non existing periods...
    * 1574 FIX: Hosts named like used python modules do not break precompiled checks anymore...
    * 1624 FIX: Remove illegal characters from service descriptions of active checks...
    * 1628 FIX: Remove trailing backslashes from service descriptions...
    * 1649 FIX: Check_MK inventory service has been renamed to Check_MK Discovery...
    * 1706 FIX: Fix file permissions when installing MKPs to 0644 or 0755...
    * 1750 FIX: Handle rare cases where SNMP response string begins with a line feed...
    * 1740 FIX: Changed default service discovery check intervall to 12 hours

    Checks & Agents:
    * 1197 climaveneta_temp: New check for temperature sensors on Climaveneta clima devices
    * 1167 citrix_license/esx_license: Can now be configured to always show OK as state
    * 1198 climaveneta_fan: New check for fan speed on Climaveneta devices
    * 1199 climaveneta_alarm: New check to display the alarm states on Climaveneta devcies
    * 1484 dell_om_sensors: Use sensor name as item...
            NOTE: Please refer to the migration notes!
    * 1200 Docsis Checks: Now HW Rev2 of Arris Cable Modems are detected.
    * 1486 mk_oracle: completely overhauled ORACLE monitoring...
    * 1201 allnet_ip_sensoric: Detect Temperature Sensors now in more cases...
    * 1171 Added new check for monitoring mail delivery (SMTP -> IMAP/POP3 mailbox)...
    * 1444 f5_bigip_chassis_temp, f5_bigip_cpu_temp: Two new checks to replace the old f5_bigip_temp...
            NOTE: Please refer to the migration notes!
    * 1432 agent_vsphere: now able to monitor virtual machines snapshots...
    * 1507 New optional parse_function for check API...
    * 1445 quantum_libsmall_door, quantum_libsmall_status: Two new checks for monitoring small Quantum tape libraries
    * 1448 domino_info: check is extended to also show and monitor the lnNotesServerState
    * 1509 if, if64: New option for make inventory based on port alias...
    * 1440 livedump: now able to add hosts icon_image on config generation...
    * 1517 carel_sensors: New check for monitoring temperature sensors of Carel AC devices
    * 1551 f5_bigip_vserver: add performance data for connections and connection rate
    * 1554 mk_oracle: You can now monitor multiple ORACLE releases on the same host
    * 1518 raritan_pdu_inlet, raritan_pdu_inlet_summary: Modified existing check to give one item per phase and support setting levels....
            NOTE: Please refer to the migration notes!
    * 1592 AIX: New Plugin to monitor errpt in logwatch style...
    * 1565 mem.win: set default levels for page file to 80%/90%
    * 1608 zpool_status: Add an overall state check (thx to Craig Cook)...
    * 1594 ibm_svc_host: Can now be set to be always OK...
    * 1595 esx_vsphere_objects_count: New Check to Ouput the number of VMs
    * 1567 postfix_mailq: speedup in Linux agent for large mail queues...
    * 1611 mssql.vbs: Supporting SQL-Server 2014 now
    * 1568 f5_bigip_cluster_v11: new check for F5 cluster status for firmware version 11
    * 1450 checkpoint_connections, checkpoint_packets: new checks to monitor Checkpoint firewalls
    * 1569 check_mk_agent.openbsd: add sections for mem and lnx_if (memory and network interfaces)...
    * 1451 users: new check to monitor number of users logged in on a linux system...
    * 1615 qnap_disks: Added support for Fujitsu NAS QR802
    * 1616 drbd: Added support for Ahead/Behind cluster states (DRBD >= 8.3.10)
    * 1626 Renamed service descriptions of filesystem, process and logwatch checks...
    * 1627 megaraid_ldisks: Warn if current cache or write policy differs from logical drive default policy...
    * 1629 check_mk_agent.freebsd: several new features and improvements, now only use statgrab...
    * 1630 smart: update in plugin that also outputs information about disks attached to a MegaRAID controller...
    * 1631 juniper_bgp_state: check now detects and supports more differen device models...
    * 1645 Added basic kernel section to FreeBSD agent...
    * 1597 bluecat_dhcp, bluecat_dns: Checks can now be used in Check_MK Cluster Mode
    * 1599 check_mk_agent.aix: Simple run_cached Feature for plugins...
    * 1699 Windows agent: new option "file" for writing output into a file...
    * 1684 cisco_vpn_tunnel: Now supporting VPN 3000 Conncentrator devices
    * 1685 enterasys_*: Now supporting device C2G124-48 (Rev 05.02.18.0002)
    * 1694 cisco_wlc/cisco_wlc_clients: Added support for Cisco AIR-CT2504-K9
    * 1726 Move variable data of Linux/UNIX agents to /var/lib/check_mk_agent...
            NOTE: Please refer to the migration notes!
    * 1734 check_sql: Added support for DB2 (thanks to Troels Arvin)
    * 1757 Check SSH can now be configured  in WATO
    * 1478 FIX: kernel.util, statgrab_cpu: fix computation of utilization...
    * 1480 FIX: brocade_vdx_status: disable check on some devices that do not support it...
    * 1485 FIX: dell_om_disks, dell_om_esmlog, dell_om_mem, dell_om_processors, dell_om_sensors: detect more devices...
    * 1202 FIX: cisco_power, cisco_temp_perf: Both checks now using a new service description...
            NOTE: Please refer to the migration notes!
    * 1446 FIX: cisco_temp_perf: Check now finds missing sensors in case where also cisco_temp_sensor is being used....
    * 1203 FIX: veeam_client: Now supports multiple Backups for one host...
            NOTE: Please refer to the migration notes!
    * 1437 FIX: veeam_jobs: fixed incorrect state for BackupSync job...
    * 1511 FIX: oracle_jobs: avoid broken checks, make compatible with old version...
    * 1513 FIX: Handle broken SNMP bulk walk implementation of Mikrotik Router firmware RouterOS v6.22...
    * 1503 FIX: Fixed monitoring of multiple SAP instances with one mk_sap plugin...
    * 1515 FIX: cisco_secure: fix service description, fix OK state in case of no violation
    * 1449 FIX: nginx_status: agent plugin no longer honours "http(s)_proxy" env variables of root user
    * 1387 FIX: mk_oracle: Correctly deal with underscore in SID for Oracle 9.2-10.1...
    * 1532 FIX: mk_sap: Cleaning up old state information from sap.state file...
    * 1548 FIX: bluecat_ntp: do not inventorized devices where NTP information is missing
    * 1549 FIX: bluecat_threads: do not inventorize this check where information is missing...
    * 1536 FIX: fritz!Box special agent now deals with new URLs (firmware >= 6.0) correctly
    * 1550 FIX: zfs_arc_cache: do not inventorize of no cache information available...
    * 1572 FIX: Sample configs, plugins etc. for windows agent use windows linebreaks now...
    * 1575 FIX: vSphere Monitoring works with RedHat 5.x now...
    * 1584 FIX: winperf_if: Fixed checks of interfaces with equal names but one with index...
    * 1590 FIX: printer_supply_ricoh: Fixed broken check
    * 1591 FIX: netapp_volumes: The state mixed_raid_type is now treated as non-critical state
    * 1602 FIX: dell_om_esmlog: Fixed typo in plugin output
    * 1603 FIX: ad_replication: fixed typo in plugin output
    * 1604 FIX: mysql_slave: Dealing with situation where connection with master is lost
    * 1563 FIX: Reworked configuration of process monitoring...
            NOTE: Please refer to the migration notes!
    * 1593 FIX: IBM SVC Checks: The Service Descriptions not longer contain IBM SVC as prefix...
            NOTE: Please refer to the migration notes!
    * 1564 FIX: check_mk_agent.linux: fix situation where async plugin is not executed after crash...
    * 1609 FIX: zpool_status: fix problem when the zpool has a separate log or cache device...
    * 1566 FIX: 3ware_disks: consider VERIFYING state as OK now...
    * 1612 FIX: job: Fixed wrong reported start time for running jobs
    * 1596 FIX: etherbox: Fix for the inventory in case of not connected temperature sensors...
    * 1571 FIX: check_mk_agent.linux: fix output of lnx_if on Ubuntu 8.04 (on older kernels), repairs tcp_conn_stats...
    * 1622 FIX: megaraid_bbu: handle case isSOHGood and consider it as critical...
    * 1617 FIX: lnx_if: Deal with data provided by cluster host
    * 1618 FIX: ad_replication: Output of timeLastSuccess and timeLastFailure was inverted...
    * 1623 FIX: hp_proliant_mem: support for some yet unhandled status situations
    * 1640 FIX: check_jolokia_metrics_serv_req: Fixed wrong levels shown for upper thresholds
    * 1632 FIX: hr_fs: remove ugly "mounted on:" information appearing on Juniper devices
    * 1646 FIX: hyperv_vms: Plugin garbles following plugin output when no VMs exist...
    * 1647 FIX: agent_ipmi: Check_MK service gets critical now when ipmi-sensors command fails
    * 1453 FIX: drbd.stats: tried to send non-numeric write order parameter to rrd...
    * 1598 FIX: bluecat_dhcp: Check is not longer found in inventory if dhcp service is not activated
    * 1635 FIX: multipath: fix parsing output of multipath on RedHat6 with space in alias
    * 1652 FIX: kaspersky_av_quarantine: Fixed exception when a file was found in quarantine
    * 1653 FIX: megaraid_pdisks: Resulting states are now hard coded within the check...
    * 1654 FIX: statgrab_disk: Fixed scaling of values shown in PNP graphs...
    * 1655 FIX: AIX Agent: Fixed broken filesystem checks when having PowerHA installed...
    * 1656 FIX: cisco_vpn_tunnel: Refactored complete check, fixed threshold bugs...
    * 1677 FIX: f5_bigip_interfaces: Cleaned up check a bit
    * 1679 FIX: ups_bat_temp: Now skipping sensors which are reported to have 0 upsBatteryTemperature
    * 1681 FIX: cmciii_lcp_fans: Skipping non FAN units now; cleaned up check
    * 1682 FIX: cmciii_lcp_waterflow: Check can now deal with devices with a different setup
    * 1701 FIX: Correctly show absolute level for CPU load in case of warn/crit...
    * 1702 FIX: Fix check_notify_count: notification had been counted twice...
    * 1703 FIX: ups_test: Fix computation of time since last self test...
    * 1454 FIX: megaraid checks: megacli binaries in lowercase (Ubuntu..) are now also detected by the linux agent
    * 1455 FIX: hp_proliant_mem:  avoid a crash of the check when module_condition is empty
    * 1688 FIX: juniper_screenos_mem: Fixed wrong total memory computation
    * 1658 FIX: agent_vsphere: no longer crashes when decommissioned vms report no hardware information...
    * 1708 FIX: cups_queues: fix outputting of current printer jobs if printer daemon is CUPS...
    * 1710 FIX: omd_status: Fix totally missing section in Linux agent...
    * 1711 FIX: win_printers.ps1: ignore temporary printers created by RDP terminal sessions...
    * 1712 FIX: hyper_vms: fixed for snapshot VMs with (...) in their names...
    * 1713 FIX: check_fstab_mounts: now correctly ignores swap space...
    * 1716 FIX: windows_tasks: consider state SCHED_S_TASK_QUEUED (0x00041325) as OK now
    * 1721 FIX: dell_om_mem: Handle formerly unhandled situations with multiple errors...
    * 1695 FIX: brocade_vdx_status: Is now not bein inventorized anymore for devices not supporting the check
    * 1722 FIX: lnx_thermal: fix invalid zero temperature if mode file is missing
    * 1696 FIX: cisco_temp_sensor: Value reported of check was not always correct (precision was wrong)...
    * 1727 FIX: cisco_secure: Fixed inventory exception when port security is not enabled
    * 1728 FIX: cisco_temp_perf: Not inventorized anymore for hosts supporting cisco_temp_sensor
    * 1724 FIX: emc_datadomain_temps: convert to new standard check output, add PNP template
    * 1729 FIX: apc_symmetra_test: Cleaned up check, fixed exception when self test date is zero
    * 1730 FIX: apc_symmetra: Fixed exception when last diagnose date was not known
    * 1731 FIX: ipmi_sensors: Fixed agent part when ipmi-sensors call on first agent run...
    * 1732 FIX: dell_powerconnect_cpu: Fixed exception during inventory for incompatible devices
    * 1733 FIX: dell_powerconnect_psu: Skipping inventory of not supported System temp sesnor for M6220 devices...
    * 1747 FIX: zfsget: try to speed up agent code for Linux/Solaris/FreeBSD by using -t filesystem,volume...
    * 1659 FIX: windows agent: fixed output of 64 bit performance counters...
    * 1748 FIX: win_dhcp_pools: fix naming of WATO rules and informal WARN/CRIT levels in performance data
    * 1735 FIX: oracle_instance: Inventory function deals better with old bogus agent output
    * 1736 FIX: lparstat_aix: Trying to deal with more kind of lparstat output...
    * 1737 FIX: mk_sap: Working around garbled SAP state file when multiple instances were running parallel
    * 1738 FIX: oracle_instance: Be compatible to old oracle agent outputs
    * 1751 FIX: winperf_ts_sessions: try to fix invalid number of active and inactive sessions...
    * 1739 FIX: lnx_thermal: Be more compatible to thermal devices which report no "type"

    Multisite:
    * 1508 Allow input of plugin output and perfdata when faking check results...
    * 1493 Added config option "Default filter group" to set the initial network topology view filter...
    * 1497 Implemented password policy capabilities for local users...
    * 1499 SEC: Fixed XSS injections in different places...
    * 1069 SEC: Replaced insecure auth.secret mechanism...
            NOTE: Please refer to the migration notes!
    * 1500 SEC: Preventing livestatus injections in different places...
    * 1530 Dashboard: Host/service statistics dashlets now deal with the context...
    * 1558 Better visualize manually changed notification enable/disable
    * 1621 Sorting Check_MK* services always on top of services lists
    * 1636 Crash checks now have an icon for viewing and sending a crash dump...
    * 1700 Enable icon for link to host/service parameters per default now...
    * 1705 Better styling of dashboard designer
    * 1714 Add support for jsonp export (next to json and python)...
    * 1715 Output icon information in CSV/JSON/Python export of views...
    * 1164 FIX: Fixed links from servicegroup overviews to single servicegroups
    * 1166 FIX: Also prevting stylesheet update issues during version updates (just like for JS files)
    * 1481 FIX: Fix broken layout of Host-, Service- and Contactgroup filters
    * 1482 FIX: Fix exception when editing a visual of type single host group...
    * 1487 FIX: Fixed exception in Web GUI "Internal error:: name 'Filter' is not defined" in manual setups (using setup.py)...
    * 1488 FIX: Fixed wrong information showing up on "Host Group" and "Service Group" views...
    * 1433 FIX: Quicksearch: no longer shows an invalid search result when looking for multiple hosts...
    * 1494 FIX: Fixed error in NagVis Maps snapin when some users had no contact groups assigned
    * 1496 FIX: Fixed exception after editing a dashboard as user without permission to publish dashboards...
    * 1436 FIX: quicksearch: search with multiple patterns (h: / s:) no longer discards the host pattern...
    * 1438 FIX: quicksearch: fixed various non-working quicksearch filters...
    * 1501 FIX: Legacy view formats created with 2014-09 snapshots are now converted...
    * 1506 FIX: Fixed randomly hidden dashboard title...
    * 1527 FIX: Fixed views missing values of some filters (serviceregex, hostgroup filters, ...)...
    * 1528 FIX: Fixed actions in mobile GUI...
    * 1529 FIX: Mobile-GUI: Fixed "all host problems" view not showing all problems...
    * 1533 FIX: Fixed sorting of hosts with same name in "services of host" view
    * 1534 FIX: Fixed filtering views in distributed setup lead to empty views...
    * 1553 FIX: Fix deleting (acknowleding) of logfiles in logwatch...
    * 1537 FIX: Added transformation code for user dashboards created between 2014-08 and 2014-10...
    * 1538 FIX: Only allow switching sites on/off when permitted to...
    * 1539 FIX: Fixed refreshing of PNP graphs in dashboards...
    * 1543 FIX: Hosttag columns are now available right ater creating a tag...
    * 1544 FIX: Fixed exception in complain phase in view editor...
    * 1573 FIX: WATO Quickaccess snapin: Pending button is not overlapped by icons anymore
    * 1557 FIX: Fix sorting of hostnames that only differ in lower/uppercaseness
    * 1577 FIX: Fixed editing of views using the "Downtime for host/service" sorter or column...
    * 1578 FIX: Folding states of containers with umlauts in titles are now persisted...
    * 1580 FIX: Views: Hardcoded single context filters are not shown in filter form anymore...
    * 1581 FIX: Single context views with missing context show an error message now...
    * 1585 FIX: Dashboard: Fixed mass client CPU load consumption when making graph dashlets too small...
    * 1586 FIX: Dashboard: Toggling edit/non-edit is now reflected when reloading the page
    * 1605 FIX: Fixed perfometer of check check_mk-printer_supply_ricoh
    * 1607 FIX: check_http: Fixed broken links in escaped plugin output
    * 1614 FIX: Fixed wrong URL in webapi.py documentation
    * 1619 FIX: Renamed "Hostgroups" and "Servicegroups" views to "Host Groups" and "Service Groups"
    * 1638 FIX: Fixed styling small styling problems in wiki snapin
    * 1641 FIX: Quicksearch: Now able to search for services with backslashes in names
    * 1642 FIX: Quicksearch: Improved error handling on invalid search statements (invalid regexes)
    * 1651 FIX: Consolidated painters of service list views...
    * 1678 FIX: Fixed problem with garbled styles on user profile page after saving
    * 1680 FIX: Fixed various dashlet designer position/resizing issues...
    * 1683 FIX: Replaced a lot of old GIF images with better looking PNG images
    * 1687 FIX: Add visual to dashboard menu can now be closed with click anywhere on page
    * 1709 FIX: Fix exception when a non-Ascii character is part of the variable part of a view title
    * 1691 FIX: Fixed problem when watching BI aggregations with umlauts in titles or group name

    WATO:
    * 1170 Added buttons to move rules to top/bottom of the list to ruleset edit dialog
    * 1489 Added iCalendar import for generating timeperiods e.g. for holidays...
    * 1495 Most WATO tables can now be sorted (where useful)...
    * 1504 WATO makes host tag and group information available for NagVis...
    * 1535 Disabled services on service discovery page now link to the ruleset
    * 1587 SEC: Prevent logging of passwords during initial distributed site login...
    * 1560 Put host and service groups into one WATO menu item...
    * 1561 Remove Auditlog from the main WATO menu and put it into the activate Changes page
    * 1562 Move manual checks into a new WATO module...
    * 1697 Allow non-Ascii characters in topic of host tag groups
    * 1707 WATO rule editor: show title of tag group when rendering the conditions of a rule...
    * 1689 Creating WATO backends for each configured site now...
    * 1690 Pending changes can now be discarded...
    * 1693 Added search form to global settings page...
    * 1717 Split up LDAP configuration dialog into four boxes...
    * 1165 FIX: Fixed exception in service discovery of logwatch event console forwarding checks...
    * 1490 FIX: Timperiod excludes can now even be configured when creating a timeperiod...
    * 1491 FIX: Fixed bug in dynamic lists where removing an item was not always possible...
    * 1492 FIX: Fixed too long URL bug when deleting a timeperiod right after creating one
    * 1498 FIX: Fixed displaying of global settings titles / help texts...
    * 1502 FIX: Fixed removing elements from ListOf choices during complain phase
    * 1505 FIX: Snapshots are now bound to the used monitoring core...
    * 1540 FIX: Host diagnose page: Some tests were failing randomly
    * 1541 FIX: Fixed missing form fields for notification method when editing rbn default rule
    * 1542 FIX: Changed text of "debug_log" option to be clearer in distributed setups...
    * 1546 FIX: Fixed adding cluster nodes to new cluster in complain phase...
    * 1556 FIX: WATO inventory ignores already inventorized checks which does not exist anymore...
    * 1576 FIX: SNMP Community host attribute is now visible for IE<=8...
    * 1588 FIX: Renamed SNMP communities rule to SNMP credentials
    * 1589 FIX: Restructured SNMP credentials rule specification...
    * 1620 FIX: Fixed exception during host renaming when host has no perfdata
    * 1625 FIX: Safely handle characters that have a special meaning in regexes when creating service-specific rules...
    * 1637 FIX: Fixed exception in notification analysis when notifications have not NOTIFICATIONTYPE set
    * 1639 FIX: Interfaces with speed more than 10GBit/s can now be configured correctly
    * 1633 FIX: Fix problem that attributes of new WATO folders have not been saved...
    * 1634 FIX: Fix editing of cluster hosts in WATO: cluster-property no longer goes lost...
    * 1686 FIX: Host renaming also updates explicit negated hosts in rules

    Notifications:
    * 1512 Bulk notification can now be grouped according to custom macro values...
    * 1650 Enabled rule based notifications by default (for new installations)...
    * 1749 Allow title of notifiation script to be in third line if second line is encoding: utf-8...
    * 1660 notification plugin spectrum: now configurable via flexible notifications
    * 1168 FIX: HTML mails can now be configured to display graphs among each other...
    * 1514 FIX: Try harder to detect previous hard state in notification when using Nagios as core...
    * 1582 FIX: Fixed missing graphs in mails when sending notifications to non-contacts...
    * 1583 FIX: Can use contact groups without hosts/services assigned in RBN rules now...
    * 1606 FIX: Moved notify.log to var/log/notify.log in OMD environments...
    * 1570 FIX: Fix notification of check_http active checks with Nagios core...
    * 1704 FIX: Fix notification analyser in case there are non-Ascii characters in the notification context

    BI:
    * 1435 FIX: Saving BI aggregations: No longer reports 'Request-URI Too Large'...
    * 1559 FIX: Fix link from BI icon to BI views (aggregations affected by this host/service)
    * 1692 FIX: Aggregations with umlauts in title/topic can now be displayed in BI/Availability

    Reporting & Availability:
    * 1720 FIX: Remove bogus column H.Down if "Consider times where the host is down" is switch off...

    Event Console:
    * 1169 Added host state type filter to "recent event history" view
    * 1718 Show groups of regex match of events in details views of Event Console
    * 1719 Allow to allow both host name and IP address when checking for events in Event Console...
    * 1531 FIX: Fixed exception in event history view when displaying CHANGESTATE events
    * 1610 FIX: Hostname translation now also works for incoming SNMP traps
    * 1643 FIX: Improved error handling of exceptions when processing log lines
    * 1644 FIX: Fixed matching dynamic number of regex match groups...
    * 1698 FIX: Fix specifying explicit path to unix socket for check_mkeventd

    Livestatus:
    * 1613 FIX: Fixed invalid json format in Stats query with requested heaeders...

    HW/SW-Inventory:
    * 1479 liveproxyd: new function for collecting remote inventory data...
            NOTE: Please refer to the migration notes!
    * 1452 Solaris HW/SW-Inventory added...
    * 1547 FIX: win_cpuinfo: fix case where NumberOfCores is missing (Windows 2003)...
    * 1552 FIX: mk_inventory.ps1: fix garbled or missing entries by removing bogus binary zeroes...
    * 1752 FIX: win_exefiles: handle case gracefully where no size information is available
    * 1753 FIX: win_bios: handle case with colons in BIOS version

    inventory:
    * 1516 FIX: win_disks: fix exception in case of empty signature


1.2.5i6:
    Core & Setup:
    * 1008 Overall check timeout for Check_MK checks now defaults to CRIT state...
    * 1373 SEC: Do not ouput complete command line when datasource programs fail...
    * 1425 New section header option "encoding" for agent output...
    * 1129 FIX: Windows MSI-Installer: some systems created corrupted check_mk_agent.msi files...
    * 1426 FIX: windows agent: logwatch: no longer reports incorrect formatted texts (japanese characters)...
    * 1429 FIX: Disabled snmp checktypes are now sorted out before Check_MK contacts the snmp host...

    Checks & Agents:
    * 0185 knuerr_rms_humidity, knuerr_rms_temp: Two new Checks to Monitor the Temperature and the Humidity on Knürr RMS Devices
    * 1065 heartbeat_crm / heartbeat_crm.resources: Rewrote checks / formalized parameters...
    * 1068 livedump: Added optional check interval (detect staleness) / option to encrypt mails...
    * 1093 windows agent: performance counter can now be specified by name...
    * 0189 docsis_channels: Support for Frequency of Downstream Channels for Devices with DOCSIS MIB
    * 0190 docsis_channels_upstream: New check for monitoring upstream channels on cable modems with DOCSIS MIB
    * 0193 docsis_cm_status: New Check Status Check for Cable Modems with Docsis MIB.
    * 1070 printer_input/printer_output: New checks to monitor input/output sub-units of printers...
    * 0196 esx_vsphere_hostsystem: New subcheck for maintenance mode...
    * 0197 check_uniserv: New Check for Uniserv Data Management Services...
    * 0199 veeam_client: Check rewritten to get a nicer output
    * 0200 arris_cmts_cpu,arris_cmts_temp: New Checks for Arris CMTS Devices ( Temperature and CPU Utilization)
    * 0202 cisco_temp_sensor: It is now possible to configure this check in WATO....
    * 1172 New check sap.value_groups...
    * 1173 cisco_secure: Check creates now a summary instead one service by port...
            NOTE: Please refer to the migration notes!
    * 1174 rms200_temp: New Temperature check for RMS200 Devices
    * 1175 dell_idrac_disks: New Check for Harddisks using Dell iDrac
    * 0644 adva_fsp_if: instead of lower warning and critical levels check now supports lower and upper levels
            NOTE: Please refer to the migration notes!
    * 1006 printer_pages: add Perf-O-Meter and PNP template
    * 0646 brocade_fcport: the administrative states for which ports are inventorized can now be configured in WATO
    * 1010 chrony: new check for NTP synchronization via chrony on Linux...
    * 1011 ibm_svc_systemstats.disk_latency: introduce levels for alerting...
    * 1372 cisco_vss: new check for monitoring state of Cisco Virtual Switches
    * 0648 brocade_fcport: new speed calculation of isl_ports...
    * 0649 f5_bigip_pool: check now also prints the node names of down nodes
    * 1374 arc_raid_status: moved plugin into main Linux agent...
            NOTE: Please refer to the migration notes!
    * 1375 vxvm_enclosures, vxvm_multipath, vxvm_objstatus: joined into one agent plugin called vxvm...
    * 1376 dmraid: moved plugin code into normal Linux agent...
    * 1377 Renamed agent plugin resolve_hostname into dnsclient, make portable to all Unices...
    * 1146 nfsmounts: supported by AIX agent now...
    * 1103 windows agent: now able to omit context text of logfiles...
    * 1150 netstat: new check for monitoring TCP/UDP connections and Linux and AIX...
    * 0654 oracle_instance: now also monitors the log mode
    * 1176 winperf_msx_queues: The list of counters for inventory can now be configured host based using wato
    * 0656 brocade_fcport: inventory rule can now choose upon physical und operations states as well, state choices were also updated
    * 1177 Hivemanger: New agent to check hivemanager devices
    * 1383 oracle_asm_diskgroup: Account for offline disks and required mirror free space...
            NOTE: Please refer to the migration notes!
    * 1178 arris_cmts_mem: New check for Memory usage on arris cmts modules.
    * 1179 bluecat_dhcp: New Check for DHCP Service on bluecat adonis devices.
    * 1180 bluecat_dns, bluecat_dns_queries: New DNS Checks for Bluecat Adonis.
    * 1181 bluecat_ntp: New Check for NTP on bluecat adonis or proteus devices
    * 1105 wmic_if.ps1: Powershell version of the wmic_if.bat script...
    * 1182 bluecat_ha: New Check for HA Status on Bluecat Adonis devices
    * 1183 bluecat_commandserver: New Check for bluecat adonis devices
    * 1397 juniper_screenos_cpu, juniper_screenos_fan, juniper_screenos_mem, juniper_screenos_temp, juniper_screenos_vpn: new checks for Juniper ScreenOS Firewalls
    * 1106 mk_inventory.ps1: now uses the MK_CONFDIR environment variable from the agent (if available)...
    * 1107 windows agent: now sets additional environment variables...
    * 1108 printer_io.include: included tray description in check output
    * 0657 diskstat: cluster support added for single disk modes
    * 1111 vCenter monitoring: greatly improved performance (at least 40 times faster)...
    * 1112 esx_vsphere_hostsystem.mem_usage_cluster: allows to monitor total RAM usage of all nodes in a cluster...
    * 0658 brocade_info: new check to retrieve informational data about Brocade switches
    * 1385 oracle_instance: new WATO rules for archivelog, logging, login and uptime...
    * 1403 kernel.util: allow levels for the total CPU utilization...
            NOTE: Please refer to the migration notes!
    * 1117 agent_vsphere: now able to query license information from esx system...
    * 1118 bluecat_dns, bluecat_dhcp: no able to run as clustered checks...
    * 1409 Extended Check_MK-API: check function may return None...
    * 0659 domino_tasks: new check to monitor tasks on a lotus domino server via snmp
    * 1187 Hivemanager: Extended Check and Agent...
    * 1130 esx monitoring: agent_vsphere now retrieves additional data (used by HW-inventory)...
    * 1422 agent_vsphere: now able to configure where the power state of a vm or esx-host should be assigned...
    * 1442 ups_socomec_out_source: New check for checking the power source of out phases for Socomec UPSs
    * 0662 domino_mailqueues: new check to monitor mail queues in Lotus Domino
    * 1188 veeam_client: Check now also outputs ReadSize and TransferedSize...
    * 0663 domino_info: new check to extract informational data about a Lotus Domino Server
    * 0664 domino_users: new check to monitor the number of users on a Domino Notes server
    * 1447 domino_transactions: new check to monitor the number of transactions per minute on Lotus Domino servers
    * 1190 statgrab_cpu: Check can now handle parameters
    * 1191 Linux agent now also sends information about tmpfs...
    * 1193 ps: Manual Checks can now use RegEx for user matching...
    * 1194 Linux Agent now supports monitoring of cifs mounts
    * 1195 AIX Agent now also supports monitoring of cifs mounts
    * 1196 apache_status: Added timeout...
    * 1443 ups_socomec_outphase: New check for monitoring the out phases of Socomec UPSs
    * 1051 FIX: tcp_conn_stats: fix missing performance data...
    * 1142 FIX: winperf_ts_sessions: fix computation, check has never really worked
    * 1090 FIX: zfsget: fixed exception which happened on incomplete zfs entries
    * 0187 FIX: hp_proliant_power: Fixed Wato configuration
    * 0192 FIX: oracle_rman_backups: Not longer try to make a inventory for broken plugin outputs
    * 0194 FIX: raritan_pdu_inlet: Check now outputs the correct values...
            NOTE: Please refer to the migration notes!
    * 1071 FIX: oracle_rman_backups: Only inventorize ARCHIVELOG / DB FULL / DB INCR entries...
    * 1152 FIX: mk-job: The check now captures currently running jobs and their start time...
    * 0198 FIX: cisco_temp_sensor: Removed dicey detection for temperature value....
    * 0645 FIX: brocade_fcport: since in newer firmware (7.*) swFCPortSpeed is deprecated, we then calculate port speed from IF-MIB::ifHighSpeed
    * 1097 FIX: windows_agent: preventing missing agent sections on first query...
    * 1009 FIX: df: deal with space in file system type for PlayStation file system...
    * 1098 FIX: esx_vsphere_counters.diskio: Now reports unknown when counter data is missing
    * 1143 FIX: dell_powerconnect_temp: fix configuration via WATO...
    * 1144 FIX: blade_bx_temp, dell_chassis_temp, emerson_temp, ibm_svc_enclosurestats, ups_bat_temp: rename service description...
            NOTE: Please refer to the migration notes!
    * 1145 FIX: windows_tasks: handle case correctly where task is currently running...
    * 1378 FIX: mk_logwatch: remove exceeding \n when rewriting message and using \0...
    * 1147 FIX: upc_capacity, ups_socomec_capacity: Fix checking of battery left levels...
    * 1099 FIX: tsm_scratch: now returns the variable name instead the values during inventory...
    * 0650 FIX: f5_bigip_pool: limits to the number of active nodes are now correctly applied...
            NOTE: Please refer to the migration notes!
    * 1102 FIX: esx_vsphere_counters: no longer raise false alarms because of invalid data from ESX Host...
    * 1149 FIX: check_mk-ibm_svc_systemstats.diskio, check_mk-ibm_svc_systemstats.iops: fix exception in Perf-O-Meter
    * 0651 FIX: f5_bigip_interfaces: Fix invalid throughput values, detect newer F5 devices...
    * 1393 FIX: casa_cpu_temp, casa_cpu_util: Change service description to standard...
            NOTE: Please refer to the migration notes!
    * 1104 FIX: winperf_if: Improved matching of data from wmic_if.bat / wmic_if.ps1 scripts...
    * 1110 FIX: windows agent: fixed missing agent section problem if a cached script ran into a timeout...
    * 1113 FIX: oracle_rman: fixed exception when backup was currently running
    * 1114 FIX: bluecat_threads: no longer detected on wrong systems...
    * 1116 FIX: megaraid_ldisk: now longer raises an exception for adapters with 'No Virtual Drive Configured'
    * 1122 FIX: windows agent: unicode logfile monitoring: now able to detect incomplete written lines...
    * 1184 FIX: cisco_power: Fixed detection of item. In some cases the status information was part of the item...
            NOTE: Please refer to the migration notes!
    * 1078 FIX: Fix compensation for daylight safing time in prediction
    * 1126 FIX: bluecat_ntp: check no longer crashes on evaluating sysLeap values higher than 1...
    * 1127 FIX: bluecat_dhcp: fixed exception when data was available.. returns UNKNOWN when data is missing
    * 1128 FIX: bluecat_dns: now reports UNKNOWN if no snmp data is available
    * 1131 FIX: esx_vsphere_hostsystem.maintenance: fixed misspelling in service description...
            NOTE: Please refer to the migration notes!
    * 1161 FIX: fc_port: Fixed invalid values of counters, fixed wrong values in graphs...
    * 1192 FIX: veeam_jobs: Check now recognize sync jobs...
    * 1386 FIX: oracle_jobs: Bugfix for forever running jobs...
    * 1427 FIX: esx_vsphere_hostsystem.multipath: no longer crashes at invalid multipath types...

    Multisite:
    * 1066 New Dashboard Designer...
    * 1392 WATO Folder filter: show only the paths a user is allowed to see
    * 1398 Allow to spread times of next check when rescheduling...
    * 1405 Checkbox for settings downtimes on the hosts of the selected services...
    * 1410 Output log text of scheduled downtime log entries...
    * 1411 New builting views for the history of scheduled downtimes
    * 1185 mobile ui: Added a new view to see events from the Event Console
    * 1412 Speed up of displaying and sorting after WATO folder path
    * 1477 New screenshot mode for Multisite...
    * 1067 FIX: Fixed login problem in LDAP connector when no user filter specified...
    * 1094 FIX: sidebar snaping 'Tree of folders': fixed exception
    * 1154 FIX: Availability: Fixed unwanted redirect to edit annotation page after editing availability options...
    * 1401 FIX: Display options in views are now again persistent...
    * 1120 FIX: Multisite filters Host/Service Contactgroup: Fixed livestatus exception...
    * 1158 FIX: Moved filter logic to visuals module...
            NOTE: Please refer to the migration notes!
    * 1077 FIX: Fixed labelling of Y achsis in prediction graphs...
    * 1162 FIX: User profiles can not be edited on WATO remote sites anymore...

    WATO:
    * 1096 New WATO web service: manage hosts via a new HTTP API...
    * 1155 NagVis map edit/view permissions can now be set using roles/groups...
    * 1115 Renamed rule: Hosts using SNMP v2c -> Legacy SNMP devices using SNMP v2c...
    * 1404 Make title/help of custom user attributes localizable...
    * 1159 Remote BI Aggregations can now be configured to be checked as single services...
    * 1163 Service discovery: Added direct link to check parameter ruleset of services...
    * 1428 Web-API: now able to add cluster hosts...
    * 1064 FIX: Fixed rare issue with WATO communication in distributed setups (different OS versions)...
    * 1089 FIX: Snapshot restore: fixed exception during exception handling......
    * 1091 FIX: logwatch patterns: allow unicode text in pattern comment
    * 1092 FIX: logwatch: now able to enter unicode text into the "Pattern (Regex)" field
    * 0191 FIX: Added swp files to the ignore list for the WATO git feature...
    * 1153 FIX: Changed custom user attributes can now be used immediately...
    * 0201 FIX: Fixed error message in Rulelist of RBN...
    * 1100 FIX: WATO backup domains: fixed bug were excluded files still got deleted on snapshot restore...
    * 1101 FIX: WATO check parameter: renamed 'Nominal Voltages' to 'Voltage Levels..'
    * 1396 FIX: Fix default setting of Enable sounds in views...
    * 1109 FIX: WATO active checks: passwords no longer shown as plain text....
    * 1119 FIX: WATO create rule: No longer raises an incorrect permission warning when creating a new rule...
    * 1121 FIX: Rule based notifications formular: No longer raises Request-Uri-Too-Large errors...
    * 1160 FIX: Fixed wrong named column in mkeventd rules
    * 1430 FIX: Clone group: Now displays correct alias name of cloned group...

    Notifications:
    * 1151 Add variables (HOST/SERVICE)ACK(AUTHOR/COMMENT) to notification context...
    * 1394 HTML notifications have a new content field for debugging variables...
    * 1400 Added example notification script for Pushover to doc/treasures/notifications...
    * 1123 Rule based notifications: New condition "Match Service Groups"
    * 1186 RBN: It's now possible to Filter for contactgroups...
    * 1189 sms notification: also send information about Downtimes, Acknowledgments and Fallping now
    * 1424 mknotifyd: now able to check if its still listening for telegrams...
    * 1156 FIX: Graphs in HTML mails are now sent again where they where missing...
    * 1157 FIX: Fixed SMS plugin on at least debian (distrs which have no sendsms/smssend)...
    * 1407 FIX: Fix exception in rule based notification on non-Ascii characters in log message
    * 1408 FIX: mknotifyd now really reads all configuration files below mknotifyd.d...

    BI:
    * 1406 Assume PEND in count_ok aggregations if all nodes are PEND...

    Event Console:
    * 1148 Allow execution of actions when cancelling events...
    * 1395 Event Console can now create notifications via Check_MK RBN...
    * 1007 FIX: check_mkevents: fix case where events contain binary zeroes
    * 1399 FIX: Fix left-over tac processes when showing Event Console history...
    * 1402 FIX: Fixed cased where counting events did not reach required count...
    * 1124 FIX: WATO EC configuration: no longer raises an exception when user has restricted WATO access...
    * 1125 FIX: EC actions are now saved when an EC rule has "Send monitoring notification" set...

    HW/SW-Inventory:
    * 0643 windows inventory: OS now contains the install date, reg_uninstall now contains the path...
            NOTE: Please refer to the migration notes!
    * 0652 windows software inventory gives some more details about OS and installed software...
            NOTE: Please refer to the migration notes!
    * 0653 script to extract HW/SW-Inventory data in CSV format...
    * 0660 mk_inventory-ps1: new uses the Install Location as path for win_reg_uninstall
    * 0661 HW/SW-Inventory: install date of software packages no longer in unix timestamps but date format...
            NOTE: Please refer to the migration notes!
    * 1413 HW/SW-Inventory implementation step one finished...
    * 0655 FIX: win_cpuinfo and mk_inventory.ps1 agent: unit of CPU speed fixed, fixes for long output lines in agent
    * 1379 FIX: Fixed filter "Host has inventory data"...
    * 1423 FIX: Host HW-inventory: now longer generates an exception on displaying the BIOS date

    check:
    * 1384 oracle_jobs: new WATO rules, changed service name to SID.OWNER.NAME...
            NOTE: Please refer to the migration notes!


1.2.5i5:
    Core & Setup:
    * 1012 Fix quoting of backslashes in custom checks with nagios core...
            NOTE: Please refer to the migration notes!
    * 1038 Massive speedup of cmk --snmptranslate
    * 1035 FIX: Do not fail on errors in *.mk files anymore - except in interactive mode...
    * 0174 FIX: Fixed appending of --keepalive-fd parameters to checkhelpers...
    * 1053 FIX: Fixed events check always being reporting OK state...
    * 1045 FIX: Gracefully restart check_mk helpers in case of memory leak...
    * 0633 FIX: diskstat: fixed performance data of old legacy disk IO read/write data...

    Checks & Agents:
    * 0168 f5_bigip_pool: Added Wato configuration...
    * 0995 raritan_pdu_outletcount: new check for outlet count of Raritan PX-2000 family PDUs
    * 0169 websphere_mq_channels,ebsphere_mq_queues: New Checks to monitor IBM Websphere MQ Queues and Channels...
    * 1034 Always provide also 64 bit version of Windows agent
    * 0170 hp_proliant_power: New check to monitor the Power Meter on Prolaint Servers and iLO Boards
    * 0172 zfsget: Check is now usable in cluster_mode...
    * 1039 aix_diskiod: new check for disk IO on AIX
    * 0997 New checks and a special agent for ALLNET IP Sensoric devices...
    * 0175 logwatch.groups: New logwatch subcheck who can be used to group logfiles together....
    * 1041 aix_memory: new check for RAM and SWAP on AIX
    * 0998 ibm_imm_health: Trying to recognice newer versions of IBM IMM now too
    * 0628 raritan_pdu_inlet: now also monitors the three phases of the inlet
    * 1073 sni_octopuse_cpu: added PNP graph definition and Perf-O-Meter
    * 0178 mssql_tablespaces: It is now possible to define thresholds
    * 0999 allnet_ip_sensoric.pressure: New Check for Pressure Sensors in ALLNET IP Sensoric devices
    * 1082 windows agent: now also available as msi installer...
    * 0179 check_dns: It is now possible to use the local dns server in wato configuration...
    * 1058 livedump-mail-fetch: Now supporting either quoted-printable or non encoded mails...
    * 0180 sap: It is now possible to add multiple sap instances to the sap.cfg file...
    * 0181 citrix_sessions, citrix_serverload: New checks for Citrix Load (a Score calculated by citrix) and the number of sessions
    * 0637 jolokia_metrics.gc, jolokia_metrics.tp, jolokia_info: two new subchecks for the jolokia_metrics checks and better error handling for jolokia_info...
    * 1000 qlogic_sanbox.temp: New Check for temperature sensors in QLogic SANbox Fibre Channel Switches
    * 1001 qlogic_sanbox.psu: New Check for power supplies in QLogic SANbox Fibre Channel Switches
    * 0182 MegaCli: Agent now also supports the 64bit version (Thanks to Philipp Lemke)
    * 1132 qlogic_fcport: New Check for Fibre Channel Ports in QLogic SANbox FC Switches
    * 1133 qlogic_sanbox_fabric_element: New Check for Fabric Elements in QLogic SANbox Fibre Channel Switches
    * 1134 bintec_sensors.fan: New Check for Fan Speed of Bintec Routers
    * 1135 bintec_sensors.voltage, bintec_sensors.temp: New Checks for Voltage and Temperature Sensors of Bintec Routers
    * 1048 mem.win: support predictive levels...
    * 1136 bintec_brrp_status: New Check for BRRP States on Bintec Routers
    * 0640 jolokia_metrics.gc, jolokia_metrics.tp: now come with its own pnp templates
    * 1088 included check_mk_agent windows msi installer...
    * 0183 sentry_pdu: New check to monitor plugs of sentry PDUs
    * 0184 knuerr_sensors: New Check to monitor Sensors on a Knürr RMS Device
    * 0994 FIX: agent plugin smart: fixed syntax error
    * 0989 FIX: logwatch.ec: Fix forwarding multiple messages via syslog/TCP...
    * 0943 FIX: if.include: fixed incorrect traffic percentage values in the check output of if checks...
    * 0944 FIX: oracle_tablespaces: fixed calculation of space left and number of remaining increments...
    * 1032 FIX: check_traceroute: Fix option Use DNS, worked vice versa
    * 0171 FIX: hp_blade_psu: Fixed pnp template...
    * 0996 FIX: apc_symmetra_test: Handle unknown date of last self test as intended...
    * 0173 FIX: hitachi_hnas_volume: Fixed bug when snmp outputs empty lines
    * 1037 FIX: bintec_info: support bintec RXL12500
    * 0948 FIX: mk_inventory.ps1: increased caching time to 14400, fixed incorrect default cachefile path
    * 0827 FIX: lnx_thermal: Not checking active trip points (e.g. cooling device triggers) anymore
    * 1043 FIX: printer_supply: fix value error in default parameters...
    * 0626 FIX: veeam_jobs: agent now supports output lines longer than 80 chars
    * 1072 FIX: printer_supply: fix colors of Perf-O-Meter on HP OfficeJet...
    * 0950 FIX: check_mkevents: now able to resolve the hostname of the remote hosts...
    * 0177 FIX: esx_vsphere_hostsystem.multipath: Fixed return state in case of paths in standby...
    * 1054 FIX: mysql_slave: Only monitor the age of the slave when it is running
    * 1075 FIX: if, if64: Fixed PNP template in order to correctly scale Y axis
    * 0631 FIX: fc_port: several fixes for the perfometer to display the right values...
    * 0632 FIX: brocade_fcport: fix perfometer output of out bandwidth when averaging is switched on
    * 1055 FIX: mysql_slave: Fixed detecting CRIT states when IO/SQL slaves are not running
    * 0634 FIX: Max Bandwidth for PNP-Graphs of Interface checks corrected...
    * 0635 FIX: fc_port: the check no longer inventorizes ports with administrative state of 'unknown' or 'offline'
    * 0636 FIX: fc_port: do not inventorize if brocade fibre channel mib is also supported on the device...
    * 1083 FIX: ad_replication.bat: does not return data if the server is no DC
    * 0638 FIX: windows_updates: agent plugin now always sends section header, even if no update information provided...
    * 1084 FIX: ps: now able to handle bigger process groups without constant MKCounterWrapped Exceptions...
    * 1087 FIX: Active checks: Non-ascii check commands now converted into utf-8...
    * 1049 FIX: ups_capacity: Fix exception when running on battery...
    * 0639 FIX: jolokia_metrics: fix for problem when catalina uses the standalone engine
    * 1050 FIX: websphere_mq_queues: make compatible with old agent, fix not-found case

    Multisite:
    * 1013 Sort host names naturally, e.g. foobar11 comes after foobar2...
    * 1033 New Mutisite filter for the number of services a host has...
    * 0949 quicksearch: now able to search for multiple hosts at once...
    * 1052 SEC: index start URL can not be used to redirect to absolute URLs anymore...
    * 1085 quicksearch: multiple hostname matches now lead to the searchhost view instead of the hosts view...
    * 1047 Virtual Host Tree: Allow to use topic as tree level...
    * 1062 SEC: Fixed several XSS issues on different pages...
    * 1063 SEC: Fixed several XSS issues on different pages...
    * 0945 FIX: Sidebar snapin "Problem hosts": Now excludes hosts and services in downtime
    * 1036 FIX: doc/treasures/downtime: fix --url option, better error output
    * 1074 FIX: Fix Virtual Host Tree snapin...
    * 1059 FIX: LDAP: Using configured user filter during login to prevent temporary created users...
    * 1060 FIX: Fixed exception during first login of a user when saving of access times is enabled...

    WATO:
    * 0825 WATO: Hover menu of user online state shows the last seen date/time now
    * 1057 WATO folder permissions are only exported to NagVis when configured...
    * 1086 check_http: now able to enter non-ascii signs in "Send HTTP POST data" rule...
    * 0990 FIX: Fix HTTP error handling in bulk inventory...
    * 1004 FIX: Fix exception when saving rules, caused by empty item
    * 0947 FIX: WATO snapshots: fixed missing files on restoring nagvis backup domains
    * 0826 FIX: Fixed problem where user access times were not updated correctly
    * 1044 FIX: Remove icon for service parameters in WATO service list for missing services...
    * 1056 FIX: Fixed selection of hosts for bulk actions

    Notifications:
    * 1042 Rule based notifications: allow matching on host groups...
    * 0828 FIX: Mails sent with mail/asciimail plugin now really set the from address
    * 1061 FIX: SMS notifications: correctly handling spaces in phone numbers...

    Reporting & Availability:
    * 0991 FIX: Availability: optionally show time stamps as UNIX epoch time...
    * 1076 FIX: Fix wrong percentual host availability > 100% when excluding downtimes...

    Event Console:
    * 1040 FIX: Avoid sporadic errors when checking event state in Event Console...

    Livestatus:
    * 0988 FIX: livedump: Fix exception in case no contact groups are defined for a service
    * 0951 FIX: table servicegroups: fixed service visibility when using group_authorization AUTH_STRICT...

    HW/SW-Inventory:
    * 0625 hw/sw inventory now reads the kernel version and architecture for linux and windows
    * 0627 lnx_video, win_video: added inventory function and agent for linux video cards, modified windows inventory function
    * 0629 improvements to windows sw/hw inventory (encoding, more details for sw inventory)
    * 0630 win_disks: hardware inventory for physical disks in windows
    * 1046 Added AIX support for HW/SW-Inventory...
    * 0167 FIX: mk_inventory.linux: Changed field separator from pipe to tab...
    * 1005 FIX: Fix exception when using pretty-print output format
    * 0946 FIX: hw/sw inventory: fixed display bug for byte fields with the value 0...
    * 0641 FIX: windows inventory: moved encoding from checks to windows agent plugin


1.2.5i4:
    Core & Setup:
    * 0940 SEC: Fixed various core SIGSEGV when using malformed livestatus queries...

    Checks & Agents:
    * 0812 nginx_status: New check for monitoring status information of the Nginx web server...
    * 0986 citrix_licenses: new check for monitoring Citrix licenses
    * 0814 Agent versions can now be checked with "at least version X" parameters...
    * 0815 mysql_slave: New check for monitoring MySQL slave sync state
    * 0617 adva_fsp_if: new check to monitor interfaces of the ADVA FSP 3000 scalable optical transport solution
    * 0618 adva_fsp_current: new check for the power supply units of the ADVA FSP 3000 scalable optical transport solution
    * 0619 adva_fsp_temp: new check to monitor temperature and temperature trends on ADVA scalable optical transport solutions
    * 0993 raritan_pdu_inlet: now delivers performance data
    * 0624 fc_port: new check for fibre channel devices supporting the FCMGMT MIB
    * 1003 ibm_svc_enclosure: support new firmware, also check fan modules
    * 0616 FIX: brocade.fan, brocade.power, brocade.temp: will now only discover services which are not marked as absent
    * 0992 FIX: zfs_arc_cache: returns OK even if values of arc meta are missing...
    * 0936 FIX: agent_ibmsvc: improved error messages on using wrong credentials
    * 0621 FIX: zfsget: better filesystem selection and calculation of sizes...
    * 0819 FIX: Fixed keepalive termination in case of exceptions during checking...
    * 0622 FIX: cisco_temp_sensor: fix to also work with newer IOS versions
    * 0623 FIX: fsc_fans: upper levels for fan RPMs are now optional also for the check
    * 0823 FIX: mk_sap: Fixed some wrong calculated values (decimal numbers)...

    Multisite:
    * 0982 SEC: Fix two XSS weaknesses according to CVSS 8.5 AV:N/AC:M/Au:S/C:C/I:C/A:C...
    * 0983 SEC: Fix security issue in code of row selections (checkboxes) (CVSS 4.9 AV:N/AC:M/Au:S/C:N/I:P/A:P)...
    * 0934 FIX: Logwatch messages with class unknown ( 'u' ) now displayed as WARN...
    * 0166 FIX: mobile gui: Fixed colors of command list...
    * 0820 FIX: Fixed wrong NagVis links in "custom links" snapin
    * 0938 FIX: logwatch: fixed incorrect display of warning messages
    * 0939 FIX: Fixed multisite exception caused by missing explanation text for a AUTODELETE event action
    * 0822 FIX: Sorting columns in view dashlets is now working again
    * 0941 FIX: esx_vsphere_hostsystem.cpu_usage: pnpgraph now displays AVERAGE instead of MAX values in all timeframes...
    * 0942 FIX: check_mk-winperf.cpuusage.php: now displays AVERAGE values instead of MAX...

    WATO:
    * 0984 Fix code injection for logged in users via automation url...
            NOTE: Please refer to the migration notes!
    * 0987 New button for updating DNS cache...
    * 0824 SEC: Valuespecs: Fixed several possible HTML injections in valuespecs...
    * 0813 FIX: LDAP: Improved slightly missleading logging of LDAP sync actions...
    * 0935 FIX: CPU utilization: increased maximum value to 10000...
    * 0821 FIX: Reducing size of auth.php (needed for authorisation in NagVis) in large environments...

    Notifications:
    * 1002 FIX: Fix crash when debugging notifications with non-Ascii characters...

    Reporting & Availability:
    * 0985 Availability: display phases of freqent state changes as "chaos"...

    Event Console:
    * 0816 States of events can now be set by patterns...

    HW/SW-Inventory:
    * 0620 new version of Check_MKs hardware and software inventory including a much extended windows agent and inventory functions
    * 0818 FIX: Fixed exception in HW/SW inventory search dialog...


1.2.5i3:
    Core & Setup:
    * 0884 New options --oid and --extraoid for cmk --snmpwalk...
    * 0785 FIX: Availability: fixed memory leak in table statehist...
    * 0903 FIX: availability: fixed bug causing the availability feature not considering timeperiod transitions
    * 0888 FIX: Fix SNMP inventory check in simulation mode

    Checks & Agents:
    * 0149 cisco_secure: New check for Port Security on Cisco swichtes
    * 0751 New localcheck for Linux that makes sure that filesystems in /etc/fstab are mounted...
    * 0783 enterasys_lsnat: new check monitoring the current LSNAT bindings
    * 0601 printer_alerts: check can now display a textual representation of the alert code...
            NOTE: Please refer to the migration notes!
    * 0799 ibm_svc_systemstats.cpu_util: New check for CPU Utilization of an IBM SVC / V7000 device in total
    * 0800 ibm_svc_nodestats.cache, ibm_svc_systemstats.cache: New checks for Cache Usage of IBM SVC / V7000 devices
    * 0150 printer_suply: New option to upturn toner levels...
    * 0801 ibm_svc_eventlog: New Check for Messages in Event log of IBM SVC / V7000 devices
    * 0151 enterasys_cpu_util: Changed check to not longer summarize all modules...
            NOTE: Please refer to the migration notes!
    * 0802 ibm_svc_nodestats.iops, ibm_svc_systemstats.iops: new checks for IO operations/sec on IBM SVC / V7000 devices
    * 0602 cmciii.humidity: new check for Rittals CMC III humidity sensors
    * 0829 oracle_tablespaces: improved formatting of levels text in check output...
    * 0757 Linux multipath check can now use the alias instead of the UUID as item...
    * 0879 windows_tasks: output last and next run time
    * 0881 rmon_stats: now needs to be activated via a rule in order to be inventorized...
            NOTE: Please refer to the migration notes!
    * 0804 ibm_svc_portfc: New check for status of FC Ports in IBM SVC / Storwize V3700 / V7000 devices
    * 0805 ibm_svc_enclosure: New Check for Enclosures, Canisters and PSUs in IBM SVC / Storwize V3700 / V7000 devices
    * 0806 ibm_svc_enclosurestats.temp: New Check for temperature in enclosures of IBM SVC / Storwize V3700 / V7000 devices
    * 0807 ibm_svc_enclosurestats.power: New check for power consumption of enclosures of IBM SVC / Storwize V3700 / V7000 devices
    * 0808 brocade_mlx*: Checks now also work correctly with Brocade ADX / FGS / ICX devices
    * 0892 wagner_titanus_topsense: new info check and overall status check for Wagner Titanus Top Sens devices
    * 0893 wagner_titanus_topsense.alarm: New check for Alarms Triggered on Wagner Titanus Top Sens devices
    * 0894 wagner_titanus_topsense.smoke: New check for Smoke Detectors in Wagner Titanus Top Sens devices
    * 0895 wagner_titanus_topsense.chamber_deviation: New Check for Chamber Deviation from Calibration Point in Wagner Titanus Top Sens devices
    * 0152 fsc_fans: Added support for Wato configuration and upper limits
    * 0896 wagner_titanus_topsense.airflow_deviation: New Check for Airflow Deviation in Wagner Titanus Top Sens devices
    * 0897 wagner_titanus_topsense.temp: New Check for Temperature measured by Wagner Titanus Top Sens devices
    * 0898 ibm_svc_nodestats.disk_latency, ibm_svc_systemstats.disk_latency: New Checks for Disk Latency in IBM SVC / Storwize V3700 / V7000 devices
    * 0156 akcp_daisy_temp: New Check for akcp daisyTemp sensor chains...
    * 0899 enterasys_temp: New Check for temperature sensor in Enterasys Switches
    * 0901 ibm_svc_portfc: more devices recognized...
    * 0952 ibm_svc_array: New check for Status of RAID Arrays in IBM SVC / Storwize devices.
    * 0911 esx_vsphere_hostsystem.multipath: now able to configure paths minimum count...
    * 0159 brocade: Added support for brocade fdx switches
    * 0160 brocade_vdx_status: New check to monitor the operational state of vdx switches.
    * 0916 if: now able to configure minimum bandwidth limits
    * 0917 df checks: now able to show time left until disk full as perfometer and pnpgraph...
    * 0954 juniper_bgp_state: New Check for BGP status at Juniper Routers
    * 0955 zfs_arc_cache, zfs_arc_cache.l2: New Checks for Hit Ratios and Sizes of ZFS arc Cache
    * 0162 if_brocade: New if64 Check version for Brocade VDX Switches...
            NOTE: Please refer to the migration notes!
    * 0956 fast_lta_headunit.status, fast_lta_headunit.replication: New checks for FAST LTA Storage Systems
    * 0957 fast_lta_silent_cubes.capacity: New check for Total Capacity over all Silent Cubes on FAST LTA Storage Systems
    * 0975 esx_vsphere_vm.guest_tools: renamed check (formerly esx_vsphere_vm.guestTools)...
            NOTE: Please refer to the migration notes!
    * 0920 blade_bays: now also detects if blade server is switched off
    * 0977 check_traceroute: new active check for checking presence and absence of routes...
    * 0959 libelle_business_shadow.info, libelle_business_shadow.process, libelle_business_shadow.status: New Checks for Libelle Business Shadow
    * 0960 libelle_business_shadow.archive_dir: New check for the Archive Dir of Libelle Business Shadow...
    * 0978 Fix security issue with mk-job on Linux...
            NOTE: Please refer to the migration notes!
    * 0925 ps: improved/fixed calculation of CPU utilization (linux)...
    * 0926 windows agent: local / plugin scripts now get the REMOTE_HOST as environment variable
    * 0163 kaspersky_av_quarantine,kaspersky_av_tasks,kaspersky_av_updates: New checks for kaspersky anti virus on linux
    * 0164 symantec_av_progstate,symantec_av_quarantine, symantec_av_updates: New checks for Symantec Anti Virus on Linux
    * 0615 apc_symmetra: check now also monitors the battery replacement status
    * 0927 windows agent: now able to evaluate logfiles written in unicode (2 bytes per character)...
    * 0165 ups checks now supports also GE devices (Thanks to Andy Taylor)...
    * 0928 runas: new plugin script to include and execute mrpe, local and plugin scripts as different user...
    * 0929 windows agent: now able to include and execute additional local and plugin scripts as different user...
    * 0812 nginx_status: New check for monitoring status information of the Nginx web server...
    * 0961 fast_lta_volumes: new check of capacity of volumes in FAST LTA Storage Systems...
    * 0777 FIX: special agent emcvnx: did not work with security file authentication...
    * 0786 FIX: zfsget: fixed compatibility with older Solaris agents...
    * 0809 FIX: brocade_fcport: Fixed recently introduced problem with port speed detection
    * 0787 FIX: df: fixed problems on some filesystem checks when legacy check parameters where used...
    * 0803 FIX: agent_ibmsvc: raw data for System Info Check and License Check now in correct format...
    * 0788 FIX: oracle_tablespaces: now able to bear None values as warn/crit levels...
    * 0789 FIX: oracle_tablespaces: fixed bug when using dynamic filesystem levels...
    * 0603 FIX: cmciii checks: more general scan function plus perf-o-meters for humidity and temperature checks
    * 0604 FIX: windows_updates: now handles situations with forced reboot and no limits correctly
    * 0605 FIX: enterasys_cpu_util enterasys_lsnat: syntax fixes
    * 0889 FIX: logwatch: fix case where rule wouldn't be applied...
    * 0882 FIX: check_bi_local.py: fix crash in case of non-ascii characters...
    * 0606 FIX: apache_status: now also sends an accept header to make it work with mod_security enables servers
    * 0832 FIX: solaris_mem: fixed invalid calculation of total swap...
    * 0810 FIX: fritz.link: Not inventorizing "unconfigured" interfaces anymore
    * 0154 FIX: zfsget: Fixed inventory of filesystems
    * 0155 FIX: mssql_counters: harded check agains odd agent output
    * 0907 FIX: windows agent: register_service: fixed ImagePath registry entry...
    * 0608 FIX: oracle_asm_diskgroup: check now also handles older oracle version 11.1.0
    * 0157 FIX: apc_symmetra_test: Fixed case of unkown last test date
    * 0910 FIX: brocade.power: fixed an error where the check reports an UNKNOWN on power supply failure...
    * 0158 FIX: dell_om_disks: Handle hotspares more correctly
    * 0161 FIX: cisco_fru_power: Exluded not existing devices from the inventory
    * 0969 FIX: blade_health: correctly output error message in non-OK state
    * 0611 FIX: nfsexports.solaris: fix in determination of path prefix
    * 0953 FIX: brocade_mlx_temp: special treatment for devices sometimes not delivering temperature by SNMP
    * 0958 FIX: df.include: failed for checks with grouping patterns...
    * 0924 FIX: windows agent: now able to execute python scripts again
    * 0614 FIX: cmciii.temp, cmciii.humidity: fixed bugs to get performance data back
    * 0932 FIX: prediction: fixed bug where predicted levels were not recalculated

    Multisite:
    * 0779 Hostgroups (Summary): Empty hostgroups are no longer shown (can be re-enabled by filter)
    * 0887 Add new column painter "Host Notifications Enabled"...
    * 0963 New snapin with virtual host trees...
    * 0914 Improved transaction handling to speedup the Web-GUI...
    * 0905 FIX: Multisite context buttons: links in context buttons are no longer called twice...
    * 0906 FIX: Improved transaction handling in Web GUI...
    * 0909 FIX: Table checkboxes: Fixed bug where selected checkboxes got ignored...
    * 0811 FIX: Fixed handling of exceptions occuring before login in debug mode
    * 0912 FIX: Multisite Views: Fixed bug where custom views could not get deleted
    * 0921 FIX: dashboards: fixed bug not updating header timestamp...
    * 0923 FIX: json export: fixed bug not stripping html tags from output
    * 0931 FIX: pnp-template ps.perf: fixed display bug of cpu averaging

    WATO:
    * 0784 Improved security of WATO bulk inventory by using transaction ids
    * 0880 Added support for 389 Directory Server to LDAP connector
    * 0607 online help text for host creation in WATO now also explains hostname caching
    * 0908 Check event state: New option "Less Verbose Output"...
    * 0965 Cumulative permissions and contact groups for WATO folders...
    * 0973 Renaming of hosts via WATO...
    * 0976 Show preview of active and custom checks in WATO services table...
    * 0930 WATO snapshots: disabled upload of legacy snaphots and snapshots with invalid checksums...
    * 0781 FIX: host diag page: fixed problem with update of diagnose subwindows...
    * 0904 FIX: Fixed exception in host parameter overview...
    * 0971 FIX: Fix missing authentication of PHP addons in D-WATO when activation mode is reload...
    * 0972 FIX: Do not loose site specific global settings anymore when chaning a site's configuration...
    * 0933 FIX: WATO snapshots: excluded some superfluous files from nagvis backup domaim...

    Notifications:
    * 0754 Allow users to disable their notifications completely...
    * 0755 Added variables LASTHOSTUP_REL and LASTSERVICEOK_REL to notification context...
    * 0883 Added Date / Time to HTML notification email
    * 0900 notify_multitech.py: new treasures script for notifying via MultiTech SMS Gateway...
    * 0968 Notification scripts are now configurable via WATO...
    * 0974 New notification plugin for ASCII emails...
    * 0752 FIX: FIX: compute correct state transitions for notifications...
    * 0753 FIX: FIX: correctly show original state in HTML notification mails...
    * 0609 FIX: mail notification script now uses 6 digit hex codes for colors to be better compatible with web based mail browsers
    * 0964 FIX: Fix hanging shutdown of CMC on RedHat 5.X...
    * 0918 FIX: notification: fixed exception when sending notifications as sms / ascii mail...

    Reporting & Availability:
    * 0756 Allow availability of multisite BI aggregates at once...
    * 0966 CSV export for availability works now also for BI aggregates
    * 0967 BI Availability timewarp: new buttons for moving back and forth
    * 0962 FIX: Fix CSV-Export in availability table
    * 0890 FIX: Fix availability computation for hosts...
    * 0891 FIX: Fix HTML encoding of tootip in inline timeline of availability

    Event Console:
    * 0885 New option for writing all messages into a syslog-like logfile...
    * 0902 FIX: event console view: fixed exception on rendering host tags for unknown hosts...

    Livestatus:
    * 0747 FIX: livestatus table hostsbygroup: fixed bug with group_authorization strict...
    * 0831 FIX: table statehist: no longer crashes on TIMEPERIOD TRANSITION entries with an invalid syntax...

    Livestatus-Proxy:
    * 0970 FIX: liveproxyd: handle situations with more then 1024 open files...
    * 0613 FIX: liveproxyd: fewer log messages in case a site is unreachable

    HW/SW-Inventory:
    * 0913 lnx_distro: Now able to detect SuSE distributions...
    * 0610 mk_inventory: windows inventory check now included, install date added to data
    * 0886 FIX: Fix exception on non-UTF-8 encoded characters in software list
    * 0922 FIX: dmidecode: fixed exceptions on missing/unknown data


1.2.5i2:
    Checks & Agents:
    * 0147 enterasys_fans: New Check to monitor fans of enterasys swichtes
    * 0773 ibm_svc_system: new check for System Info of IBM SVC / V7000 devices
    * 0774 ibm_svc_nodestats.diskio: new check for disk troughput per node on IBM SVC / V7000 devices
    * 0775 ibm_svc_systemstats.diskio: new check for disk throughput in IBM SVC / V7000 devices in total
    * 0764 lnx_quota: Added new check to monitor Linux File System Quota...
    * 0776 ibm_svc_nodestats.cpu_util: new check for CPU Utilization per Node on IBM SVC / V7000 devices
    * 0600 nfsexports.solaris: new agent plugin for monitoring nfs exports on solaris systems...
    * 0743 mem, fortigate_memory, solaris_mem: display total SWAP info in check output
    * 0745 drbd: Roles and diskstates are now configurable via WATO...
    * 0740 FIX: winperf_if: now able to handle bandwidth > 4GBit...

    Multisite:
    * 0765 NagVis-Maps-Snapin: Now visualizes downtime / acknowledgment states of maps...
    * 0766 FIX: Changed transid implemtation to work as CSRF protection (Fixes CVE-2014-2330)...

    WATO:
    * 0767 FIX: Signing and verification of WATO snapshot (addresses CVE-2014-2330)...

    BI:
    * 0741 FIX: BI editor: fixed display bug in "Create nodes based on a service search"...

    Livestatus:
    * 0742 FIX: table statehist: now able to cancel a running query if limit is reached...


1.2.5i1:
    Core & Setup:
    * 0386 Added all active checks to check_mk -L output...
    * 0452 Speedup generation of configuration...
    * 0124 Support multiline plugin output for Check_MK Checks...
    * 0675 Activate inline SNMP per default (if available)...
    * 0695 Remove obsolete option -u, --cleanup-autochecks...
            NOTE: Please refer to the migration notes!
    * 0087 FIX: Fixed possible locking issue when using datasource program with long output...
    * 0313 FIX: Avoid duplicate reading of configuration file on --create-rrd...
    * 0379 FIX: check_mk -c: Now also rewrites the location of conf.d directory
    * 0354 FIX: Catch exception when check plugins do not return a state...
    * 0398 FIX: Tolerate debug output in check plugins when using CMC...
    * 0314 FIX: Fix CMC not executing any Check_MK checks after config reload...
    * 0401 FIX: Fix rule precedence in WATO-configured manual checks...
    * 0402 FIX: Fix exception in case of missing agent sections of cluster-aware checks...
    * 0426 FIX: Fixed processing of cached agent plugins / local scripts...
    * 0451 FIX: Ignore missing check types when creating configuration for Nagios
    * 0259 FIX: Fixed htpasswd permission problem in check_mk standalone installation...
    * 0453 FIX: Fix ugly Python exception in host diagnosis page in case of SNMP error...
    * 0696 FIX: Remove garbled output of cmk -v in state of CMC
    * 0682 FIX: Allow overriding of active and custom checks by more specific rule...
    * 0267 FIX: Fixed auth.serials permission problem in check_mk standalone installation...
    * 0282 FIX: TIMEPERIOD TRANSITION messages no longer cut at 64 bytes...
    * 0730 FIX: cmc: fixed bug displaying logentries after a logfile rotation...
    * 0140 FIX: Fixed unwanted handling of hostname as regex...
    * 0739 FIX: Availablity: Prevent crash if the notification period is missing...

    Checks & Agents:
    * 0306 esx_vsphere_counters: added missing ramdisk levels sfcbtickets
    * 0073 moxa_iologik_register: new check to monitor moxa e2000 series registers
    * 0105 apc_humidity: New Check for humidity levels on APC Devices
    * 0106 3ware_units: The verifying state is now handled as ok...
    * 0086 timemachine: new check checking the age of latest backup by timemachine on MAC OS
    * 0074 raritan_pdu_plugs: new check for Raritan PX-2000 family PDUs...
    * 0107 stulz_alerts, stulz_powerstate, stulz_temp, stulz_humidity: New Checks for Stulz clima devices
    * 0075 raritan_pdu_inlet: new check to monitor inlet sensors of the Raritan PX-2000 PDUs
    * 0315 hitachi_hnas_quorumdevice, hitachi_hnas_pnode, hitachi_hnas_vnode: New checks for Hitachi HNAS devices
    * 0316 hitachi_hnas_cpu: New check for CPU utilization of Hitachi HNAS devices
    * 0373 wut_webtherm: Supporting several other devices now
    * 0377 check_http: Certificate Age mode now supports SNI...
    * 0317 emc_isilon: New checks for EMC Isilon Storage System
    * 0395 cmctc.temp: also detect older CMC devices
    * 0396 cmciii_access cmciii_io cmciii_psm_current cmciii_psm_plugs: Support other firmeware versions as well...
    * 0111 kemp_loadmaster_ha, kemp_loadmaster_realserver, kemp_loadmaster_services: New Checks for Kemp Loadbalancer
    * 0318 hitachi_hnas_fan: New check for fans in Hitachi HNAS systems
    * 0319 hitachi_hnas_psu, hitachi_hnas_psu: New checks for Hitachi HNAS storage systems
    * 0320 hitachi_hnas_fpga: new check for Hitachi HNAS storage systems
    * 0321 brocade_mlx: enhancing checks (BR-MLX modules, more OK states)...
    * 0323 emcvnx_hwstatus, emcvnx_hba, emcvnx_disks: new checks for EMC VNX storage systems
    * 0254 agent_vsphere: Make handling of spaces in hostnames of ESX configurable...
    * 0077 cmciii.psm_current, cmciii_psm_plugs, cmciii_io, cmciii.access, cmciii.temp, cmciii.can_current, cmciii.sensor, cmciii.state: new sub checks included in one new check cmcmiii superseding and improving several previous checks of the Rittal CMCIII device...
            NOTE: Please refer to the migration notes!
    * 0078 job: check now monitors the time since last start of the job, limits can be configured in WATO
    * 0079 f5_bigip_conns: new check to monitor number of current connections
    * 0324 hitachi_hnas_cifs: new check for the number of users using a CIFS share
    * 0455 hitachi_hnas_span: new check for Spans (Storage Pools) in Hitachi HNAS storage systems
    * 0445 mem.win: Allow time-averaging of values before applying levels...
    * 0446 mem.used, solaris_mem: Introduce optional averaging of used memory...
    * 0566 services.summary: new check to monitor stopped services of mode autostart in windows
    * 0568 f5_big_ip_conns: check now supports predictive monitoring and both connections types are merged in one check
    * 0257 windows_agent: now reports extended process information (obsoletes psperf.bat plugin)...
    * 0457 hitachi_hnas_volume: New check for Usage and Status of Volumes in Hitachi HNAS storage systems
    * 0450 mem.used: Add information about shared memory (on Linux hosts)
    * 0458 hitachi_hnas_fc_if: New check for FibreChannel Interfaces in Hitachi HNAS storage systems
    * 0459 emcvnx_info: New info check providing Model, Revision and Serial Number of EMC VNX storage systems
    * 0461 emcvnx_raidgroups.list_luns: New check for EMC VNX storage system...
    * 0462 emcvnx_raidgroups.list_disks: New check for EMC VNX storage system...
    * 0463 emcvnx_raidgroups.capacity, emcvnx_raidgroups.capacity_contiguous: New Checks for EMC VNX Storage systems...
    * 0570 fileinfo.groups: file groups now allow exclude patterns as well
    * 0464 stulz_pump: new check for the status of pumps of Stulz clima units
    * 0125 unitrends_backup:Unitrends Backup...
    * 0126 mikrotik_signal: Check for mikrotik wifi bridges
    * 0127 hp_proliant_raid: Check for proliant RAID status.
    * 0571 cmciii_lcp_fans: now monitors the lower limit for the rpm
    * 0572 cmciii_lcp_waterflow: lower and upper limits to the flow are now monitored
    * 0573 cmciii_lcp_airin, cmciii_lcp_airout, cmciii_lcp_waterin, cmciii_lcp_waterout: checks now observe limits to the temperatures
    * 0128 unitrends_replication: Check for monitoring  Replicaion staus on Unitrend systems
    * 0265 mpre_include: run additional mrpe configs within user context...
    * 0266 windows_agent: now supports mrpe include files...
    * 0574 if64: check now supports clustering...
    * 0576 fileinfo.groups: new feature to include current date in file pattern
    * 0130 Support of new Firmware version of various Fujitsu Sotarge Systems
    * 0698 emc_isilon.nodehealth: new check for EMC Isilon Storage systems: NodeHealth
    * 0699 emc_isilon_iops: New check for Disk Operations per Second (IOPS) in EMC Isilon Storage
    * 0132 New checks fjdarye101_disks fjdarye101_rluns: Fujitsu Storage Systems with 2013 Firmware
    * 0697 check_dns: allow to specify multiple expected answers
    * 0700 arcserve_backup: new check for status of backups in an Arcserve Backup Server
    * 0580 emc_datadomain_fans, emc_datadomain_nvbat, emc_datadomain_power, emc_datadomain_temps: new hardware checks for EMC Datadomain
    * 0691 Solaris agent: include lofs in list of monitored filesystem types
    * 0694 wut_webtherm: Support new versions of WUT-Thermometer...
    * 0135 apc_inputs: New Check for APC Input Contacts
    * 0701 emc_isilon_diskstatus: new check for Status of Disks in EMC Isilon Storage Systems
    * 0581 emc_datadomain_disks emc_datadomain_fs:  new checks to monitor disks and filesystems of EMC Datadomain
    * 0718 logwatch.ec: Optionally monitor the list of forwarded logfiles...
    * 0556 esx_vsphere_counters.diskio: now also shows disk latency
    * 0583 stulz_pump: now monitors the pumps rpm in precent of maximum and gathers performance data
    * 0560 check_mk_agent.solaris: report statgrab_mem section if solaris_mem section is missing...
    * 0702 Rule for checking agents for wanted version...
    * 0586 rmon_stats: new snmp check to gather network traffic statistics on RMON enabled network interfaces
    * 0704 windows_os_bonding: new check for bonding interfaces on windows...
    * 0562 esx_vsphere_vm.guest_tools: new check to monitor guest tools status...
    * 0674 brocade_fcport: Now supporting interface speed of 16 Gbit (just discovered in the wild)
    * 0138 Removed caching function in Windows Update agent plugin...
            NOTE: Please refer to the migration notes!
    * 0564 esx_vsphere_vm.datastores: displays the datastores of the VM...
    * 0731 mk_postgres: improved support for versions postgres < 9.2...
    * 0588 dell_poweredge_amperage.current, dell_poweredge_amperage.power, dell_poweredge_cpu, dell_poweredge_status, dell_poweredge_temp: new checks for the Dell PowerEdge Blade Server
    * 0589 brocade_tm: new check monitoring traffic manager statistics for interfaces of brocade devices
    * 0591 dell_poweredge_mem: new check to monitor memory modules of Dell PowerEdge Servers
    * 0592 dell_poweredge_pci: new check for pci devices on dell PowerEdge Servers
    * 0141 ups_socomec_capacity: Battery Capacity Check for Socomec UPS Devices.
    * 0705 arcserve_backup: improved documentation (check manpage and comments in the agent plugin)
    * 0143 ups_socomec_in_voltage, ups_socomec_out_voltage: Socomec UPS Devices, Input and Output Voltages...
    * 0732 df: now able to monitor inodes...
    * 0716 Add Linux caching agent also to normal agent RPM...
    * 0594 dell_poweredge_netdev: new check to monitor the status of network devices on Dells Poweredge Servers
    * 0733 mem, solaris_mem: now able to configure amount of free memory...
    * 0706 EMC VNX: special agent can alternatively authenticate via security files...
    * 0734 esx_vsphere_vm.running_on: shows the esx host of the VM
    * 0144 enterasys_cpu_util enterasys_powersupply: New Checks for CPU Utilization and Power Supplies on enterasys switches
    * 0595 dell_chassis_power, dell_chassis_powersupplies: new checks for Dell Poweredge Chassis Ppower consumption...
    * 0596 dell_chassis_status, dell_chassis_temp, dell_chassis_kvm, dell_chassis_io, dell_chassis_fans: new checks to monitor the overall status of various sections of the Dell Poweredge Chassis via CMC
    * 0597 dell_chassis_slots: new check to monitor the status of the blade slots of the Dell Poweredge Blade Servers
    * 0145 apc_symmetra: Changed naming of Batterie Temperature to System Temerature...
            NOTE: Please refer to the migration notes!
    * 0146 innovaphone_priports_l1, innovaphone_priports_l2: New Checks for Innovaphone PRI Ports
    * 0707 ibm_svc_host: New check: Status of hosts an IBM SVC / V7000 presents volumes to
    * 0598 kentix_temp, kentix_humidity: new checks for Kentix MultiSensor-Rack
    * 0768 ibm_svc_license: New check for Licensing Status on IBM SVC / V7000 devices
    * 0778 New Special Agent for innovaphone gateways...
    * 0769 juniper_trpz_cpu_util, juniper_trpz_flash, juniper_trpz_info, juniper_trpz_power: new Checks for juniper trapeze switches
    * 0770 innovaphone_licenses: New check to monitor licenses on innovaphone devices"
    * 0771 juniper_trpz_aps: Show the number of connected access points on juniper wlan controllers
    * 0772 added special agent for IBM SVC / V7000 storage systems...
    * 0147 enterasys_fans: New Check to monitor fans of enterasys swichtes
    * 0759 check_notify_count: New active check to monitor the number of notifications sent to contacts...
    * 0760 The windows agent contains meta information about version, manufacturer etc....
    * 0103 FIX: services: Fixed bug with service inventory defined in main.mk...
    * 0299 FIX: borcade_mlx_fan: Prettified output, handling "other" state now
    * 0300 FIX: cisco_fru_power: Trying not to inventorize not plugged in FRUs...
    * 0305 FIX: apache_status: Fixed exception when agent reports HTML code as apache-status data...
    * 0104 FIX: mssql: Server instances with underline in name are now supported....
    * 0240 FIX: Virtualmachine names with space no longer have missing piggyback data...
    * 0310 FIX: apache_status: Improved handling of unexpeted data sent by agents...
    * 0088 FIX: esx_vsphere_datastores: fixed error with reported capacity of 0 bytes...
    * 0243 FIX: cisco_qos: no longer crashes when the qos policy name is not set...
    * 0326 FIX: hr_fs printer_supply: Improved translation of wrong encoded chars...
    * 0059 FIX: agent_vpshere: new option for supporting ESX 4.1...
    * 0334 FIX: cisco_fantray: Fixed error on Cisco devices which do not support this check...
    * 0355 FIX: heartbeat_crm: Now handling "Failed actions:" output in agent...
    * 0357 FIX: megaraid_bbu: Fixed expected state checking...
    * 0358 FIX: df: now ignores filesystems with a reported size of '-'...
    * 0360 FIX: multipath: Inventory handles non loaded kernel module now...
    * 0339 FIX: blade_bays blade_blades blade_blowers blade_health blade_mediatray blade_powerfan blade_powermod: fix scan function...
    * 0340 FIX: blade_health: fix check, it was totally broken...
    * 0363 FIX: mysql_capacity: Did use wrong calculated warn / crit thresholds...
    * 0364 FIX: brocade_mlx*: Several cleanups, fixed bug in brocade_mlx_fan where only the first worst state was shown in output
    * 0365 FIX: RPMs: Cleaning up xinetd checkmk.rpmnew file after updating package...
    * 0366 FIX: heartbeat_crm: Agent code is now compatible to pacemaker 1.1.9...
    * 0367 FIX: Now using /dev/null instead of closing stdin in linux agent...
    * 0342 FIX: postgres_stat_database: make agent compatible with PostgreSQL 8.4.x...
    * 0343 FIX: postgres_sessions: make agent plugin compatible with PostgreSQL 9.2...
    * 0369 FIX: cups_queues: Fixed bug checking the last queue reported by agent...
    * 0370 FIX: brocade_mlx_module*: Improved output of checks
    * 0372 FIX: megaraid_ldisks: Ignoring adapters without configured logical disks...
    * 0345 FIX: Linux agent: fix detaching of background plugins...
    * 0378 FIX: agent_vsphere.pysphere: Trying to deal with permissions only on some guests/hosts
    * 0245 FIX: Inline SNMP no longer throws an exception when using SNMPv3 credentials...
    * 0380 FIX: jolokia_metrics.mem: PNP-Template now handles non existant max values...
    * 0381 FIX: win_printers: Fixed creation of duplicate services...
    * 0347 FIX: smart.stats: Remove duplicate disks...
    * 0349 FIX: winperf.cpuusage: update man page: this check is deprecated
    * 0383 FIX: solaris_mem: Is now compatible to more systems...
    * 0109 FIX: cisco_fantray: Prevent inventory for not available fans
    * 0110 FIX: cisco_fru_power:  Prevent inventory for not available FRUs
    * 0350 FIX: nfsmounts: correctly handle mount points with spaces...
    * 0387 FIX: df*: Negative filesystem space levels get a more clear text in check output...
    * 0351 FIX: local: Catch invalid state codes and map to 3 (UNKNOWN)...
    * 0397 FIX: mrpe: tolerate performance variable names with spaces...
    * 0399 FIX: check_ftp: cleanup configuration via WATO, remove Hostname field...
    * 0435 FIX: esx_vsphere_sensors: Fix garbled output in case of placeholder VMs...
    * 0251 FIX: agent_vsphere / check_mk agent: fixed outdated systemtime of check_mk agent...
    * 0439 FIX: postfix_mailq: Linux agent better detects Postfix installation...
    * 0440 FIX: heartbeat_crm: Inventory more gracefully handles case where agent output is invalid...
    * 0113 FIX: blade_blades: Now only make inventory for blades that are powered on...
    * 0441 FIX: megaraid_bbu: Fix several false alarms and cases where inventory failed
    * 0442 FIX: dell_om_disks: Treat global hot spare disks as OK, instead of WARN...
    * 0443 FIX: brocade_fcport: cope with firmware that does not provide speed information...
    * 0322 FIX: timemachine: Check now also works if there are spaces in the name of the backup volume or the hostname
    * 0253 FIX: windows agent: fixed crash on processing eventlog records...
    * 0403 FIX: mem.used: Prefer statgrab on FreeBSD for supporting more than 4GB...
    * 0404 FIX: cups_queues: fix exception in case of alternative time format...
    * 0444 FIX: timemachine: do not inventorize check when timemachine is not used
    * 0116 FIX: cisco_vpn_tunnel: Fixed typo that lead to an exception
    * 0118 FIX: stulz_humidity: Fixed coloring in pnp template...
    * 0119 FIX: stulz_humidity: Fixed lower thresholds...
    * 0565 FIX: windows_updates: fix for some cases when forced_reboot is not set
    * 0255 FIX: windows_agent: now able to handle the removal of local/plugin scripts during runtime...
    * 0447 FIX: fortigate_memory: Fix inventory, do not add check if no info available...
    * 0567 FIX: apc_symmetra: transformation from old tuple to new dict format fixed and improved
    * 0432 FIX: stulz_humidity: Fixed syntax error...
    * 0120 FIX: stulz_humidity, apc_humidity: Fixed bug while processing check params...
    * 0460 FIX: endless waiting for printer queues fixed...
    * 0260 FIX: Fixed incorrect formatting of checks with long output...
    * 0261 FIX: df_netapp32 / df_netapp: Fixed bug with negative size in check output...
    * 0262 FIX: ps: Now able to skip disabled "Process Inventory" rules...
    * 0264 FIX: printer_supply_ricoh: now reports correct filling levels...
    * 0575 FIX: cmciii_lcp_airin, cmciii_lcp_airout, cmciii_lcp_waterin, cmciii_lcp_waterout: improved handling of warning state...
    * 0272 FIX: if checks: port type 56 (fibrechannel) is no longer inventorized per default...
    * 0577 FIX: fileinfo.groups: new date pattern is now available for inventory check as well
    * 0688 FIX: winperf_msx_queues: Support output of Exchange 2013...
    * 0578 FIX: zypper: check is always registered as soon as mk_zypper plugin detects zypper tool...
    * 0689 FIX: postgres_sessions: fix empty agent section in case of 0 sessions...
    * 0579 FIX: veeam_client: fix for case when no StopTime section in agent output
    * 0692 FIX: fileinfo: Avoid duplicate entries in Solaris agent...
    * 0693 FIX: hpux_lvm: avoid problem when alternative vgdisplay is installed...
    * 0708 FIX: ntp.time, ntp: avoid DNS lookups in NTP queries and avoid timeouts...
    * 0277 FIX: solaris agent: ntp now able to work with ntpd and xntpd...
    * 0279 FIX: check_mk_agent.solaris: removed proc section from statgrab...
    * 0281 FIX: statgrab_net.ctr: only inventorize interfaces with actual traffic...
    * 0582 FIX: cisco_sys_mem: check now has a man page and a new WATO integration
    * 0667 FIX: oracle_asm_diskgroup: Now really uses the generic filesystem levels...
    * 0555 FIX: snmp_uptime: no longer fails if uptime is < 1 seconds
    * 0136 FIX: cisco_fru_power: Prevent inventory of not exsisting devices
    * 0557 FIX: check_mk_agent.solaris: removed section statgrab mem...
    * 0673 FIX: zfsget: Fixed broken check - was not compatible to current agent output of "df"
    * 0719 FIX: postfix_mailq: fix Linux agent in case of ssmtp being installed
    * 0584 FIX: agent_vsphere: special agent now handles non-standard https port correctly...
    * 0585 FIX: check_mk_agent.linux: more efficient handling of cups printer queues...
    * 0703 FIX: brocade_mlx: omit inventory of cpu and memory on more states...
    * 0137 FIX: Fixed printer_pages...
    * 0587 FIX: if64: problems resolved when running as a clustered service...
    * 0563 FIX: windows agent: now able to process perl scripts...
    * 0729 FIX: esx_vsphere_hostsystem: fixed incorrect status label (not state)...
    * 0142 FIX: winperf_if: treat unknown packets no longer as error packets
    * 0593 FIX: zypper: agent plugin and check now lead to UNKNOWN result in case of repo problems
    * 0758 FIX: check_sql: Fixed monitoring of stored procedures with oracle
    * 0599 FIX: esx_vsphere_datastores: provisioning levels in WATO are no longer limited to 101%
    * 0737 FIX: megaraid_ldisks: now able to handle "No Virtual Drive Configured" states...
    * 0763 FIX: hpux_if: Fixed exception during parsing of provided data on some systems...

    Multisite:
    * 0371 Added log class filter to hostsvcevents view
    * 0352 Avoid Livestatus connections on pages that do not need them...
    * 0390 Added an icon selector to the view editor...
    * 0391 Added sorter / filter for host/service service levels...
    * 0247 New mkp package for web applications: iNag / nagstatus / nagios status.dat...
    * 0429 Implemented role permissions for dashboards...
    * 0430 It is now possible to define custom time ranges in PNP graph search...
    * 0449 Show all custom variables of hosts and services in the detail views...
    * 0665 Added mail notificaton method to custom user notification dialog...
    * 0123 New time range filter for Downtimes and Comments...
    * 0683 New column painter for the last time a service was OK...
    * 0561 quicksearch: now able to search with multiple filters...
    * 0748 Also custom views now have permissions...
    * 0302 FIX: Fixed highlight of choosen elements in foldertee/views snapin in Chrome/IE
    * 0239 FIX: Fixed incorrect html formatting when displaying host or service comments...
    * 0307 FIX: Increased performance of multisite GUI with a large userbase...
    * 0312 FIX: Hiding views related to not existing datasources, like the EC now...
    * 0325 FIX: Removed CSV export icon from availability views...
    * 0327 FIX: Most forms did now work with "Profile Requests" enabled...
    * 0333 FIX: Fixed too long page title during performing several actions...
    * 0356 FIX: Fixed exception caused by utf8 chars in tooltip text...
    * 0368 FIX: Generating selection id is hopefully now compatible to more systems...
    * 0374 FIX: Fixed syntax error in exception handler of LDAP search code...
    * 0375 FIX: LDAP: Now handling user-ids with umlauts...
    * 0246 FIX: brocade_fcport: fixed error in pnp-template...
    * 0393 FIX: LDAP: Enabled paged LDAP search by default now with a page size of 1000...
    * 0394 FIX: LDAP: Auth expiration plugin now checks users for being disabled (in AD)...
    * 0436 FIX: Fix broken Site status switching via sidebar snapin...
    * 0420 FIX: LDAP: Roles/Groups are now synced even if case of DNs do not match...
    * 0421 FIX: UserDB: Fixed lost passwords when changing users in large user databases...
    * 0423 FIX: Users are not logged out anymore during changing their own passwords...
    * 0424 FIX: Improved error handling in case of incorrect auth config in distributed WATO environments
    * 0425 FIX: Fix login loop bug in distributed environments with different auth secrets
    * 0117 FIX: Availability button is now visible for users without the right to edit views
    * 0431 FIX: LDAP: Fixed group syncrhonisation when nested group sync is enabled
    * 0122 FIX: Multisite view editor not longer throwing a exception when loading views from other users
    * 0569 FIX: recurring updates of serial numbers of disabled ldap users fixed...
    * 0676 FIX: Move view "Stale services" to Problems folder
    * 0270 FIX: Multisite host tag filter: Now uses exact match...
    * 0273 FIX: Fixed exceptions when modifying / cloning views...
    * 0274 FIX: Fixed exception when view title or description was missing
    * 0278 FIX: Fixed bookmark icon images for non-english user languages...
    * 0670 FIX: LDAP: Fixed sync when non lower case attributes are configured...
    * 0671 FIX: LDAP: Disable logging of password changes received from LDAP
    * 0558 FIX: availability: fixed exception on specific filter settings...
    * 0712 FIX: Fix multiple groups with same tag when grouping hosts after a tag...
    * 0738 FIX: csv_export: now able to handle umlauts in download filenames...
    * 0762 FIX: Fixed availability filters not opening in IE7

    WATO:
    * 0308 Multisite can now set rotation view permissions for NagVis...
    * 0329 Removed Distributed WATO peer mode...
            NOTE: Please refer to the migration notes!
    * 0244 New features for WATO page Backup & Restore...
    * 0382 Active HTTP check now supports multiline regexp matching...
    * 0112 Explicit mapping of clustered services can now be done with WATO...
    * 0437 Convert WATO rule for debug_log into simple Checkbox...
    * 0428 Changed user profiles (e.g. pw changes) are now replicated in distributed setups...
    * 0114 User Custom Attributes can now be exported to the core...
    * 0448 New button in WATO service list for displaying check parameters...
    * 0454 Add output of traceroute to host diagnostic page
    * 0677 Make title of tags and tag groups localizable...
    * 0685 Distributed WATO now disabled WATO on slave sites per default...
    * 0687 New summary pages with all settings of a host or service...
    * 0275 WATO "Notify Users" feature: Improved confirmation info...
    * 0134 New option to use expect string in response heads for check_http in wato...
    * 0717 Sort permissions of views, dashboards, commands and snapins alphabetically
    * 0761 New bulk host import mode in WATO...
    * 0057 FIX: Fix exception in WATO host editor on custom tag without topic...
    * 0241 FIX: Improved sorting of WATO folders in dropdown menu...
    * 0019 FIX: Fixed wording in WATO rule for MSSQL check
    * 0242 FIX: Parameters for clustered services can now be configured on the cluster host...
    * 0309 FIX: Trying to prevent read/write conflicts with a large user base...
    * 0311 FIX: Fixed "Inventory failed" message when trying an inventory on clusters via WATO...
    * 0330 FIX: Improved performance of WATO slave push with a large user base...
    * 0331 FIX: LDAP diagnostic LOG can now have the $OMD_SITE$ macro configured via WATO...
    * 0332 FIX: Own host tag groups without topics resulted in two groups "Host tags" in the rule editor
    * 0361 FIX: The page linked by "new rule" can now be bookmarked again
    * 0341 FIX: Avoid rare exception in WATO when deleting a host...
    * 0376 FIX: LDAP: Default configuration of attributes is reflected within WATO now
    * 0346 FIX: Fix folder visibility in WATO for unpriviledged users...
    * 0385 FIX: Better error handling for invalid service regex in rule conditions...
    * 0389 FIX: Showing LDAP settings on site specific global settings page now...
    * 0400 FIX: WATO BI editor now supports percentages for count_ok...
    * 0392 FIX: LDAP: Improved error messages of LDAP configuration test...
    * 0415 FIX: LDAP: The LDAP Settings dialog is now disabled when the LDAP Connector is disabled
    * 0416 FIX: When doing user sync on user page rendering, contact group memberships are shown correctly now...
    * 0417 FIX: LDAP: Fixed "Sync-Plugin: Roles" test with OpenLDAP
    * 0248 FIX: Backup & Restore: Snapshot comments now support unicode character...
    * 0418 FIX: LDAP: Fixed broken role sync plugin with OpenLDAP...
    * 0419 FIX: LDAP: The default user profile roles are only assigned to users without roles...
    * 0249 FIX: Backup & Restore: fixed bug when uploading legacy snapshots...
    * 0250 FIX: Fixed error on creating very large WATO snapshots...
    * 0422 FIX: Fixed numbers shown in log entries of bulk inventory...
    * 0252 FIX: ESX vSphere configuration: Fixed non-working configuration parameters...
    * 0456 FIX: Column was too short...
    * 0256 FIX: wato snapshots: snapshot restore no longer fails with older python versions...
    * 0433 FIX: Creating WATO lock during automations (like e.g. master to slave syncs)...
    * 0434 FIX: Fixed wrong count of failed hosts in bulk inventory mode...
    * 0678 FIX: Move two last global settings of Event Console to proper places
    * 0268 FIX: wato inventory: fixed missing services...
    * 0686 FIX: Fix replication with WATO if EC is enabled on master and disabled on slave
    * 0129 FIX: Fixed permission bug in "Edit user profile" dialog....
    * 0269 FIX: brocade_fcport: fixed problem on displaying check_parameters in WATO...
    * 0271 FIX: Fixed sorting in duallist element (two lists with interchangable elements)...
    * 0131 FIX: Error rates for network interfaces can now be set smaller then 0.1 when using Wato....
    * 0690 FIX: Fix language jumping to German when saving user profiles
    * 0666 FIX: Minimum port for the mknotifyd is now 1024 (never use well known ports)...
    * 0559 FIX: WATO snapshots: improved validation of (uploaded) snapshots...
    * 0709 FIX: Fix NoneType has not attribute userdb_automatic_sync bug in D-WATO
    * 0728 FIX: mem.win: fixed bug in WATO configuration rule...
    * 0139 FIX: ldap sync: syncing if rules against ldap is not longer case sensitiv
    * 0736 FIX: WATO backup and restore: improved error handling...

    Notifications:
    * 0362 sms: now searching PATH for sendsms and smssend commands...
    * 0684 New notification variables NOTIFY_LASTSERVICEOK and NOTIFY_LASTHOSTUP...
    * 0711 New rules based notifications...
    * 0713 New bulk notifications...
    * 0108 FIX: Prevent service notification on host alerts...
    * 0058 FIX: Fix email notifications containing non-ASCII characters in some situtations...
    * 0133 FIX: Fixed mkeventd notification plugin...
    * 0720 FIX: Fix timeperiod computation with CMC and flexible notifications...

    BI:
    * 0721 Use hard states in BI aggregates...
    * 0714 BI aggregations now also honor scheduled downtimes...
    * 0715 BI aggregates now acknowledgement information...
    * 0669 FIX: Fixed regex matching in BI when using character groups [...]...

    Reporting & Availability:
    * 0018 New option for displaying a legend for the colors used in the timeline...
    * 0405 Add CSV export to availability views...
    * 0338 FIX: Introduce time limit on availability queries...
    * 0681 FIX: Display correct year for availability range for last month in january
    * 0750 FIX: Availability: fix exception when summary is on and some elements have never been OK

    Event Console:
    * 0301 Handling messages of special syslog format correctly...
    * 0388 Moved Event Console related settings to own settings page...
    * 0710 Create a history entry for events that failed their target count...
    * 0749 Allow to restrict visibility of events by their host contacts...
    * 0303 FIX: Old log entries were shown in event history first...
    * 0304 FIX: Escaping several unwanted chars from incoming log messages...
    * 0089 FIX: CSV export of event console was broken...
    * 0359 FIX: Fixed exception in event simulator when one match group did not match
    * 0384 FIX: Trying to prevent problem when restarting mkeventd...
    * 0427 FIX: Fixed exception when handling connections from event unix socket...
    * 0679 FIX: Allow non-Ascii characters in generated events
    * 0680 FIX: Do not allow spaces in host names in event simulator...
    * 0672 FIX: Service item of "Check event state in event console" checks can now be configured...
    * 0590 FIX: mkeventd: fixed encoding of unicode characters in the snmptrap receiver...

    Livestatus:
    * 0337 New header for limiting the execution time of a query...
    * 0276 nagios4 livestatus support...
    * 0335 FIX: Parse state of downtime notification log entries correctly...
    * 0336 FIX: Limit the number of lines read from a single logfile...
    * 0344 FIX: Fix semantics of columns num_services_hard_*...

    Livestatus-Proxy:
    * 0263 FIX: livestatus log table: fixed missing logentries of archived logfiles...


1.2.3i7:
    Core & Setup:
    * 0011 Introduce optional lower limit for predicted levels...
    * 0217 FIX: More verbose error output for SNMP errors on the command line...
    * 0288 FIX: Error messages of datasource programs (e.g. VSphere Agent) are now visible within WATO...
    * 0010 FIX: Fix computation of hour-of-the-day and day-of-month prediction...
    * 0292 FIX: Inline SNMP: Check_MK check helpers are closing UDP sockets now...

    Checks & Agents:
    * 0060 cisco_fantray: new check for monitoring fan trays of Cisco Nexus switches
    * 0061 cisco_cpu: check now recognizes new object cpmCPUTotal5minRev...
    * 0063 veeam_client: new check to monitor status of veeam clients with special agent plugin...
    * 0064 veeam_jobs: new check to monitor the backup jobs of the veeam backup tool...
    * 0047 fritz.conn fritz.config fritz.uptime fritz.wan_if fritz.link: New checks for monitoring Fritz!Box devices...
    * 0027 esx_vsphere_sensors: it is now possible override the state of sensors...
    * 0090 apc_ats_status: New Check for monitoring APC Automatic Transfer Switches
    * 0080 Added new checks for Brocade NetIron MLX switching / routing devices...
    * 0091 apc_ats_output: new check for output measurements on APC ATS devices
    * 0068 check_sql: support for mssql databases included
    * 0208 fileinfo.groups: Added minimum/maximum file size parameters...
    * 0093 check_http: Default service description prefix can be avoided...
    * 0004 df: dynamic filesystem levels now reorder levels automatically...
    * 0069 veeam_client: limits for time since last backup introduced
    * 0214 Logwatch: context lines can now be disabled using nocontext=1...
    * 0038 casa_cpu_mem casa_cpu_temp casa_cpu_util casa_fan casa_power: New checks for casa Cable Modem Termination Systems...
    * 0097 arc_raid_status: New check for Areca RAID controllers
    * 0070 cmciii_lcp_airin cmciii_lcp_airout cmciii_lcp_fans cmciii_lcp_waterflow cmciii_lcp_waterin cmciii_lcp_waterout: new checks for the Rittal CMC-III LCP device
    * 0098 apc_inrow_airflow, apc_inrow_fanspeed, apc_inrow_temp: New checks for APC inrow devices
    * 0099 apc_mod_pdu_modules: New check for APC Modular Power Distribution Unit
    * 0072 cmciii_pu_access cmciii_pu_canbus cmciii_pu_io cmciii_pu_temp: New checks for the Rittal CMC-III PU Unit
    * 0100 juniper_cpu: New check for CPU utilization on Juniper switches
    * 0236 windows_agent: each script can now be configured to run sync / async...
    * 0101 liebert_chiller_status: New check for Liebert Chiller devices
    * 0083 brocade_mlx: Temperature sensors of one module now in one common check...
    * 0008 df: Solaris agent now also supports samfs
    * 0084 brocade_mlx: single checks now instead of sub checks...
    * 0291 winperf_ts_sessions: New check to monitor Microsoft Terminal Server sessions...
    * 0102 modbus_value: New check and Agent to modbus devices...
    * 0013 Solaris Agent: implement cached async plugins and local checks...
    * 0238 vsphere monitoring: new option to skip placeholder vms in agent output...
    * 0016 Linux+Windows agent: allow spooling plugin outputs via files...
    * 0017 local: New state type P for state computation based on perfdata...
    * 0085 brocade_mlx: now handles more different module states...
    * 0024 FIX: cisco_wlc: removed check configuration parameter ap_model...
    * 0003 FIX: ps: Remove exceeding [ and ] in service description when using process inventory...
    * 0037 FIX: checkman browser (cmk -m) was not working properly in network subtree...
    * 0283 FIX: Interface Checks: ignore invalid error counts while interface is down...
    * 0081 FIX: Fixed corruption in SNMP walks created with cmk --snmpwalk...
    * 0286 FIX: esx_vsphrere_counters.ramdisk: Better handling for non existant ramdisks...
    * 0290 FIX: winperf_processor mem.win: Handling no/empty agent responses correctly now...
    * 0293 FIX: esx_vsphere_counters_ramdisk_sizes: Handles ram disk "ibmscratch" by default now
    * 0012 FIX: Solaris Agent: fixed broken fileinfo section...
    * 0297 FIX: mk-job is now also usable on CentOS 5+...
    * 0298 FIX: win_dhcp_pools: Fixed wrong percentage calculation
    * 0237 FIX: tsm_sessions: fixed invalid check output during backups...

    Multisite:
    * 0001 New filters for selecting several host/service-groups at once...
    * 0050 New concept of favorite hosts and services plus matching filters and views...
    * 0211 GUI Notify: Added notify method "popup" to really create popup windows...
    * 0215 Added option to make HTML escape in plugin outputs configurable...
    * 0071 livedump: new option to include contact_groups instead of contacts when dumping configuration
    * 0043 FIX: LDAP: Improved error reporting during synchronisation...
    * 0044 FIX: LDAP: Fixed error with empty groups during non nested group sync...
    * 0045 FIX: LDAP: Fixed error when synchronizing non nested groups to roles...
    * 0046 FIX: Fixed editing contactgroup assignments of hosts or folders with "-" in names...
    * 0049 FIX: Fixed useless I/O during page processing...
    * 0203 FIX: Changed sidebar reload interval to be more random...
    * 0204 FIX: Reduced I/O on logins with access time recording or failed login counts...
    * 0206 FIX: Fixed logwatch permission check when using liveproxy for normal users...
    * 0210 FIX: LDAP: Fixed problem syncing contactgroups of a user with umlauts in CN
    * 0035 FIX: Convert HTTP(S) links in plugin output into clickable icon...
    * 0006 FIX: Checkboxes for hosts/services were missing on modified views...
    * 0284 FIX: Context help toggled on/off randomly...
    * 0285 FIX: Fixed bookmarking of absolute URLs or PNP/NagVis URLs in sidebar snapin...
    * 0296 FIX: Fixed moving of snapins while in scrolled sidebar...

    WATO:
    * 0053 New rule for configuring the display_name of a service...
    * 0216 Supporting float values as SNMP timeout value now...
    * 0082 Improved online help for LDAP connections...
    * 0009 Automatically schedule inventory check after service config change...
    * 0294 Added "services" button to host diagnose page
    * 0048 FIX: Tests on host diagnose page are executed parallel now...
    * 0033 FIX: Fixed problem when saving settings in WATOs host diagnostic page...
    * 0205 FIX: NagVis related permissions of roles can be edited again...
    * 0207 FIX: Explicit communities were not saved in all cases...
    * 0094 FIX: Hide SNMPv3 credentials in WATO...
    * 0212 FIX: Fixed broken site edit page in case a TCP socket has been configured...
    * 0095 FIX: Fixed problem with portnumber in Wato Distributed Monitoring dialog
    * 0213 FIX: LDAP: Various small improvements for handling the LDAP user connector...
    * 0039 FIX: Fixed exception on displaying WATO helptexts in the global settings...
    * 0219 FIX: Fixed display problems in WATO folders with long contact group names
    * 0220 FIX: Added HTML escaping to several global settings attributes...
    * 0234 FIX: Improved handling of interface inventory states / types...
    * 0289 FIX: Renamed "Hosts & Folders" page to "Hosts"
    * 0295 FIX: Fixed problem with new created tag groups with "/" in title...

    Notifications:
    * 0005 Added notification script for sending SMS via mobilant.com...
    * 0032 FIX: Fixed problem when forwarding notification mails in windows...
    * 0218 FIX: Fixed rendering of HTML mails for Outlook (at least 2013)...

    BI:
    * 0287 FIX: Fixed assuming states of services with backslashes in descriptions...

    Reporting & Availability:
    * 0051 Option for showing timeline directly in availability table...
    * 0052 Visual colorization of availability according to levels...
    * 0054 New labelling options for availability table...
    * 0055 Allow grouping by host, host group or service group...
    * 0056 New concept of service periods in availability reporting...
    * 0002 You can now annotate events in the availability reporting...
    * 0014 FIX: Fix styling of tables: always use complete width...
    * 0015 FIX: Fixed summary computation in availability when grouping is used...

    Event Console:
    * 0026 FIX: snmptd_mkevent.py: fixed crash on startup
    * 0036 FIX: Fixed bug where multsite commands did not work properly...

    Livestatus:
    * 0067 livedump: new option to mark the mode at the beginning of the dump and documentation fixes...
    * 0023 FIX: Fixed incorrect starttime of table statehist entries...
    * 0034 FIX: Availability no longer showes incorrect entries when only one logfile exists...
    * 0233 FIX: Fixed missing entries in log file and availability view...


1.2.3i6:
    Core & Setup:
    * 0041 FIX: setup.py now handles non existing wwwuser gracefully...

    Checks & Agents:
    * 0040 Add agent plugin to test local hostname resolving...
    * 0020 FIX: Inventory problem with inventory_processes parameter...

    Multisite:
    * 0000 Improved performance of LDAP sync by refactoring the group sync code

    WATO:
    * 0042 FIX: Removed debug outputs from service inventory...


1.2.3i5:
    Core:
    * Automatically remove duplicate checks when monitoring with Agent+SNMP
       at the same time. TCP based ones have precedence.
    * inventory check of SNMP devices now does scan per default (configurable)
    * FIX: inventory check now honors settings for exit code
    * FIX: avoid exception nodes of cluster have different agent type
    * FIX: continue inventory, if one check does not support it
    * FIX: fix configuration of explicit SNMP community, allow unicode
    * FIX: avoid invalid cache of 2nd and up hosts in bulk inventory
    * FIX: fixed error handling in SNMP scan, inventory check fails now
           if SNMP agent is not responding
    * FIX: Ignore snmp_check_interval cache in interactive situations (e.g.  -nv)
    * FIX: check_mk config generation: on computing the checks parameters
           there is no longer a small chance that existing rules get modified

    Event Console:
    * check_mkevents now available as C binary: check_mkevents_c
    * FIX: use default values for unset variables in actions

    Multisite:
    * Speed-O-Meter: now measure only service checks. Host checks
      are omitted, since they do not really matter and make the
      results less useful when using CMC.
    * Added host aliases filter to some views (host/service search)
    * It is now possible to enforce checkboxes in views upon view loading
      (needs to be confgured per view via the view editor)
    * Wiki Sidebar Snapin: showing navigation and quicksearch. OMD only.
    * Sidebar can now be folded. Simply click somewhere at the left 10 pixels.
    * Foldable sections now have an animated triangle icon that shows the folding state
    * Added new snapin "Folders", which interacts with the views snapin when
      both are enabled. You can use it to open views in a specific folder context
    * LDAP: Added option to make group and role sync plugin handle nested
            groups (only in Active Directory at the moment). Enabling this
	    feature might increase the sync time a lot - use only when really needed.
    * FIX: Fixed encoding problem in webservice column output
    * FIX: Fix output format python for several numeric columns
    * FIX: Fixed searching hosts by aliases/adresses
    * FIX: Remove duplicate entries from Quicksearch
    * FIX: Avoid timed browser reload after execution of exections
    * FIX: Hosttag filter now works in service related views
    * FIX: Added code to prevent injection of bogus varnames
           (This might break code which uses some uncommon chars for varnames)
    * FIX: Fixed computation of perfometer values, which did not care about
           the snmp_check_interval. Simplyfied computation of perfometer values
    * FIX: LDAP: Custom user attributes can now be synced again

    BI:
    * FIX: Fix exception when showing BI tree in reporting time warp
    * FIX: Fixed blue triangle link: would show more aggregations,
       if one name was the prefix of another

    Notifications:
    * Blacklisting for services in the felixble notification system
    * FIX: mail with graph plugin: set explicit session.save_path for php
           Fixes instances where the php command couldn't fetch any graphs

    Checks & Agents:
    * diskstat: removed (ever incorrect) latency computation for Linux
    * statgrab_load: support predictive levels, add perf-o-meter
    * ucd_cpu_load: support predictive levels
    * hpux_cpu, blade_bx_load: support predictive levels, add perf-o-meter,
       make WATO-configable
    * check_sql: Database port can now be explicitly set
    * steelhead_perrs: New check for Rivergate Gateways
    * alcatel_power: Check for power supplies on Alcatel switches
    * qnap_disks: New check for Hardisks in Qnap devices
    * Dell Open Manage: SNNP Checks for Physical Disks, CPU and Memory
    * check_tcp: Now able to set custom service description
    * Apache ActiveMQ: New Special Agent and Check to query ActiveMQ Queues
    * check_ftp: can now be configured via Wato
    * windows_tasks: New check to  monitor the Windows Task Scheduler
    * sensatronics_temp: New check for Sensatronic E4 Temperatur Sensor
    * akcp_sensor_drycontact: New Check for AKCP drycontact Sensors
    * esx_vsphere_vm.heartbeat: Heartbeat status alert level now configurable
    * ps:  new configuration option: handle_count (windows only)
    * FIX: Windows agent: gracefully handle garbled logstate.txt
    * FIX: esx_vsphere_counters: added missing ramdisk type upgradescratch
    * FIX: esx_vsphere_hostsystem: fixed bug in handling of params
    * FIX: local: tolerate invalid output lines
    * FIX: hp_proliant: Correct handling of missing snmp data
    * FIX: logwatch.ec: No longer forwards "I" lines to event console
    * FIX: check_dns: default to querying the DNS server on the localhost itself
    * FIX: ps: do not output perfdata of CPU averaging (use ps.perf for that)
    * FIX: nfsexports: also support systems with rpcbind instead of portmap
    * FIX: ups_in_freq: corrected spelling of service description
    * FIX: ups_bat_temp: renamed service description to "Temperature Battery",
           in order to make it consistent with the other temperature checks
    * FIX: hp_blade_blades: Fixed crash on inventory when receiving
           unexpected snmp data
    * FIX: apache_status: If ReqPerSec and BytesPerSec are not reported by
           the agent, no PNP graphs for them are drawn.
           (This is the case if ExtendedStatus set to Off in Apache config)
    * FIX: oracle_jobs: fixed issues with incorrect column count in check output
    * FIX: if/if64/...: layout fix in PNP template for packets


    WATO:
    * You can now have site-specific global settings when using
      distributed WATO (available in the "Distributed Monitoring")
    * bulk inventory: display percentage in progress bar
    * New option for full SNMP scan in bulk inventory
    * bulk operations now also available when checkboxes are off
    * LDAP: Added test to validate the configured role sync groups
    * LDAP: The sync hooks during activate changes can now be enabled/disabled
      by configuration (Global Settings)
    * Disabled replication type "peer" in site editor.
    * Added "permanently ignore" button to inventory services dialog which
      links directly to the disabled services view
    * Added diagnose page linked from host edit dialog. This can be used to test
      connection capabilities of hosts
    * The rule "Process inventory" now offers the same configuration options
      as its manual check equivalent "State and count of processes"
    * New configuration option handle_count (windows only) in the rules
      "Process inventory" and "State and count of processes"
    * FIX: correct display of number of hosts in bulk inventory
    * FIX: nailed down ".siteid" exception when added new site
    * FIX: fixed setting for locking mode from 'ait' to 'wait'
    * FIX: avoid removal of tags from rules when not yet acknowledged
    * FIX: avoid need for apache restart when adding new service levels
    * FIX: fix encoding problem on GIT integration

    Livestatus:
    * Removed "livecheck". It never was really stable. Nagios4 has something
      similar built in. And also the Check_MK Micro Core.
    * table statehist: no longer computes an unmonitored state for hosts and
                       services on certain instances.
                       (showed up as no hosts/services in the multisite gui)
    * table statehist: fixed SIGSEGV chance on larger queries

1.2.3i4:
    Core:
    * Create inventory check also for hosts without services, if they
          have *no* ping tag.

    WATO:
    * Bulk inventory: speed up by use of cache files and doing stuff in
          groups of e.g. 10 hosts at once
    * Multisite connection: new button for cloning a connection

    Checks & Agents:
    * Linux agent RPM: remove dependency to package "time". That package
         is just needed for the binary mk-job, which is useful but not
         neccessary.

    Multisite:
    * FIX: fix broken single-site setups due to new caching

1.2.3i3:
    Core:
    * FIX: fixed typo in core startup message "logging initial states"
    * FIX: livestatus table statehist: fixed rubbish entries whenever
           logfile instances got unloaded

    Livestatus:
    * FIX: check_mk snmp checks with a custom check interval no longer
           have an incorrect staleness value

    Notifications:
    * mkeventd: new notification plugin for forwarding notifications
       to the Event Console. See inline docu in share/check_mk/notification/mkeventd
       for documentation.
    * FIX: cleanup environment from notifications (needed for CMC)

    Checks & Agents:
    * Windows agent: increased maximum plugin output buffer size to 2MB
    * check_icmp: New WATO rule for custom PING checks
    * agent_vsphere: now able to handle < > & ' " in login credentials
    * if/if64 and friends: add 95% percentiles to graphs
    * services: inventory now also matches against display names of services
    * esx_vsphere_hostsystem.multipath: now able to set warn/crit levels
    * cpu_netapp: added Perf-O-Meter and PNP template
    * cisco_cpu: added Perf-O-Meter and PNP template
    * apc_symmetra: add input voltage to informational output
    * agent_vsphere: new debug option --tracefile
    * FIX: windows_agent: fixed bug in cleanup of open thread handles
    * FIX: cups default printer is now monitored again in linux agent
    * FIX: host notification email in html format: fixed formating error
           (typo in tag)
    * FIX: netapp_volumes: better output when volume is missing
    * FIX: winperf_phydisk: handle case where not performance counters are available
    * FIX: check_mk_agent.linux: limit Livestatus check to 3 seconds
    * FIX: esx_vsphere_vm: fixed exception when memory info for vm is missing
    * FIX: esx_vsphere_hostsystem: Fixed typo in check output
    * FIX: psperf.bat/ps: Plugin output processing no longer crashes when
           the ps service is clustered

    Multisite:
    * Filtering in views by Hostalias is possible now too
       (however the filter is not displayed in any standard view - user needs
       to enable it by customizing the needed views himself)
    * FIX: add missing service icons to view "All Services with this descr..."
    * FIX: ldap attribute plugins: fixed crash when parameters are None
    * FIX: avoid duplicate output of log message in log tables
    * FIX: fixed problem with ldap userid encoding
    * FIX: removed state-based colors from all Perf-O-Meters
    * FIX: brocade_fcport pnp-template: fixed incorrect display of average values
    * FIX: all log views are now correctly sorted from new to old

    Livestatus-Proxy:
    * Implement caching of non-status requests (together with Multisite)
    * FIX: fix exception when printing error message
    * FIX: honor wait time (now called cooling period) after failed TCP connection
    * FIX: fix hanging if client cannot accept large chunks (seen on RH6.4)

    WATO:
    * Rule "State and count of processes": New configuration options:
           virtual and resident memory levels
    * Added title of tests to LDAP diagnose table
    * Bulk inventory: new checkbox to only include hosts that have a failed
        inventory check.
    * Bulk inventory: yet another checkbox for skipping hosts where the
        Check_MK service is currently critical
    * New rule: Multipath Count (used by esx_vsphere_hostsystem.multipath)
    * FIX: The rule "State and count of processes" is no longer available
           in "Parameters for inventorized check". This rule was solely
           intented for "Manual checks" configuration
    * FIX: Trying to prevent auth.php errors while file is being updated

1.2.3i2:
    Core:
    * New option -B for just generating the configuration
    * Introduced persistent host address lookup cache to prevent issues
      loading an unchanged configuration after a single address is not resolvable anymore
    * Assigning a service to a cluster host no longer requires a reinventory
    * Setting a check_type or service to ignore no longer requires a reinventory
      Note: If the ignore rule is removed the services will reappear
    * Config creation: The ignore services rule now also applies to custom, active
                       and legacy checks
    * Predictive monitoring: correctly handle spaces in variable names (thanks
       to Karl Golland)
    * New man page browser for console (cmk -m)
    * New option explicit_snmp_communities to override rule based SNMP settings
    * Preparations for significant SNMP monitoring performance improvement
      (It's named Inline SNMP, which is available as special feature via subscriptions)
    * Allow to specify custom host check via WATO (arbitrary command line)
    * Implement DNS caching. This can be disabled with use_dns_cache = False

    Livestatus:
    * new service column staleness: indicator for outdated service checks
    * new host    column staleness: indicator for outdated host checks

    Checks & Agents:
    * esx_hostystem multipath: criticize standby paths only if not equal to active paths
    * mk_logwatch: fixed bug when rewriting logwatch messages
    * check_mk: Re-inventory is no longer required when a service is ignored via rule
    * check_mk: Now possible to assign services to clusters without the need to
                reinventorize
    * lnx_if: Fixed crash on missing "Address" field
    * viprinet_router: Now able to set required target state via rule
    * windows_agent: Now available as 64 bit version
    * agent_vsphere: fix problem where sensors were missing when
      you queried multiple host systems via vCenter
    * cached checks: no longer output cached data if the age of the
                     cache file is twice the maximum cache age
    * windows agent: no longer tries to execute directories
    * fileinfo: no longer inventorize missing files(reported by windows agent)
    * New checks for Brocade fans, temperature and power supplies
    * cluster hosts: removed agent version output from Check_MK service (this
      was misleading for different agent versions on multiple nodes)
    * job check: better handling of unexpected agent output
    * lnx_thermal: Added check for linux thermal sensors (e.g. acpi)
    * hwg_temp: Make WATO-Rule "Room Temperature" match, add man page, graph
                and Perf-O-Meter
    * ps.perf: Support Windows with new plugin "psperf.bat". wmicchecks.bat
               is obsolete now.
    * Special Agent vSphere: support ESX 4.1 (thanks to Mirko Witt)
    * esx_vsphere_object: make check state configurable
    * mk_logwatch: support continuation lines with 'A'. Please refer to docu.
    * mk_oracle: Added plugin for solaris
    * win_netstat: New check for Windows for checking the existance of a UDP/TCP
        connection or listener
    * ps/ps.perf: allow to set levels on CPU util, optional averaging of CPU
    * diskstat: Agent is now also processing data of mmcblk devices
    * qmail: Added check for mailqueue
    * cisco_locif: removed obsolete and already disabled check completely
    * fc_brocade_port: removed obsolete check
    * fc_brocade_port_detailed: removed obsolete check
    * tsm_stgpool: removed orphaned check
    * vmware_state: removed ancient, now orphaned check. Use vsphere_agent instead.
    * vms_{df,md,netif,sys}: remove orphaned checks that are not needed by the current agent
    * tsm: Added new TSM checks with a simple windows agent plugin
    * windows_agent: now starts local/plugin scripts in separate threads/processes
                     new script parameters cache_age, retry_count, timeout
                     new script caching options "off", "async", "sync"
    * windows_agent: increased maximum local/plugin script output length to 512kB
                     (output buffer now grows dynamically)
    * jolokia_metrics: fixed incorrect plugin output for high warn/crit levels
    * jolokia_metrics.uptime: Added pnp template
    * hyperv: Added a check for checking state changes.
    * df / esx_vsphere_datastore: now able to set absolute levels and levels depending
                                  on total disk space of used and free space
    * cisco_wlc: New check for monitoring cisco wireless lan access points
    * cisco_wlc_clients: New check for the nummber of clients in a wlc wifi
    * df: Negative integer levels for MB left on a device
    * win_printers: Monitoring of printer queue on a windows printserver
    * cisco_qos: Updated to be able to mintor IOS XR 4.2.1 (on a ASR9K device)
    * New active check, check_form_submit, to submit HTML forms and check the resulting page
    * mk-job: /var/lib/check_mk_agent/job directory is now created with mode 1777 so
              mk-job can be used by unprivileged users too
    * ADD: etherbox: new check for etherbox (messpc) sensors.
           currently supported: temperature, humidity, switch contact and smoke sensors
    * cisco_wlc_client: now supports low/high warn and crit levels
    * cisco_wlc: now supports configuration options for missing AP
    * agent_vsphere: completely rewritten, now considerably faster
                     vCenter is still queried by old version
    * windows_agent: windows eventlog informational/audit logs now reported with O prefix
    * mk_logwatch: ignored loglines now reported with an "." prefix (if required)
    * apache_status: Nopw also supports multithreaded mpm
    * windows_agent: now able to suppress context messages in windows eventlogs
    * agent_vsphere: completely rewritten, now considerably faster
                     vCenter is still queried by old version
    * windows_agent: windows eventlog informational/audit logs now reported with O prefix
    * mk_logwatch: ignored loglines now reported with an "." prefix (if required)
    * check_mk-if.pnp: fixed bug with pnp template on esx hosts without perfdata
    * jolokia checks (JVM): uptime, threads, sessions, requests, queue
      now configurable via WATO
    * vSphere checks: secret is not shown to the user via WATO anymore
    * WATO rule to check state of physical switch (currently used by etherbox check)
    * cisco_wlc: Allows to configure handling of missing AP
    * logwatch.ec: show logfiles from that we forwarded messages
    * FIX: blade_blades: Fixed output of "(UNKNOWN)" even if state is OK
    * FIX: apache_status: fix exception if parameter is None
    * FIX: hr_mem: handle virtual memory correct on some devices
    * FIX: apache_status agent plugin: now also works, if prog name contains slashes
    * FIX: check_dns: parameter -A does not get an additional string
    * FIX: cisco_qos: Catch policies without post/drop byte information
    * FIX: cisco_qos: Catch policies without individual bandwidth limits
    * FIX: windows_agent: fixed bug on merging plugin output buffers
    * FIX: esx_vsphere_datastores: Fix incomplete performance data and Perf-O-Meter
    * FIX: cleaned up fileinfo.groups pattern handling, manual configuration
      is now possible using WATO
    * FIX: check_mk-ipmi.php: PNP template now displays correct units as delivered
           by the check plugin
    * FIX: check_disk_smb: Remove $ from share when creating service description.
           Otherwise Nagios will not accept the service description.
    * FIX: mrpe: gracefully handle invalid exit code of plugin

    Notifications:
    * notify.py: Matching service level: Use the hosts service level if a
                 service has no service level set
    * notify.py: fixed bug with local notification spooling
    * HTML notifications: Now adding optional links to host- and service names
      when second argument notification script is configured to the base url of the
      monitoring installation (e.g. http://<host>/<site>/ in case of OMD setups)
    * HTML notifications: Added time of state change

    Multisite:
    * Finally good handling of F5 / browser reloads -> no page switching to
      start page anymore (at least in modern browsers)
    * User accounts can now be locked after a specified amount of auth
      failures (lock_on_logon_failures can be set to a number of tries)
    * Column Perf-O-Meter is now sortable: it sorts after the *first*
      performance value. This might not always be the one you like, but
      its far better than nothing.
    * logwatch: Logwatch icon no longer uses notes_url
    * Inventory screen: Host inventory also displays its clustered services
    * Rules: Renamed "Ignored services" to "Disabled services"
             Renamed "Ignored checks" to "Disabled checks"
    * Sorter Host IP address: fixed sorting, no longer uses str compare on ip
    * Views: New: Draw rule editor icon in multisite views (default off)
             Can be activated in global settings
    * New global multisite options: Adhoc downtime with duration and comment
                                    Display current date in dashboard
    * LDAP: Using asynchronous searches / added optional support for paginated
      searches (Can be enabled in connection settings)
    * LDAP: It is now possible to provide multiple failover servers, which are
      tried when the primary ldap server fails
    * LDAP: Supporting posixGroup with memberUid as member attribute
    * LDAP: Added filter_group option to user configuration to make the
    synchonized users filterable by group memberships in directories without
    memberof attributes
    * LDAP: Moved configuration to dedicated page which also provides some
      testing mechanisms for the configuration
    * Added option to enable browser scrollbar to the multisite sidebar (only
      via "sidebar_show_scrollbar = True" in multisite.mk
    * Added option to disable automatic userdb synchronizations in multisite
    * Implemented search forms for most data tables
    * New icons in view footers: export as CSV, export as JSON
    * Availability: new columns for shortest, longest, average and count
    * Editing localized strings (like the title) is now optional when cloning
      views or editing cloned views. If not edited, the views inherit the
      localized strings from their ancestors
    * Added simple problems Dashboard
    * New filter and column painter for current notification number (escalations)
    * Added new painters for displaying host tags (list of tags, single tag
    groups). All those painters are sortable. Also added new filters for tags.
    * Added painters, icon and filters for visualizing staleness information
    * Improved filtering of the foldertree snapin by user permissions (when a user is
      only permitted on one child folder, the upper folder is removed from the
      hierarchy)
    * "Unchecked Services" view now uses the staleness of services for filtering
    * Globe dashlets make use of the parameter "id" to make it possible to
      provide unique ids in the render HTML code to the dashlets
    * Multisite can now track wether or not a user is online, this need to be
      enabled e.g. via Global Settings in WATO (Save last access times of
      users)
    * Added popup message notification system to make it possible to notify
      multisite users about various things. It is linked on WATO Users page at
      the moment. An image will appear for a user in the sidebar footer with
      the number of pending messages when there are pending messages for a user.
      To make the sidebar check for new messages on a regular base, you need
      to configure the interval of sidebar popup notification updates e.g. via
      WATO Global Settings.
    * Event views: changed default horizon from 31 to 7 days
    * New option for painting timestamp: as Unix Epoch time
    * New filters: Host state type and Service state type
    * FIX: better error message in case of exception in SNMP handling
    * FIX: Inventory screen: Now shows custom checks
    * FIX: Fixed locking problem of multisite pages related to user loading/saving
    * FIX: Fixed wrong default settings of view filters in localized multisite
    * FIX: line wrapping of logwatch entries
    * FIX: Fixed button dragging bug when opening the view editor
           (at least in Firefox)

    WATO:
    * Allow to configure check-/retry_interval in second precision
    * Custom user attributes can now be managed using WATO
    * Allow GIT to be used for change tracking (enable via global option)
    * Hosts/Folders: SNMP communities can now be configured via the host
      and folders hierarchy. Those settings override the rule base config.
    * Require unique alias names in between the following elements:
      Host/Service/Contact Groups, Timeperiods and Roles
    * Removed "do not connect" option from site socket editor. Use the
      checkbox "Disable" to disable the site for multisite.
    * Converted table of Event Console Rules to new implementation, make it sortable
    * FIX: do validation of check items in rule editor
    * FIX: More consistent handling of folderpath select in rule editor
    * FIX: Now correctly handling depends_on_tags on page rendering for
           inherited values
    * FIX: Changed several forms from GET to POST to prevent "Request-URI too
           large" error messages during submitting forms
    * FIX: automation snmp scan now adhere rules for shoddy snmp devices
           which have no sys description
    * FIX: Cisco ruleset "Cisco WLC WiFi client connections" has been generalized to
           "WLC WiFi client connections"
    * FIX: Snapshot handling is a little more robust agains manually created
           files in snapshot directory now
    * FIX: Slightly more transparent handling of syntax errors when loading rules.mk

    Notifications:
    * Flexible Notification can now filter service levels
    * FIX: check_tcp corrected order of parameters in definition

    Event Console:
    * New global setting "force message archiving", converts the EC into
      a kind of syslog archive
    * New built-in snmptrap server to directly receive snmp traps
    * FIX: fix layout of filter for history action type
    * FIX: better detect non-IP-number hosts in hostname translation

1.2.3i1:
    Core:
    * Agents can send data for other hosts "piggyback". This is being
      used by the vSphere and SAP plugins
    * New variable host_check_commands, that allows the definition of
      an alternative host check command (without manually defining one)
    * New variable snmp_check_interval which can be used to customize
      the check intervals of SNMP based checks
    * setup: Added missing vars rrd_path and rrdcached_sock
    * new variable check_mk_exit_status: allows to make Check_MK service OK,
      even if host in not reachable.
    * set always_cleanup_autochecks to True per default now
    * check_mk: new option --snmptranslate

    Multisite:
    * New availability view for arbitrary host/service collections
    * New option auth_by_http_header to use the value of a HTTP header
      variable for authentication (Useful in reverse proxy environments)
    * New permission that is needed for seeing views that other users
      have defined (per default this is contained in all roles)
    * New path back to the view after command exection with all
      checkboxes cleared
    * Added plugins to config module to make registration of default values
      possible for addons like mkeventd - reset to default values works now
      correctly even for multisite related settings
    * perfometer: Bit values now using base of 1000
    * Added PNP tempate for check_disk_smb
    * Dashboards can now be configured to be reloaded on resizing
      (automatically adds width/height url parameters)
    * LDAP authentification: New config option "Do not use persistent
                             connections to ldap server"
    * Hosttags and auxiliary tags can now be grouped in topics
    * Fixed output of time in view if server time differs from user time

    Event Console:
    * New rule feature: automatically delete event after actions
    * New filter for maximum service level (minimum already existed)
    * New global setting: hostname translation (allows e.g. to drop domain name)
    * New rule match: only apply rule within specified time period

    Checks & Agents:
    * solaris_mem: New check for memory and swap for Solaris agent
    * agent_vsphere: New VMWare ESX monitoring that uses pySphere and the VMWare
      API in order to get data very efficiently. Read (upcoming) documentation
      for details.
    * new special agent agent_random for creating random monitoring data
    * New checks: windows_intel_bonding / windows_broadcom_bonding
    * Implemented SAP monitoring based on the agent plugin mk_sap. This
      must be run on a linux host. It connects via RFC calls to SAP R/3
      systems to retrieve monitoring information for this or other machines.
    * sap.dialog: Monitors SAP dialog statistics like the response time
    * sap.value: Simply processes information provided by SAP to Nagios
    * openvpn_clients: new check for OpenVPN connections
    * if64_tplink: special new check for TP Link switches with broken SNMP output
    * job: Monitoring states and performance indicators of any jobs on linux systems
    * oracle_asm_diskgroups: Added missing agent plugin + asmcmd wrapper script
    * oracle_jobs: New check to monitor oracle database job execution
    * oracle_rman_backups: New check to monitor state of ORACLE RMAN backups
    * jar_signature: New check to monitor wether or not a jar is signed and
      certificate is not expired
    * cisco_qos: adhere qos-bandwidth policies
    * check_disk_smb: WATO formalization for active check check_disk_smb
    * if.include: new configurable parameters for assumed input and output speed
    * cisco_qos: new param unit:    switches between bit/byte display
                 new param average: average the values over the given minute
                 new params post/drop can be configured via int and float
                 fixed incorrect worst state if different parameters exceed limit
    * logwatch.ec: Added optional spooling to the check to prevent dataloss
      when processing of current lines needs more time than max execution time
    * mounts: ignore multiple occurrances of the same device
    * Linux agent: allow cached local/plugins checks (see docu)
    * mem.include: Linux memory check now includes size of page tables. This
      can be important e.g. on ORACLE systems with a lot of memory
    * windows_agent: Now buffers output before writing it to the socket
                     Results in less tcp packages per call
    * smart.stats: rewrote check. Please reinventorize. Error counters are now
      snapshotted during inventory.
    * smart.temp: add WATO configuration
    * windows_agent: check_mk.ini: new option "port" - specifies agent port
    * winperf_processor: introduce averaging, support predictive levels
    * cpu_util.include: fixed bug when params are set to None
    * predictive levels: fixed bug when existing predictive levels get new options
    * windows_plugin mssql.vbs: No longer queries stopped mssql instances
    * cisco_hsrp: fixed problem when HSRP groups had same ip address
    * winperf_if: hell has frozen over: a new check for network adapters on Windows
    * windows agent: new config section plugins, now able to set timeouts for specific plugins
                     new global config option: timeout_plugins_total
    * lnx_if in Linux agent: force deterministical order of network devices
    * Linux agent: remove obsolete old <<<netif>>> and <<<netctr>>> sections
    * logwatch, logwatch.ec: detect error in agent configuration
    * Linux agent: cups_queues: do not monitor non-local queues (thanks to Olaf Morgenstern)
    * AIX agent: call lparstat with argument 1 1, this give more accurate data
    * Check_MK check: enable extended performance data per default now
    * viprinet checks: New checks for firmware version/update, memory usage, power supply status,
                       router mode, serialnumber and temperature sensors
    * uptime, snmp_uptime, esx_vsphere_counters.uptime: allow to set lower and upper levels
    * winperf_processor: Now displays (and scales) to number of cpus in pnpgraph
    * mk_postgres plugin: replace select * with list of explicit columns (fix for PG 9.1)
    * lnx_if: show MAC address for interfaces (needs also agent update)
    * winperf_tcp_conn: New check. Displays number of established tcpv4 connections in windows
                        Uses WATO Rule "TCP connection stats (Windows)"
    * windows_agent: fixed timeouts for powershell scripts in local/plugins
    * logwatch: Agent can now use logwatch.d/ to split config to multipe files
    * logwatch: Agent can now rewrite Messages
    * apache_status: New rule: set levels for number of remaining open slots
    * mrpe: handle long plugin output correctly, including performance data
    * cisco_qos: parameters now configurable via WATO

    Notifications:
    * notify.py: unique spoolfiles name no longer created with uuid
    * Warn user if only_services does never match

    Livestatus:
    * Table statehist: Improved detection of vanished hosts and services.
                       Now able to detect and remove nonsense check plugin output
    * FIX: able to handle equal comment_id between host and service
    * livestatus.log: show utf-8 decoding problems only with debug logging >=2
    * livestatus: fixed incorrect output formatting of comments_with_info column

    BI:
    * Integrated availability computing, including nifty time warp feature

    WATO:
    * Configuration of datasource programs via dedicated rules
    * New editor for Business Intelligence rules
    * Rule Editor: Now able to show infeffective rules
    * Valuespec: CascadingDropdown now able to process choice values from functions
    * Removed global option logwatch_forward_to_ec, moved this to the
      logwatch_ec ruleset. With this option the forwarding can now be enabled
      for each logfile on a host
    * Configuration of an alternative host check command
    * Inventory: Display link symbol for ps ruleset
    * New rule for notification_options of hosts and services
    * FIX: Rulesets: correct display of rules within subfolders
    * Remove Notification Command user settings, please use flexible notifications instead


1.2.2p3:
    Core:
    * FIX: get_average(): Gracefully handle time anomlies of target systems
    * FIX: notifications: /var/lib/check_mk/notify directory is now created
           correctly during setup from tgz file. (Without it notifications
           did not get sent out.)
    * FIX: add missing $DESTDIR to auth.serials in setup.sh

    Checks & Agents:
    * FIX: winperf_processor: fix case where CPU percent is exactly 100%
    * FIX: blade_powerfan: fix mixup of default levels 50/40 -> 40/50
    * FIX: Cleaned up graph rendering of Check_MK services
    * FIX: zypper: deal with output from SLES 10
    * FIX: zpool_status: Ignoring "No known data errors" text
    * FIX: dmi_sysinfo: Handling ":" in value correctly
    * FIX: check_http: Fixed syntax error when monitoring certificates
    * FIX: check_dns: parameter -A does not get an additional string
    * FIX: diskstat: Fixed wrong values for IO/s computation on linux hosts
    * FIX: blade_healts: Fixed wrong index checking resulting in exceptions
    * FIX: notifications: /var/lib/check_mk/notify directory is now created
           correctly during setup from tgz file. (Without it notifications
           did not get sent out.)

    Multisite:
    * FIX: LDAP: Disabling use of referrals in active directory configuration
    * FIX: Fixed missing roles in auth.php (in some cases) which resulted in
           non visible pnp graphs and missing nagvis permissions
    * FIX: Fixed label color of black toner perfometers when fuel is low
    * FIX: Fixed wrong default settings of view filters in localized multisite
    * FIX: Fixed exception when enabling sounds for views relying on
           e.g. alert statistics source
    * FIX: Folder Tree Snapin: make folder filter also work for remote
           folders that do not exist locally
    * FIX: correctly display sub-minute check/retry intervals
    * FIX: fix logic of some numeric sorters
    * FIX: Improved user provided variable validation in view code
    * FIX: Escaping html code in plugin output painters

    WATO:
    * FIX: fix layout of Auxiliary tags table
    * FIX: avoid exception when called first time and first page ist host tags
    * FIX: fix validation of time-of-day input field (24:00)
    * FIX: automation users can now be deleted again (bug was introduced in 1.2.2p1)
    * FIX: fix logwatch pattern analyzer message "The host xyz is not
           managed by WATO." after direct access via snapin
    * FIX: Fixed first toggle of flags in global settings when default is set to True
    * FIX: fix exception and loss of hosts in a folder when deleting all site connections
           of a distributed WATO setup
    * FIX: avoid Python exception for invalid parameters even in debug mode
    * FIX: check_ldap: Removed duplicate "-H" definition
    * FIX: Fixed some output encoding problem in snapshot restore / deletion code
    * FIX: Improved user provided variable validation in snapshot handling code
    * FIX: Improved user provided variable validation in inventory dialog

    Event Console:
    * FIX: apply rewriting of application/hostname also when cancelling events
    * FIX: check_mkevents now uses case insensitive host name matching

    Livestatus:
    * FIX: fixed incorrect output formatting of comments_with_info column
    * FIX: statehist table: fixed memory leak

1.2.2p2:
    Core:
    * FIX: livecheck: fixed handling of one-line plugin outputs and missing \n
           (Thanks to Florent Peterschmitt)

    Checks & Agents:
    * FIX: jolokia_info: ignore ERROR instances
    * FIX: apache_status: use (also) apache_status.cfg instead of apache_status.conf
    * FIX: f5_bigip_vserver: fix wrong OID (13 instead of 1), thanks to Miro Ramza
    * FIX: f5_bigip_psu: handle more than first power supply, thanks to Miro Ramza
    * FIX: ipmi_sensors: ignore sensors in state [NA] (not available)
    * FIX: aix_lvm: handle agents that output an extra header line
    * FIX: zfsget: do not assume that devices begin with /, but mountpoints
    * FIX: ipmi_sensors: handle two cases for DELL correctly (thanks to Sebastian Talmon)
    * FIX: check_dns: enable performance data
    * FIX: free_ipmi: fix name of sensor cache file if hostname contains domain part
    * FIX: ad_replication plugin: Fixed typo (Thanks to Dennis Honke)

    Multisite:
    * List of views: Output the alias of a datasource instead of internal name
    * FIX: fix column editor for join columns if "SERVICE:" is l10n'ed
    * FIX: fix invalid request in livestatus query after reconnect

    WATO:
    * FIX: convert editing of global setting to POST. This avoid URL-too-long
      when defining lots of Event Console actions
    * FIX: LDAP configuration: allow DNs without DC=

    Event Console:
    * FIX: fix icon in events check if host specification is by IP address
    * Renamed "Delete Event" to "Archive Event" to clearify the meaning

    Notifications:
    * FIX: contacts with notifications disabled no longer receive
           custom notifications, unless forced

1.2.2p1:
    Core:
    * FIX: correctly quote ! and \ in active checks for Nagios
    * FIX: Performing regular inventory checks at configured interval even
           when the service is in problem state
    * Check_MK core now supports umlauts in host-/service- and contactgroup names

    Checks & Agents:
    * FIX: vsphere_agent: fix problems whith ! and \ in username or password
    * FIX: check_mk_agent.aix: fix shebang: was python, must be ksh
    * FIX: cisco_qos: Be compatible to newer IOS-XE versions (Thanks to Ken Smith)
    * FIX: mk_jolokia: Handling spaces in application server instances correctly

    Multisite:
    * FIX: do not remove directories of non-exisant users anymore. This lead to
           a deletion of users' settings in case of an external authentication
           (like mod_ldap).
    * FIX: Fixed handling of dashboards without title in sidebar view snapin
    * FIX: titles and services got lost when moving join-columns in views
    * FIX: Fixed exception during initial page rendering in python 2.6 in special cases
           (Internal error: putenv() argument 2 must be string, not list)

    Livestatus:
    * livestatus.log: show utf-8 decoding problems only with debug logging >=2

    Notifications:
    * FIX: HTML mails: Handle the case where plugin argument is not set
    * FIX: HTML mails: remove undefinded placeholders like $GRAPH_CODE$

    WATO:
    * Improved handling of valuespec validations in WATO rule editor. Displaying a
      warning message when going to throw away the current settings.
    * FIX: fix bug where certain settings where not saved on IE. This was mainly
           on IE7, but also IE8,9,10 in IE7 mode (which is often active). Affected
           was e.g. the nodes of a cluster or the list of services for service
           inventory

1.2.2:
    Core:
    * Added $HOSTURL$ and $SERVICEURL$ to notification macros which contain an
      URL to the host/service details views with /check_mk/... as base.

    Checks & Agents:
    * FIX: blade_bx_load: remove invalid WATO group
    * FIX: lnx_bonding: handle also 802.3ad type bonds

    Notifications:
    * FIX: Removing GRAPH_CODE in html mails when not available
    * Using plugin argument 1 for path to pnp4nagios index php to render graphs
    * Little speedup of check_mk --notify

    Multisite:
    * FIX: Fixed umlaut handling in reloaded snapins

    WATO:
    * FIX: Fix several cases where WATO rule analyser did not hilite all matching rules
    * Added tcp port parameter to SSL certificate check (Thanks to Marcel Schulte)

    Event Console:
    * FIX: Syslog server is now able to parse RFC 5424 syslog messages

1.2.2b7:
    Checks & Agents:
    * FIX: postfix_mailq: fix labels in WATO rule, set correct default levels


1.2.2b6:
    Core:
    * FIX: setup: detect check_icmp also on 64-Bit CentOS
           (thanks to あきら)
    * FIX: setup.sh: create auth.serials, fix permissions of htpasswd
    * FIX: livecheck: now able to handle check output up to 16kB

    Checks & Agents:
    * FIX: apc_symmetra_power: resurrect garble PNP template for
    * FIX: check_mk_agent.freebsd: remove garble from output
           (Thanks to Mathias Decker)
    * FIX: check_mk-mssql_counters.locks: fix computation, was altogether wrong
    * FIX: check_mk-mssql_counters.transactions: fix computation also
    * check_http: now support the option -L (urlizing the result)
    * Added mem section to Mac OSX agent (Thanks to Brad Davis)
    * FIX: mssql.vbs (agent plugin) now sets auth options for each instance
    * FIX: jolokia_metrics.mem: error when missing max values
    * Make levels for SMART temperature editable via WATO

    Multisite:
    * FIX: fix localization in non-OMD environment
           (thanks to あきら)
    * FIX: hopefully fix computation of Speed-O-Meter
    * Add $SERVICEOUTPUT$ and $HOSTOUTPUT$ to allowed macros for
      custom notes
    * FIX: Writing one clean message to webserver error_log when write fails
    * FIX: Escaping html entities when displaying comment fields
    * FIX: Monitored on site attribute always has valid default value

    Notifications:
    * FIX: fix event type for recoveries
    * FIX: fix custom notifications on older nagios versions
    * FIX: handle case where type HOST/SERVICE not correctly detected

    Livestatus:
    * FIX: memory leak when removing downtime / comment

    WATO:
    * FIX: Removed "No roles assigned" text in case of unlocked role attribute
           in user management dialog
    * FIX: Fix output of rule search: chapters appeared twice sometimes

    Event Console:
    * FIX: check_mkevents: fix usage help if called with illegal options
    * check_mkevents now allows specification of a UNIX socket
      This is needed in non-OMD environments
    * setup.py now tries to setup Event Console even in non-OMD world

1.2.2b5:
    Core:
    * Checks can now omit the typical "OK - " or "WARN -". This text
      will be added automatically if missing.
    * FIX: livecheck: fixed compilation bug
    * FIX: check_mk: convert service description unicode into utf-8
    * FIX: avoid simultanous activation of changes by means of a lock

    Checks & Agents:
    * FIX: jolokia_metrics.mem - now able to handle negative/missing max values
    * ADD: tcp_conn_stats: now additionally uses /proc/net/tcp6
    * ADD: wmic_processs: cpucores now being considered when calculating
           user/kernel percentages. (thanks to William Baum)
    * FIX: UPS checks support Eaton Evolution
    * FIX: windows agent plugin: mssql now exits after 10 seconds

    Notifications:
    * FIX: fixed crash on host notification when contact had explicit services set

    Livestatus:
    * FIX: possible crash with VERY long downtime comments

    WATO:
    * FIX: Fix hiliting of errors in Nagios output
    * FIX: localisation error

    Multisite:
    * FIX: Avoid duplicate "Services" button in host detail views
    * FIX: fix rescheduling icon for services with non-ASCII characters
    * New filter for IP address of a host
    * Quicksearch: allow searching for complete IP addresses and IP
      address prefixes
    * Add logentry class filter to view 'Host- and Service events'

    BI:
    * FIX: fix exception with expansion level being 'None'
    * FIX: speedup for single host tables joined by hostname (BI-Boxes)
    * FIX: avoid closing BI subtree while tree is being loaded

    Event Console:
    * FIX: make hostname matching field optional. Otherwise a .* was
           neccessary for the rule in order to match
    * FIX: event_simulator now also uses case insensitive matches

1.2.2b4:
    Core:
    * FIX: Fix output of cmk -D: datasource programs were missing
    * FIX: allow unicode encoded extra_service_conf
    * FIX: no default PING service if custom checks are defined
    * FIX: check_mk_base: fixed rounding error in get_bytes_human_readable
    * FIX: check_mk: improved support of utf-8 characters in extra_service_conf
    * FIX: livestatus: table statehist now able to check AuthUser permissions
    * New configuration variable contactgroup_members

    Checks & Agents:
    * FIX: smart - not trying to parse unhandled lines to prevent errors
    * FIX: winperf_processor - fixed wrong calculations of usage
    * FIX: WATO configuration of filesystem trends: it's hours, not days!
    * FIX: mysql: fixed crash on computing IO information
    * FIX: diskstat: fix local variable 'ios_per_sec' referenced before assignment
    * FIX: multipath: ignore warning messages in agent due to invalid multipath.conf
    * FIX: megaraid_bbu: deal with broken output ("Adpater"), found in Open-E
    * FIX: megaraid_pdisk: deal with special output of Open-E
    * FIX: jolokia_metrics.mem: renamed parameter totalheap to total
    * FIX: megaraid_bbu: deal with broken output ("Adpater")
    * FIX: check_ldap: added missing host address (check didn't work at all)
    * FIX: check_ldap: added missing version option -2, -3, -3 -T (TLS)
    * FIX: mssql: Agent plugin now supports MSSQL Server 2012
    * FIX: hr_mem: fix max value in performance data (thanks to Michaël COQUARD)
    * FIX: f5_bigip_psu: fix inventory function (returned list instead of tuple)
    * FIX: mysql.connections: avoid crash on legacy agent output
    * FIX: tcp_conn_stats: use /proc/net/tcp instead of netstat -tn. This
           should avoid massive performance problems on system with many
           connections
    * Linux agent: limit netstat to 10 seconds
    * ps: Allow %1, %2, .. instead of %s in process_inventory. That allows
      reordering of matched groups
    * FIX: f5_bigip_psu - fixed inventory function
    * FIX: printer_supply - fixed inventory function for some kind of OKI printers

    Multisite:
    * FIX: Fixed problem with error during localization scanning
    * FIX: Fixed wrong localization right after a user changed its language
    * FIX: Improved handling of error messages in bulk inventory
    * FIX: fixed focus bug in transform valuespec class
    * FIX: stop doing snapin refreshes after they have been removed
    * FIX: sidebar snapins which refresh do not register for restart detection anymore
    * FIX: fix user database corruption in case of a race condition
    * FIX: added checks wether or not a contactgroup can be deleted
    * FIX: Avoid deadlock due to lock on contacts.mk in some situations
    * Changed sidebar snapin reload to a global interval (option:
      sidebar_update_interval), defaults to 30 seconds
    * Sidebar snapins are now bulk updated with one HTTP request each interval

    BI:
    * FIX: fixed invalid links to hosts and services in BI tree view
    * FIX: fix exception in top/down and bottom/up views
    * FIX: fix styling of top/down and bottom/up views (borders, padding)
    * FIX: fix style of mouse pointer over BI boxes
    * FIX: list of BI aggregates was incomplete in some cases
    * FIX: single host aggregations didn't work for aggregations += [...]
    * FIX: top-down and bottom-up was broken in case of "only problems"
    * FIX: BI see_all permission is now working again
    * Do not handle PENDING as "problem" anymore
    * Make titles of non-leaf tree nodes klickable

    WATO:
    * FIX: flexible notification valuespec is now localizable
    * FIX: Alias values of host/service/contact groups need to be set and unique
           within the group
    * FIX: Fixed exception when editing contactgroups without alias
    * FIX: Fix localization of rule options
    * FIX: ValueSpec OptionalDropDown: fix visibility if default is "other"
    * Suggest use default value for filesystem levels that make sense
    * Valuespec: CascadingDropdown now able to process choice values from functions
    * Freshness checking for classical passive Nagios checks (custom_checks)

1.2.2b3:
    Checks & Agents:
    * FIX: Fixed date parsing code ignoring the seconds value in several checks
           (ad_replication, cups_queues, heartbeat_crm, mssql_backup, smbios_sel)
    * FIX: Fixed pnp template for apc_symmetra check when using multiple rrds

    Multisite:
    * FIX: Removed uuid module dependency to be compatible to python < 2.5
    * FIX: remove Javascript debug popup from multi-string input fields
    * FIX: list of strings (e.g. host list in rule editor) didn't work anymore

1.2.2b2:
    Checks & Agents:
    * Added dynamic thresholds to the oracle_tablespace check depending on the
      size of the tablespaces.

    BI:
    * FIX: fix exception in BI-Boxes views of host groups
    * FIX: fix problem where BI-Boxes were invisible if not previously unfolded

    Event Console:
    * FIX: support non-Ascii characters in matching expressions. Note:
           you need to edit and save each affected rule once in order
           to make the fix work.
    * FIX: Fixed exception when logging actions exectuted by mkeventd
    * FIX: etc/init.d/mkeventd flush did not work when mkeventd was stopped

    Multisite:
    * FIX: Fixed several minor IE7 related layout bugs
    * FIX: title of pages was truncated and now isn't anymore
    * Cleanup form for executing commands on hosts/services

    WATO:
    * FIX: Fixed layout of rulelist table in IE*
    * FIX: Fixed adding explicit host names to rules in IE7
    * Add: Improved navigation convenience when plugin output contains [running on ... ]

1.2.2b1:
    Core:
    * cmk --notify: added notification script to generate HTML mails including
      the performance graphs of hosts and services
    * cmk --notify: added the macros NOTIFY_LASTHOSTSTATECHANGE, NOTIFY_HOSTSTATEID,
      NOTIFY_LASTSERVICESTATECHANGE, NOTIFY_SERVICESTATEID, NOTIFY_NOTIFICATIONCOMMENT,
      NOTIFY_NOTIFICATIONAUTHOR, NOTIFY_NOTIFICATIONAUTHORNAME, NOTIFY_NOTIFICATIONAUTHORALIAS
    * FIX: more robust deletion of precompiled files to ensure the correct
      creation of the files (Thanks to Guido Günther)
    * FIX: Inventory for cluster nodes who are part of multiple clusters
    * cmk --notify: added plugin for sms notification
    * FIX: precompiled checks: correct handling of sys.exit() call when using python2.4
    * cmk --notify: improved logging on wrong notification type
    * RPM: Added check_mk-agent-scriptless package (Same as normal agent rpm,
      but without RPM post scripts)

    Checks & Agents:
    * winperf_processor now outputs float usage instead of integer
    * FIX: mssql_counters.file_sizes - Fixed wrong value for "Log Files" in output
    * FIX: drbd: Parameters for expected roles and disk states can now be set to
           None to disable alerting on changed values
    * printer_supply_ricoh: New check for Ricoh printer supply levels
    * jolokia_metrics.mem: now supports warn/crit levels for heap, nonheap, totalheap
    * jolokia_metrics.mem: add dedicated PNP graph
    * FIX: logwatch.ec: use UNIX socket instead of Pipe for forwarding into EC
    * FIX: logwatch.ec: fixed exception when forwarding "OK" lines
    * FIX: logwatch.ec: fixed forwarding of single log lines to event console
    * Improved performance of logwatch.ec check in case of many messages
    * livestatus_status: new check for monitoring performance of monitoring
    * FIX: diskstat.include: fix computation of queue length on windows
      (thanks to K.H. Fiebig)
    * lnx_bonding: new check for bonding interfaces on Linux
    * ovs_bonding: new check for bonding interfaces on Linux / Open vSwitch
    * if: Inventory settings can now be set host based
    * FIX: lnx_bonding/ovs_bonding: correct definition of bonding.include
    * Add: if check now able to handle interface groups  (if_groups)
    * Add: New check for DB2 instance memory levels
    * Add: winperf_phydisk can now output IOPS
    * Add: oracle_tablespace now with flexible warn/crit levels(magic number)

    Livestatus:
    * Add: new column in hosts/services table: comments_with_extra_info
    Adds the entry type and entry time

    Multisite:
    * Added comment painter to notification related views
    * Added compatibility code to use hashlib.md5() instead of md5.md5(), which
      is deprecated in python > 2.5 to prevent warning messages in apache error log
    * Added host filter for "last host state change" and "last host check"
    * FIX: Preventing autocomplete in password fields of "edit profile" dialog
    * The ldap member attribute of groups is now configruable via WATO
    * Added option to enforce lower User-IDs during LDAP sync
    * Improved debug logging of ldap syncs (Now writing duration of queries to log)
    * Displaying date/time of comments in comment icon hover menu (Please
      note: You need to update your livestatus to current version to make this work)
    * FIX: Making "action" context link unclickable during handling actions / confirms

    BI:
    * Use Ajax to delay rendering of invisible parts of the tree (this
      saves lots of HTML code)

    WATO:
    * Added hr_mem check to the memory checkgroup to make it configurable in WATO
    * Make page_header configurable in global settings
    * FIX: Fixed some typos in ldap error messages
    * FIX: Fixed problem on user profile page when no alias set for a user
    * FIX: list valuespecs could not be extended after once saving
    * FIX: fix title of foldable areas contained in list valuespecs
    * FIX: Fixed bug where pending log was not removed in multisite setup
    * FIX: Fixed generation of auth.php (Needed for NagVis Multisite Authorisation)
    * FIX: Fixed missing general.* permissions in auth.php on slave sites in
      case of distributed WATO setups
    * Added oracle_tablespaces configuration to the application checkgroup
    * FIX: Fixed synchronisation of mkeventd configs in distributed WATO setups
    * FIX: "Sync & Restart" did not perform restart in distributed WATO setups
    * FIX: Fixed exception in editing code of ldap group to rule plugin
    * FIX: Don't execute ldap sync while performing actions on users page

    Event Console:
    * Added UNIX socket for sending events to the EC
    * Speed up rule matches in some special cases by factor of 100 and more
    * Init-Script: Improved handling of stale pidfiles
    * Init-Script: Detecting and reporting already running processes
    * WATO: Added hook to make the mkeventd reload in distributed WATO setups
      during "activate changes" process
    * Added hook mkeventd-activate-changes to add custom actions to the mkeventd
      "activate changes" GUI function
    * FIX: When a single rule matching raises an exception, the line is now
      matched agains the following rules instead of being skipped. The
      exception is logged to mkeventd.log

1.2.1i5:
    Core:
    * Improved handling of CTRL+C (SIGINT) to terminate long runnining tasks
      (e.g.  inventory of SNMP hosts)
    * FIX: PING services on clusters are treated like the host check of clusters
    * cmk --notify: new environment variable NOTIFY_WHAT which has HOST or SERVICE as value
    * cmk --notify: removing service related envvars in case of host notifications
    * cmk --notify: added test code to help developing nitofication plugins.
      Can be called with "cmk --notify fake-service debug" for example

    Checks & Agents:
    * Linux Agent, diskstat: Now supporting /dev/emcpower* devices (Thanks to Claas Rockmann-Buchterkirche)
    * FIX: winperf_processor: Showing 0% on "cmk -nv" now instead of 100%
    * FIX: win_dhcp_pools: removed faulty output on non-german windows 2003 servers
           with no dhcp server installed (Thanks to Mathias Decker)
    * Add: fileinfo is now supported by the solaris agent. Thanks to Daniel Roettgermann
    * Logwatch: unknown eventlog level ('u') from windows agent treated as warning
    * FIX: logwatch_ec: Added state undefined as priority
    * Add: New Check for Raritan EMX Devices
    * Add: mailman_lists - New check to gather statistics of mailman mailinglists
    * FIX: megaraid_bbu - Handle missing charge information (ignoring them)
    * FIX: myssql_tablespaces - fix PNP graph (thanks to Christian Zock)
    * kernel.util: add "Average" information to PNP graph
    * Windows Agent: Fix startup crash on adding a logfiles pattern, but no logfile specified
    * Windows Agent: check_mk.example.ini: commented logfiles section

    Multisite:
    * FIX: Fixed rendering of dashboard globes in opera
    * When having row selections enabled and no selected and performing
      actions an error message is displayed instead of performing the action on
      all rows
    * Storing row selections in user files, cleaned up row selection
      handling to single files. Cleaned up GET/POST mixups in confirm dialogs
    * Add: New user_options to limit seen nagios objects even the role is set to see all
    * Fix: On site configaration changes, only relevant sites are marked as dirty
    * Fix: Distributed setup: Correct cleanup of pending changes logfile after "Activate changes"
    * FIX: LDAP: Fixed problem with special chars in LDAP queries when having
    contactgroup sync plugin enabled
    * FIX: LDAP: OpenLDAP - Changed default filter for users
    * FIX: LDAP: OpenLDAP - Using uniqueMember instead of member when searching for groups of a user
    * FIX: LDAP: Fixed encoding problem of ldap retrieved usernames
    * LDAP: Role sync plugin validates the given group DNs with the group base dn now
    * LDAP: Using roles defined in default user profile in role sync plugin processing
    * LDAP: Improved error handling in case of misconfigurations
    * LDAP: Reduced number of ldap querys during a single page request / sync process
    * LDAP: Implemnted some kind of debug logging for LDAP communication
    * FIX: Re-added an empty file as auth.py (wato plugin) to prevent problems during update

    WATO:
    * CPU load ruleset does now accept float values
    * Added valuespec for cisco_mem check to configure thresholds via WATO
    * FIX: Fixed displaying of tag selections when creating a rule in the ruleeditor
    * FIX: Rulesets are always cloned in the same folder
    * Flexibile notifications: removed "debug notification" script from GUI (you can make it
      executable to be choosable again)
    * Flexibile notifications: added plain mail notification which uses the
      mail templates from global settings dialog

    BI:
    * Added FOREACH_SERVICE capability to leaf nodes
    * Add: Bi views now support debug of livestatus queries

1.2.1i4:
    Core:
    * Better exception handling when executing "Check_MK"-Check. Printing python
      exception to status output and traceback to long output now.
    * Added HOSTTAGS to notification macros which contains all Check_MK-Tags
      separated by spaces
    * Output better error message in case of old inventory function
    * Do object cache precompile for monitoring core on cmk -R/-O
    * Avoid duplicate verification of monitoring config on cmk -R/-O
    * FIX: Parameter --cleanup-autochecks (long for -u) works now like suggested in help
    * FIX: Added error handling when trying to --restore with a non existant file

    Notifications:
    * Fix flexible notifications on non-OMD systems

    Checks & Agents:
    * Linux Agent, mk_postgres: Supporting pgsql and postgres as user
    * Linux Agent, mk_postgres: Fixed database stats query to be compatible
      with more versions of postgres
    * apache_status: Modified to be usable on python < 2.6 (eg RHEL 5.x)
    * apache_status: Fixed handling of PIDs with more than 4 numbers
    * Add: New Check for Rittal CMC PSM-M devices
    * Smart plugin: Only use relevant numbers of serial
    * Add: ibm_xraid_pdisks - new check for agentless monitoring of disks on IBM SystemX servers.
    * Add: hp_proliant_da_cntlr check for disk controllers in HP Proliant servers
    * Add: Check to monitor Storage System Drive Box Groups attached to HP servers
    * Add: check to monitor the summary status of HP EML tape libraries
    * Add: apc_rackpdu_status - monitor the power consumption on APC rack PDUs
    * Add: sym_brightmail_queues - monitor the queue levels on Symantec Brightmail mail scanners.
    * Add: plesk_domains - List domains configured in plesk installations
    * Add: plesk_backups - Monitor backup spaces configured for domains in plesk
    * Add: mysql_connections - Monitor number of parallel connections to mysql daemon
    * Add: flexible notifcations: filter by hostname
    * New script multisite_to_mrpe for exporting services from a remote system
    * FIX: postgres_sessions: handle case of no active/no idle sessions
    * FIX: correct backslash representation of windows logwatch files
    * FIX: postgres_sessions: handle case of no active/no idle sessions
    * FIX: zfsget: fix exception on snapshot volumes (where available is '-')
    * FIX: zfsget: handle passed-through filesystems (need agent update)
    * FIX: loading notification scripts in local directory for real
    * FIX: oracle_version: return valid check result in case of missing agent info
    * FIX: apache_status: fixed bug with missing 'url', wrote man page
    * FIX: fixed missing localisation in check_parameteres.py
    * FIX: userdb/ldap.py: fixed invalid call site.getsitepackages() for python 2.6
    * FIX: zpool_status: fixed crash when spare devices were available
    * FIX: hr_fs: handle negative values in order to larger disks (thanks to Christof Musik)
    * FIX: mssql_backup: Fixed wrong calculation of backup age in seconds


    Multisite:
    * Implemented LDAP integration of Multisite. You can now authenticate your
      users using the form based authentication with LDAP. It is also possible
      to synchronize some attributes like mail addresses, names and roles from
      LDAP into multisite.
    * Restructured cookie auth cookies (all auth cookies will be invalid
      after update -> all users have to login again)
    * Modularized login and cookie validation
    * Logwatch: Added buttons to acknowledge all logs of all hosts or really
      all logs which currently have a problem
    * Check reschedule icon now works on services containing an \
    * Now showing correct representation of SI unit kilo ( k )
    * if perfometer now differs between byte and bit output
    * Use pprint when writing global settings (makes files more readable)
    * New script for settings/removing downtimes: doc/treasures/downtime
    * New option when setting host downtimes for also including child hosts
    * Option dials (refresh, number of columns) now turnable by mouse wheel
    * Views: Commands/Checkboxes buttons are now activated dynamically (depending on data displayed)
    * FIX: warn / crit levels in if-check when using "bit" as unit
    * FIX: Fixed changing own password when notifications are disabled
    * FIX: On page reload, now updating the row field in the headline
    * FIX: ListOfStrings Fields now correctly autoappend on focus
    * FIX: Reloading of sidebar after activate changes
    * FIX: Main Frame without sidebar: reload after activate changes
    * FIX: output_format json: handle newlines correctly
    * FIX: handle ldap logins with ',' in distinguished name
    * FIX: quote HTML variable names, fixes potential JS injection
    * FIX: Sidebar not raising exceptions on configured but not available snapins
    * FIX: Quicksearch: Fixed Up/Down arrow handling in chrome
    * FIX: Speedometer: Terminating data updates when snapin is removed from sidebar
    * FIX: Views: toggling forms does not disable the checkbox button anymore
    * FIX: Dashboard: Fixed wrong display options in links after data reloads
    * FIX: Fixed "remove all downtimes" button in views when no downtimes to be deleted
    * FIX: Services in hosttables now use the service name as header (if no custom title set)
    * New filter for host_contact and service_contact

    WATO:
    * Add: Creating a new rule immediately opens its edit formular
    * The rules formular now uses POST as transaction method
    * Modularized the authentication and user management code
    * Default config: add contact group 'all' and put all hosts into it
    * Reverse order of Condition, Value and General options in rule editor
    * Allowing "%" and "+" in mail prefixes of contacts now
    * FIX: Fixed generated manual check definitions for checks without items
      like ntp_time and tcp_conn_stats
    * FIX: Persisting changing of folder titles when only the title has changed
    * FIX: Fixed rendering bug after folder editing

    Event Console:
    * Replication slave can now copy rules from master into local configuration
      via a new button in WATO.
    * Speedup access to event history by earlier filtering and prefiltering with grep
    * New builtin syslog server! Please refer to online docu for details.
    * Icon to events of host links to view that has context button to host
    * FIX: remove event pipe on program shutdown, prevents syslog freeze
    * FIX: hostnames in livestatus query now being utf8 encoded
    * FIX: fixed a nastiness when reading from local pipe
    * FIX: fix exception in rules that use facility local7
    * FIX: fix event icon in case of using TCP access to EC
    * FIX: Allowing ":" in application field (e.g. needed for windows logfiles)
    * FIX: fix bug in Filter "Hostname/IP-Address of original event"

    Livestatus:
    * FIX: Changed logging output "Time to process request" to be debug output

1.2.1i3:
    Core:
    * added HOST/SERVICEPROBLEMID to notification macros
    * New configuration check_periods for limiting execution of
      Check_MK checks to a certain time period.

    Checks & Agents:
    * Windows agent: persist offsets for logfile monitoring

    Notifications:
    * fix two errors in code that broke some service notifications

    Event Console:
    * New performance counter for client request processing time
    * FIX: fixed bug in rule optimizer with ranges of syslog priorities

    WATO:
    * Cloning of contact/host/service groups (without members)

    Checks & Agents:
    * logwatch: Fixed confusion with ignore/ok states of log messages
    * AIX Agent: now possible to specify -d flag. Please test :)

1.2.1i2:
    Core:
    * Improved validation of inventory data reported by checks
    * Added -d option to precompiled checks to enable debug mode
    * doc/treasures: added script for printing RRD statistics

    Notifications:
    * New system of custom notification, with WATO support

    Event Console:
    * Moved source of Event Console into Check_MK project
    * New button for resetting all rule hits counters
    * When saving a rule then its hits counter is always reset
    * New feature of hiding certain actions from the commands in the status GUI
    * FIX: rule simulator ("Try out") now handles cancelling rules correctly
    * New global option for enabling log entries for rule hits (debugging)
    * New icon linking to event views for the event services
    * check_mkevents outputs last worst line in service output
    * Max. number of queued connections on status sockets is configurable now
    * check_mkevents: new option -a for ignoring acknowledged events
    * New sub-permissions for changing comment and contact while updating an event
    * New button for generating test events directly via WATO
    * Allow Event Console to replicate from another (master) console for
      fast failover.
    * Allow event expiration also on acknowledged events (configurable)

    Multisite:
    * Enable automation login with _username= and _secret=, while
      _secret is the content of var/check_mk/web/$USER/automation.secret
    * FIX: Fixed releasing of locks and livestatus connections when logging out
    * FIX: Fixed login/login confusions with index page caching
    * FIX: Speed-o-meter: Fixed calculation of Check_MK passive check invervals
    * Removed focus of "Full name" attribute on editing a contact
    * Quicksearch: Convert search text to regex when accessing livestatus
    * FIX: WATO Folder filter not available when WATO disabled
    * WATO Folder Filter no longer available in single host views
    * Added new painters "Service check command expanded" and
      "Host check command expanded"
    * FIX: Corrected garbled description for sorter "Service Performance data"
    * Dashboard globes can now be filtered by host_contact_group/service_contact_group
    * Dashboard "iframe" attribute can now be rendered dynamically using the
      "iframefunc" attribute in the dashlet declaration
    * Dashboard header can now be hidden by setting "title" to None
    * Better error handling in PNP-Graph hover menus in case of invalid responses

    Livestatus:
    * Added new table statehist, used for SLA queries
    * Added new column check_command_expanded in table hosts
    * Added new column check_command_expanded in table services
    * New columns livestatus_threads, livestatus_{active,queued}_connections

    BI:
    * Added missing localizations
    * Added option bi_precompile_on_demand to split compilations of
      the aggregations in several fragments. If possible only the needed
      aggregations are compiled to reduce the time a user has to wait for
      BI based view. This optimizes BI related views which display
      information for a specific list of hosts or aggregation groups.
    * Added new config option bi_compile_log to collect statistics about
      aggregation compilations
    * Aggregations can now be part of more than one aggregation group
      (just configure a list of group names instead of a group name string)
    * Correct representation of (!), (!!) and (?) markers in check output
    * Corrected representation of assumed state in box layout
    * Feature: Using parameters for hosttags

    WATO:
    * Added progress indicator in single site WATO "Activate Changes"
    * Users & Contacts: Case-insensitive sorting of 'Full name' column
    * ntp/ntp.time parameters are now configurable via WATO
    * FIX: Implemented basic non HTTP 200 status code response handling in interactive
           progress dialogs (e.g. bulk inventory mode)
    * FIX: Fixed editing of icon_image rules
    * Added support of locked hosts and folders ( created by CMDB )
    * Logwatch: logwatch agents/plugins now with ok pattern support
    * Valuespec: Alternative Value Spec now shows helptext of its elements
    * Valuespec: DropdownChoice, fixed exception on validate_datatype

    Checks & Agents:
    * New check mssql_counters.locks: Monitors locking related information of
      MSSQL tablespaces
    * Check_MK service is now able to output additional performance data
      user_time, system_time, children_user_time, children_system time
    * windows_updates agent plugin: Fetching data in background mode, caching
      update information for 30 minutes
    * Windows agent: output ullTotalVirtual and ullAvailVirtual (not yet
      being used by check)
    * Solaris agent: add <<<uptime>>> section (thanks to Daniel Roettgermann)
    * Added new WATO configurable option inventory_services_rules for the
      windows services inventory check
    * Added new WATO configurable option inventory_processes_rules for the
      ps and ps.perf inventory
    * FIX: mssql_counters checks now really only inventorize percentage based
      counters if a base value is set
    * win_dhcp_pools: do not inventorize empty pools any more. You can switch
      back to old behaviour with win_dhcp_pools_inventorize_empty = True
    * Added new Check for Eaton UPS Devices
    * zfsget: new check for monitoring ZFS disk usage for Linux, Solaris, FreeBSD
      (you need to update your agent as well)
    * Added new Checks for Gude PDU Units
    * logwatch: Working around confusion with OK/Ignore handling in logwatch_rules
    * logwatch_ec: Added new subcheck to forward all incoming logwatch messages
      to the event console. With this check you can use the Event Console
      mechanisms and GUIs instead of the classic logwatch GUI. It can be
      enabled on "Global Settings" page in WATO for your whole installation.
      After enabling it you need to reinventorize your hosts.
    * Windows Update Check: Now with caching, Thanks to Phil Randal and Patrick Schlüter
    * Windows Check_MK Agent: Now able to parse textfiles for logwatch output
    * Added new Checks sni_octopuse_cpu, sni_octopuse_status, sni_octopuse_trunks: These
      allow monitoring Siemens HiPath 3000/5000 series PBX.
    * if-checks now support "bit" as measurement unit
    * winperf_phydisk: monitor average queue length for read/write

1.2.0p5:
    Checks & Agents:
    * FIX: windows agent: fixed possible crash in eventlog section

    BI:
    * FIX: fixed bug in aggregation count (thanks Neil)

1.2.0p4:
    WATO:
    * FIX: fixed detection of existing groups when creating new groups
    * FIX: allow email addresses like test@test.test-test.com
    * FIX: Fixed Password saving problem in user settings

    Checks & Agents:
    * FIX: postgres_sessions: handle case of no active/no idle sessions
    * FIX: winperf_processor: handle parameters "None" (as WATO creates)
    * FIX: mssql_counters: remove debug output, fix bytes output
    * FIX: mssql_tablespaces: gracefully handle garbled agent output

    Multisite:
    * FIX: performeter_temparature now returns unicode string, because of °C
    * FIX: output_format json in webservices now using " as quotes

    Livestatus:
    * FIX: fix two problems when reloading module in Icinga (thanks to Ronny Biering)

1.2.0p3:
    Mulitisite
    * Added "view" parameter to dashlet_pnpgraph webservice
    * FIX: BI: Assuming "OK" for hosts is now possible
    * FIX: Fixed error in makeuri() calls when no parameters in URL
    * FIX: Try out mode in view editor does not show context buttons anymore
    * FIX: WATO Folder filter not available when WATO disabled
    * FIX: WATO Folder Filter no longer available in single host views
    * FIX: Quicksearch converts search text to regex when accessing livestatus
    * FIX: Fixed "access denied" problem with multisite authorization in PNP/NagVis
           in new OMD sites which use the multisite authorization
    * FIX: Localize option for not OMD Environments

    WATO:
    * FIX: Users & Contacts uses case-insensitive sorting of 'Full name' column
    * FIX: Removed focus of "Full name" attribute on editing a contact
    * FIX: fix layout bug in ValueSpec ListOfStrings (e.g. used in
           list of explicit host/services in rules)
    * FIX: fix inheritation of contactgroups from folder to hosts
    * FIX: fix sorting of users, fix lost user alias in some situations
    * FIX: Sites not using distritubed WATO now being skipped when determining
           the prefered peer
    * FIX: Updating internal variables after moving hosts correctly
      (fixes problems with hosts tree processed in hooks)

    BI:
    * FIX: Correct representation of (!), (!!) and (?) markers in check output

    Livestatus:
    * FIX: check_icmp: fixed calculation of remaining length of output buffer
    * FIX: check_icmp: removed possible buffer overflow on do_output_char()

    Livecheck:
    * FIX: fixed problem with long plugin output
    * FIX: added /0 termination to strings
    * FIX: changed check_type to be always active (0)
    * FIX: fix bug in assignment of livecheck helpers
    * FIX: close inherited unused filedescriptors after fork()
    * FIX: kill process group of called plugin if timeout is reached
           -> preventing possible freeze of livecheck
    * FIX: correct escaping of character / in nagios checkresult file
    * FIX: fixed SIGSEGV on hosts without defined check_command
    * FIX: now providing correct output buffer size when calling check_icmp

    Checks & Agents:
    * FIX: Linux mk_logwatch: iregex Parameter was never used
    * FIX: Windows agent: quote '%' in plugin output correctly
    * FIX: multipath check now handles '-' in "user friendly names"
    * New check mssql_counters.locks: Monitors locking related information of
      MSSQL tablespaces
    * FIX: mssql_counters checks now really only inventorize percentage based
      counters if a base value is set
    * windows_updates agent plugin: Fetching data in background mode, caching
      update information for 30 minutes
    * FIX: netapp_vfiler: fix inventory function (thanks to Falk Krentzlin)
    * FIX: netapp_cluster: fix inventory function
    * FIX: ps: avoid exception, when CPU% is missing (Zombies on Solaris)
    * FIX: win_dhcp_pools: fixed calculation of perc_free
    * FIX: mssql_counters: fixed wrong log size output

1.2.0p3:
    Multisite:
    * Added "view" parameter to dashlet_pnpgraph webservice

    WATO:
    * FIX: It is now possible to create clusters in empty folders
    * FIX: Fixed problem with complaining empty ListOf() valuespecs

    Livestatus:
    * FIX: comments_with_info in service table was always empty

1.2.1i1:
    Core:
    * Allow to add options to rules. Currently the options "disabled" and
      "comment" are allowed. Options are kept in an optional dict at the
      end of each rule.
    * parent scan: skip gateways that are reachable via PING
    * Allow subcheck to be in a separate file (e.g. foo.bar)
    * Contacts can now define *_notification_commands attributes which can now
      override the default notification command check-mk-notify
    * SNMP scan: fixed case where = was contained in SNMP info
    * check_imap_folder: new active check for searching for certain subjects
      in an IMAP folder
    * cmk -D shows multiple agent types e.g. when using SNMP and TCP on one host

    Checks & Agents:
    * New Checks for Siemens Blades (BX600)
    * New Checks for Fortigate Firewalls
    * Netapp Checks for CPU Util an FC Port throughput
    * FIX: megaraid_pdisks: handle case where no enclosure device exists
    * FIX: megaraid_bbu: handle the controller's learn cycle. No errors in that period.
    * mysql_capacity: cleaned up check, levels are in MB now
    * jolokia_info, jolokia_metrics: new rewritten checks for jolokia (formerly
      jmx4perl). You need the new plugin mk_jokokia for using them
    * added preliminary agent for OpenVMS (refer to agents/README.OpenVMS)
    * vms_diskstat.df: new check file usage of OpenVMS disks
    * vms_users: new check for number of interactive sessions on OpenVMS
    * vms_cpu: new check for CPU utilization on OpenVMS
    * vms_if: new check for network interfaces on OpenVMS
    * vms_system.ios: new check for total direct/buffered IOs on OpenVMS
    * vms_system.procs: new check for number of processes on OpenVMS
    * vms_queuejobs: new check for monitoring current VMS queue jobs
    * FIX: mssql_backup: Fixed problems with datetime/timezone calculations
    * FIX: mssql agent: Added compatibility code for MSSQL 9
    * FIX: mssql agent: Fixed connection to default instances ("MSSQLSERVER")
    * FIX: mssql agent: Fixed check of databases with names starting with numbers
    * FIX: mssql agent: Fixed handling of databases with spaces in names
    * f5_bigip_temp: add performance data
    * added perf-o-meters for a lot of temperature checks
    * cmctc_lcp.*: added new checks for Rittal CMC-TC LCP
    * FIX: diskstat (linux): Don't inventorize check when data empty
    * Cisco: Added Check for mem an cpu util
    * New check for f5 bigip network interfaces
    * cmctc.temp: added parameters for warn/crit, use now WATO rule
      "Room temperature (external thermal sensors)"
    * cisco_asa_failover: New Check for clustered Cisco ASA Firewalls
    * cbl_airlaser.status: New Check for CBL Airlaser IP1000 laser bridge.
    * cbl_airlaser.hardware: New Check for CBL Airlaser IP1000 laser bridge.
      Check monitors the status info and allows alerting based on temperature.
    * df, hr_fs, etc.: Filesystem checks now support grouping (pools)
      Please refer to the check manpage of df for details
    * FIX: windows agent: try to fix crash in event log handling
    * FreeBSD Agent: Added swapinfo call to mem section to make mem check work again
    * windows_multipath: Added the missing check for multipath.vbs (Please test)
    * carel_uniflair_cooling: new check for monitoring datacenter air conditioning by "CAREL"
    * Added Agent for OpenBSD
    * Added Checks for UPS devices
    * cisco_hsrp: New Check for monitoring HSRP groups on Cisco Routers. (SMIv2 version)
    * zypper: new check and plugin mk_zypper for checking zypper updates.
    * aironet_clients: Added support for further Cisco WLAN APs (Thanks to Stefan Eriksson for OIDs)
    * aironet_errors: Added support for further Cisco WLAN APs
    * apache_status: New check to monitor apache servers which have the status-module enabled.
      This check needs the linux agent plugin "apache_status" installed on the target host.

    WATO:
    * Added permission to control the "clone host" feature in WATO
    * Added new role/permission matrix page in WATO to compare
      permissions of roles
    * FIX: remove line about number of rules in rule set overview
      (that garbled the logical layout)
    * Rules now have an optional comment and an URL for linking to
      documntation
    * Rule now can be disabled without deleting them.
    * Added new hook "sites-saved"
    * Allow @ in user names (needed for some Kerberos setups)
    * Implemented new option in WATO attributes: editable
      When set to False the attribute can only be changed during creation
      of a new object. When editing an object this attribute is only displayed.
    * new: search for rules in "Host & Service Configuration"
    * parent scan: new option "ping probes", that allows skipping
      unreachable gateways.
    * User managament: Added fields for editing host/service notification commands
    * Added new active check configuration for check_smtp
    * Improved visualization of ruleset lists/dictionaries
    * Encoding special chars in RegExp valuespec (e.g. logwatch patterns)
    * Added check_interval and retry_interval rules for host checks
    * Removed wmic_process rule from "inventory services" as the check does not support inventory
    * Made more rulegroup titles localizable
    * FIX: Fixed localization of default permissions
    * FIX: Removed double collect_hosts() call in activate changes hook
    * FIX: Fixed double hook execution when using localized multisite
    * FIX: User list shows names of contactgroups when no alias given
    * FIX: Reflecting alternative mode of check_http (check ssl certificate
    age) in WATO rule editor
    * FIX: Fixed monitoring of slave hosts in master site in case of special
      distributed wato configurations
    * FIX: Remove also user settings and event console rule on factory reset
    * FIX: complex list widgets (ListOf) failed back to old value when
           complaining
    * FIX: complex list widgets (ListOf) lost remaining entries after deleting one
    * FIX: Fixed error in printer_supply valuespec which lead to an exception
           when defining host/service specific rules
    * FIX: Fixed button url icon in docu-url link

    BI:
    * Great speed up of rule compilation in large environments

    Multisite:
    * Added css class="dashboard_<name>" to the dashboard div for easier
    customization of the dashboard style of a special dashboard
    * Dashboard: Param wato_folder="" means WATO root folder, use it and also
      display the title of this folder
    * Sidebar: Sorting aggregation groups in BI snapin now
    * Sidebar: Sorting sites in master control snapin case insensitive
    * Added some missing localizations (error messages, view editor)
    * Introducted multisite config option hide_languages to remove available
      languages from the multisite selection dialogs. To hide the builtin
      english language simply add None to the list of hidden languages.
    * FIX: fixed localization of general permissions
    * FIX: show multisite warning messages even after page reload
    * FIX: fix bug in Age ValueSpec: days had been ignored
    * FIX: fixed bug showing only sidebar after re-login in multisite
    * FIX: fixed logwatch loosing the master_url parameter in distributed setups
    * FIX: Fixed doubled var "site" in view editor (site and siteopt filter)
    * FIX: Don't crash on requests without User-Agent HTTP header
    * Downtimes: new conveniance function for downtime from now for ___ minutes.
      This is especially conveniant for scripting.
    * FIX: fixed layout of login dialog when showing up error messages
    * FIX: Fixed styling of wato quickaccess snapin preview
    * FIX: Made printer_supply perfometer a bit more robust against bad perfdata
    * FIX: Removed duplicate url parameters e.g. in dashboard (display_options)
    * FIX: Dashboard: If original request showed no "max rows"-message, the
           page rendered during reload does not show the message anymore
    * FIX: Fixed bug in alert statistics view (only last 1000 lines were
           processed for calculating the statistics)
    * FIX: Added missing downtime icon for comment view
    * FIX: Fixed handling of filter configuration in view editor where filters
           are using same variable names. Overlaping filters are now disabled
	   in the editor.
    * FIX: Totally hiding hidden filters from view editor now

    Livecheck:
    * FIX: Compile livecheck also if diet libc is missing

1.2.0p2:
    Core:
    * simulation_mode: legacy_checks, custom_checks and active_checks
      are replaced with dummy checks always being OK
    * FIX: Precisely define order of reading of configuration files. This
      fixes a WATO rule precedence problem

    Checks & Agents:
    * FIX: Fixed syntax errors in a bunch of man pages
    * if_lancom: silently ignore Point-To-Point interfaces
    * if_lancom: add SSID to logical WLAN interface names
    * Added a collection of MSSQL checks for monitoring MSSQL servers
      (backups, tablespaces, counters)
    * New check wut_webio_io: Monitor the IO input channels on W&T Web-IO
      devices
    * nfsmounts: reclassify "Stale NFS handle" from WARN to CRIT
    * ORACLE agent/checks: better error handling. Let SQL errors get
      through into check output, output sections even if no database
      is running.
    * oracle_version: new check outputting the version of an ORACLE
      database - and using uncached direct SQL output.
    * ORACLE agent: fix handling of EXCLUDE, new variable ONLY_SIDS
      for explicitely listing SIDs to monitor
    * mk_logwatch on Linux: new options regex and iregex for file selection
    * remove obsolete ORACLE checks where no agent plugins where available
    * FIX: printer_supply: Fix problem on DELL printers with "S/N" in output
      (thanks to Sebastian Talmon)
    * FIX: winperf_phydisk: Fix typo (lead to WATO rule not being applied)
    * Windows agent: new [global] option crash_debug (see online docu)
    * AIX agent: new check for LVM volume status in rootvg.
    * PostgreSQL plugin: agent is now modified to work with PostgreSQL
      versions newer than 8.1. (multiple reports, thanks!)

    Multisite:
    * Show number of rows and number of selected rows in header line
      (also for WATO hosts table)
    * FIX: fix problem in showing exceptions (due to help function)
    * FIX: fixed several localization problems in view/command processing
    * FIX: fixed duplicated settings in WATO when using localisation
    * FIX: fixed exception when refering to a language which does not exist
    * FIX: Removing all downtimes of a host/service is now possible again
    * FIX: The refresh time in footer is updated now when changing the value
    * FIX: view editor shows "(Mobile)" hint in view titles when linking to views

    WATO:
    * Main menu of ruleeditor (Host & Service Parameters) now has
      a topic for "Used rules" - a short overview of all non-empty
      rulesets.
    * FIX: add missing context help to host details dialog
    * FIX: set new site dirty is host move due to change of
      folder attributes
    * FIX: fix exception on unknown value in DropdownChoice
    * FIX: add service specification to ruleset Delay service notifications
    * FIX: fixed problem with disabled sites in WATO
    * FIX: massive speedup when changing roles/users and activing changes
      (especially when you have a larger number of users and folders)
    * Add variable CONTACTPAGER to allowed macros in notifications
    * FIX: fixed default setting if "Hide names of configuration variables"
      in WATO
    * FIX: ListOfString Textboxes (e.g. parents of folders) do now extend in IE
    * FIX: fixed duplicated sections of permissions in rule editor

    BI:
    * New iterators FOREACH_CHILD and FOREACH_PARENT
    * FIX: fix handling of FOREACH_ in leaf nodes (remove hard coded
      $HOST$, replace with $1$, $2$, ..., apply argument substitution)
    * New logical datatable for aggregations that have the same name
      as a host. Converted view "BI Boxes" to this new table. This allows
      for Host-Aggregations containing data of other hosts as well.
    * count_ok: allow percentages, e.g. "count_ok!70%!50%"

1.2.0p1:
    Core:
    * Added macros $DATE$, $SHORTDATETIME$ and $LONGDATETIME$' to
      notification macros

    Checks & Agents:
    * FIX: diskstat: handle output 'No Devices Found' - avoiding exception
    * 3ware_units: Following states now lead to WARNING state instead of
      CRITICAL: "VERIFY-PAUSED", "VERIFYING", "REBUILDING"
    * New checks tsm_stagingpools, tsm_drive and tsm_storagepools
      Linux/UNIX
    * hpux_fchba: new check for monitoring FibreChannel HBAs und HP-UX

    Multisite:
    * FIX: fix severe exception in all views on older Python versions
      (like RedHat 5.5).

    WATO:
    * FIX: fix order of rule execution: subfolders now take precedence
      as they should.

1.2.0:
    Setup:
    * FIX: fix building of RPM packages (due to mk_mysql, mk_postgres)

    Core:
    * FIX: fix error message in case of duplicate custom check

    WATO:
    * FIX: add missing icon on cluster hosts to WATO in Multisite views
    * FIX: fix search field in host table if more than 10 hosts are shown
    * FIX: fix bulk edit and form properties (visibility of attributes was broken)
    * FIX: fix negating hosts in rule editor

    Checks & Agents:
    * fileinfo: added this check to Linux agent. Simply put your
      file patterns into /etc/check_mk/fileinfo.cfg for configuration.
    * mysql.sessions: New check for MySQL sessions (need new plugin mk_mysql)
    * mysql.innodb_io: New check for Disk-IO of InnoDB
    * mysql_capacity: New check for used/free capacity of MySQL databases
    * postgres_sessions: New check for PostgreSQL number of sessions
    * postgres_stat_database: New check for PostgreSQL database statistics
    * postgres_stat_database.size: New check for PostgreSQL database size
    * FIX: hpux_if: convert_to_hex was missing on non-SNMP-hosts -replace
      with inline implementation
    * tcp_conn_stats: handle state BOUND (found on Solaris)
    * diskstat: support for checking latency, LVM and VxVM on Linux (needs
      updated agent)
    * avoid duplicate checks cisco_temp_perf and cisco_sensor_temp

1.2.0b6:
    Multisite:
    * FIX: Fixed layout of some dropdown fields in view filters
    * Make heading in each page clickable -> reload page
    * FIX: Edit view: couldn't edit filter settings
    * FIX: Fixed styling of links in multisite context help
    * FIX: Fixed "select all" button for IE
    * FIX: Context links added by hooks are now hidden by the display
           option "B" again
    * FIX: preselected "refresh" option did not reflect view settings
           but was simply the first available option - usually 30.
    * FIX: fixed exception with custom views created by normal users

    WATO:
    * FIX: Fixed "select all" button in hosts & folders for IE
    * Optically mark modified variables in global settings
    * Swapped icons for rule match and previous rule match (makes for sense)

    Core:
    * FIX: Fixed "make_utf is not defined" error when having custom
           timeperiods defined in WATO

    Checks & Agents:
    * MacOS X: Agent for MacOS (Thanks to Christian Zigotzky)
    * AIX: New check aix_multipath: Supports checking native AIX multipathing from AIX 5.2 onward
    * Solaris: New check solaris_multipath: Supports checking native Solaris multipath from Solaris10 and up.
    * Solaris: The ZFS Zpool status check now looks more closely at the reported messages. (It's also tested to work on Linux now)

1.2.0b5:
    Core:
    * FIX: handle UTF-8 encoded binary strings correctly (e.g. in host alias)
    * FIX: fix configuration of passive checks via custom_checks
    * Added NOTIFICATIONTYPE to host/service mail bodies

    WATO:
    * Site management: "disabled" only applies to Livestatus now
    * FIX: fix folding problems with dependent host tags
    * FIX: Detecting duplicate tag ids between regular tags and auxtags
    * FIX: Fixed layout problem of "new special rule" button in rule editor
    * FIX: Fixed layout problem on "activate changes" page
    * FIX: Added check if contacts belong to contactgroup before contactgroup deletion
    * FIX: fix site configuration for local site in Multisite environments
    * FIX: "(no not monitor)" setting in distributed WATO now works
    * FIX: Site management: replication setting was lost after re-editing
    * FIX: fixed problems after changing D/WATO-configuration
    * FIX: D/WATO: mark site dirty after host deletion
    * FIX: D/WATO: replicate auth.secret, so that login on one site also
           is valid on the replication slaves
    * FIX: implement locking in order to prevent data corruption on
           concurrent changes
    * FIX: Fixed handling of validation errors in cascading dropdown fields
    * FIX: fix cloning of users
    * Keep track of changes made by other users before activating changes,
      let user confirm this, new permission can be used to prevent a user
      from activating foreign changes.
    * FIX: Allowing german umlauts in users mail addresses
    * Allow list of aux tags to be missing in host tag definitions. This
      makes migration from older version easier.
    * FIX: user management modules can now deal with empty lines in htpasswd
    * FIX: Fixed js error on hostlist page with search form

    Multisite:
    * New display type 'boxes-omit-root' for BI views
    * Hostgroup view BI Boxes omits the root level
    * Finalized layout if view options and commands/filters/painteroptions.
    * Broken plugins prevent plugin caching now
    * FIX: remove refresh button from dashboard.
    * FIX: remove use of old option defaults.checkmk_web_uri
    * FIX: fixed outgoing bandwidth in fc port perfometer
    * FIX: remove nasty JS error in sidebar
    * FIX: fix folding in custom links (directories would not open)
    * FIX: animation of rotation treeangle in trees works again
    * FIX: Logwatch: Changed font color back to black
    * FIX: show toggle button for checkboxes in deactivated state
    * FIX: fix repeated stacked refresh when toggling columns
    * FIX: disable checkbox button in non-checkboxable layouts
    * FIX: fix table layout for views (gaps where missing sometimes)
    * FIX: Fixed sorting views by perfdata values which contain floats
    * FIX: fix sometimes-broken sizing of sidebar and dashboard on Chrome
    * FIX: fix dashboard layout on iPad
    * FIX: Fixed styling issues of sidebar in IE7
    * FIX: fix problem where filter settings (of checkboxes) are not effective
           when it comes to executing commands
    * FIX: Fixed styling issues of view filters with dropdown fields
    * FIX: multisite login can now deal with empty lines in htpasswd
    * FIX: Fixed a bunch of js/css errors

    Mobile:
    * FIX: Fixed logtime filter settings in all mobile views
    * FIX: fix some layout problems

    BI:
    * New aggregation function count_ok, that counts the number
      of nodes in state OK.
    * FIX: Removed debug output int count_ok aggregation

    Checks & Agents:
    * Linux: Modified cluster section to allow pacemaker/corosync clusters without heartbeat
    * AIX: convert NIC check to lnx_if (now being compatible with if/if64)
    * AIX: new check for CPU utilization (using section lparstat_aix)
    * ntp checks: Changed default value of time offsets to be 200ms (WARN) / 500ms (CRIT)
    * aironet_{errors,clients}: detect new kinds of devices (Thanks to Tiago Sousa)
    * check_http, check_tcp: allow to omit -I and use dynamic DNS name instead

1.2.0b4:
    Core:
    * New configuration variable snmp_timing, allowing to
      configure timeout and retries for SNMP requests (also via WATO)
    * New configuration variable custom_checks. This is mainly for
      WATO but also usable in main.mk It's a variant of legacy_checks that
      automatically creates the required "define command" sections.

    WATO:
    * ps and ps.perf configurable via WATO now (without inventory)
    * New layout of main menu and a couple of other similar menus
    * New layout of ruleset overviews
    * Hide check_mk variable names per default now (change via global settings)
    * New layout of global settings
    * Folder layout: show contact groups of folder
    * Folder movement: always show complete path to target folder
    * Sidebar snapin: show pending changes
    * New rule for configuring custom_checks - allowing to run arbitrary
      active checks even if not yet formalized (like HTTP and TCP)
    * Added automation_commands to make automations pluginable
    * New layout and new internal implementation of input forms
    * New layout for view overview and view editor
    * Split up host search in two distinct pages
    * Use dynamic items in rule editor for hosts and items (making use
      of ListOfStrings())
    * FIX: audit log was not shown if no entry for today existed
    * FIX: fix parent scan on single site installations
    * FIX: fix folder visibility permission handling
    * FIX: honor folder-permissions when creating, deleting
           and modifiying rules
    * FIX: detect non-local site even if unix: is being used
    * FIX: better error message if not logged into site during
           action that needs remote access
    * FIX: send automation data via POST not GET. This fixes inventory
           on hosts with more than 500 services.
    * FIX: make config options directly active after resetting them
           to their defaults (didn't work for start_url, etc.
    * FIX: Fixed editing of ListOf in valuespec editors (e.g. used in logwatch
    pattern editor)
    * FIX: Reimplemented correct behaviour of the logwatch pattern "ignore"
    state which is used to drop the matching log lines

    Multisite:
    * FIX: fixed filter of recent event views (4 hours didn't catch)
    * FIX: convert more buttons to new graphical style
    * FIX: Logwatch handles logs with only OK lines in it correctly in logfile list views
    * FIX: Fixed syntax error in "Single-Host Problems" view definition
    * New help button at top right of each page now toggles help texts
    * Snapin Custom Links allows to specify HTTP link target
    * Redesign of bar with Display/Filter/Commands/X/1,2,3,4,6,8/30,60,90/Edit

    Mobile GUI:
    * FIX: commands can be executed again
    * FIX: fixed styling of buttons

    Checks & Agents:
    * FIX: Logwatch: fixed missing linebreak during reclassifing lines of logfiles
    * FIX: Logwatch: Logwatch services in rules configured using WATO must be
      given as item, not as whole service name
    * New active check via WATO: check_ldap
    * printer_alerts: new configuration variable printer_alerts_text_map. Make
      'Energiesparen' on Brother printers an OK state.
    * services: This check can now be parameterized in a way that it warn if
      a certain service is running. WATO formalization is available.

    BI:
    * FIX: make rotating folding arrows black (white was not visible)
    * Display format 'boxes' now in all BI views available
    * Display format 'boxes' now persists folding state

1.2.0b3:
    Core:
    * FIX: fixed SNMP info declaration in checks: could be garbled
      up in rare cases
    * avoid duplicate parents definition, when using 'parents' and
      extra_host_conf["parents"] at the same time. The later one has
      precedence.

    Multisite:
    * Logwatch: Colorizing OK state blocks correctly
    * FIX: allow web plugins to be byte compiled (*.pyc). Those
      are preferred over *.py if existing
    * View Editor: Fixed jump to top of the page after moving painters during
      editing views
    * FIX: Fixed login redirection problem after relogging
    * Filter for times now accept ranges (from ... until)
    * New view setting for page header: repeat. This repeats the
      column headers every 20'th row.
    * FIX: Fixed problem with new eval/pickle
    * FIX: Fixed commands in host/service search views

    Checks & Agents:
    * FIX: Made logwatch parsing mechanism a little more robust
      (Had problems with emtpy sections from windows agent)
    * FIX: brocade_fcport: Configuration of portsates now possible
    * if_lancom: special version for if64 for LANCOM devices (uses
      ifName instead of ifDescr)


    WATO:
    * Reimplemented folder listing in host/folders module
    * Redesigned the breadcrumb navigation
    * Global settings: make boolean switches directly togglable
    * New button "Recursive Inventory" on folder: Allows to do
      a recursive inventory over all hosts. Also allows to selectively
      retry only hosts that have failed in a previous inventory.
    * You can configure parents now (via a host attribute, no rules are
      neccessary).
    * You can now do an automated scan for parents and layer 3 (IP)
    * You can configure active checks (check_tcp, ...) via WATO now
    * FIX: fix page header after confirmation dialogs
    * FIX: Fixed umlaut problem in host aliases and ip addresses created by WATO
    * FIX: Fixed exception caused by validation problems during editing tags in WATO
    * FIX: create sample config only if both rules.mk and hosttags.mk are missing
    * FIX: do not loose host tags when both using WATO-configured and
      manual ones (via multisite.mk)
    * Timeperiods: Make list of exceptions dynamic, not fixed to 10 entries
    * Timeperiods: Configure exclusion of other timeperiods
    * Configuration of notification_delay and notification_interval

1.2.0b2:
    Core:
    * FIX: Cluster host checks were UNKNOWN all the time
    * FIX: reset counter in case of (broken) future time
    * FIX: Automation try-inventory: Fixed problem on where checks which
      produce equal service descriptions could lead to invalid inventory
      results on cluster hosts.
    * FIX: do not create contacts if they won't be assigned to any host
      or service. Do *not* assign to dummy catch-all group "check_mk".

    WATO:
    * Added new permission "move hosts" to allow/deny moving of hosts in WATO
    * Also write out contact definitions for users without contactgroups to
      have the mail addresses and other notification options persisted
    * FIX: deletion of automation accounts now works
    * FIX: Disabling notifications for users does work now
    * New main overview for rule editor
    * New multisite.mk option wato_hide_varnames for hiding Check_MK
      configuration variable names from the user
    * New module "Logwatch Pattern Analyzer" to verify logwatch rules
    * Added new variable logwatch_rules which can also be managed through the
      WATO ruleset editor (Host/Service Parameters > Parameters and rules for
      inventorized checks > Various applications > Logwatch Patterns)
    * Users & Contacts: Added new option wato_hidden_users which holds a list
      of userids to hide the listed users from the WATO user management GUI.
    * WATO API: Added new method rewrite_configuration to trigger a rewrite of
      all host related wato configuration files to distribute changed tags
    * Added new internal hook pre-activate-changes to execute custom
      code BEFORE Check_MK is called to restart Nagios
    * FIX: Only showing sudo hint message on sudo error message in automation
      command
    * FIX: Fixed js eror in IE7 on WATO host edit page
    * FIX: Using pickle instead of repr/eval when reading data structures from
      urls to prevent too big security issues
    * Rule editor: improve sorting of groups and rulesets
    * FIX: Escaping single quotes in strings when writing auth.php
    * FIX: Fix resorting of host tags (was bug in ListOf)

    Multisite
    * Added config option default_ts_format to configure default timestamp
      output format in multisite
    * Layout and design update
    * Quicksearch: display site name if more than one different site
      is present in the current search result list
    * FIX: Fixed encoding problem in "custom notification" message
    * New configuration parameter page_heading for the HTML page heads
      of the main frameset (%s will be replaced with OMD site name)
    * FIX: Fix problem where snapins where invisible
    * FIX: Fixed multisite timeout errors when nagios not running
    * Sidebar: some new layout improvements
    * Login page is not shown in framesets anymore (redirects framed page to
      full screen login page)
    * FIX: fix exception when disallowing changing display options
    * FIX: Automatically redirect from login page to target page when already
      logged in
    * FIX: Updating the dashboard header time when the dashlets refresh

    BI:
    * Added new painter "affected hosts (link to host page)" to show all
      host names with links to the "hosts" view
    * FIX: Fixed filtering of Single-Host Aggregations
    * New sorter for aggregation group
    * FIX: fix sorting of Single-Host Aggregations after group
    * Avoid duplicate rule incarnations when using FOREACH_*
    * BI Boxes: allow closing boxes (not yet persisted)
    * New filter for services (not) contained in any aggregate
    * Configure sorting for all BI views

    Checks & Agents:
    * FIX: snmp_uptime handles empty snmp information without exception
    * FIX: Oracle checks try to handle ORA-* errors reported by the agent
      All oracle checks will return UNKNOWN when finding an ORA-* message
    * FIX: filesystem levels set via WATO didn't work, but do now
    * FIX: Group filters can handle groups without aliases now
    * nfsmounts: Added nfs4 support thanks to Thorsten Hintemann
    * megaraid_pdisks megaraid_ldisks: Support for Windows.  Thanks to Josef Hack

1.2.0b1:
    Core, Setup, etc.:
    * new tool 'livedump' for dumping configuration and status
      information from one monitoring core and importing this
      into another.
    * Enable new check registration API (not yet used in checks)
    * FIX: fix handling of prefix-tag rules (+), needed for WATO
    * FIX: handle buggy SNMP devices with non-consecutive OIDS
      (such as BINTEC routers)
    * Check API allows a check to get node information
    * FIX: fix problem with check includes in subchecks
    * Option --checks now also applies to ad-hoc check (e.g.
      cmk --checks=mrpe,df -v somehost)
    * check_mk_templates.cfg: added s to notification options
      of host and service (= downtime alerts)

    WATO:
    * Hosttag-editor: allow reordering of tags
    * Create very basic sample configuration when using
      WATO the first time (three tag groups, two rules)
    * Much more checks are configurable via WATO now
    * Distributed WATO: Made all URL calls using curl now
    * FIX: fix bug in inventory in validate_datatype()
    * Better output in case of inventory error
    * FIX: fix bug in host_icon rule on non OMD
    * FIX: do not use isdisjoint() (was in rule editor on Lenny)
    * FIX: allow UTF-8 encoded permission translations
    * FIX: Fixed several problems in OMD apache shared mode
    * FIX: Do not use None$ as item when creating new rules
    * FIX: Do load *all* users from htpasswd, so passwords from
      users not created via WATO will not be lost.
    * FIX: honor site disabling in replication module
    * FIX: honor write permissions on folder in "bulk delete"
    * FIX: honor permissions for "bulk cleanup" and "bulk edit"
    * FIX: honor write permissions and source folder when moving hosts
    * FIX: honor permissions on hosts also on bulk inventory
    * Only create contacts in Nagios if they are member of at
      least one contact group.
    * It is now possible to configure auxiliary tags via WATO
      (formerly also called secondary tags)
    * FIX: Fixed wrong label "Main Overview" shown for moved WATO folders
      in foldertree snapin
    * FIX: Fixed localization of empty host tags
    * FIX: User alias and notification enabling was not saved

    Checks & Agents:
    * hpux_if: fix missing default parameter errors
    * hpux_if: make configurable via WATO
    * if.include: fix handling of NIC with index 0
    * hpux_lunstats: new check for disk IO on HP-UX
    * windows - mk_oracle tablespace: Added missing sid column
    * diskstat: make inventory mode configurable via WATO
    * added new checks for Fujitsu ETERNUS DX80 S2
      (thanks to Philipp Höfflin)
    * New checks: lgp_info, lgp_pdu_info and lgp_pdu_aux to monitor Liebert
      MPH/MPX devices
    * Fix Perf-O-Meter of fileage
    * hpux_snmp_cs.cpu: new SNMP check for CPU utilization
      on HP-UX.
    * if/if64: inventory also picks up type 62 (fastEther). This
      is needed on Cisco WLC 21xx series (thanks to Ralf Ertzinger)
    * FIX: fix inventory of f5_bigip_temp
    * mk_oracle (lnx+win): Fixed TEMP tablespace size calculations
    * ps: output node process is running on (only for clusters)
    * FIX: Linux Agent: Fixed ipmi-sensors handling of Power_Unit data
    * hr_mem: handle rare case where more than one entry is present
      (this prevents an exception of pfSense)
    * statgrab_load: level is now checked against 15min average -
      in order to be consistent with the Linux load check
    * dell_powerconnect_cpu: hopefully correctly handle incomplete
      output from agent now.
    * ntp: do not check 'when' anymore since it can produce false
      alarms.
    * postfix_mailq: handle output with 'Total requests:' in last line
    * FIX: check_mk-hp_blade_psu.php: allow more than 4 power supplies
    * FIX: smart plugin: handle cases with missing vendor (thanks
      to Stefan Kärst)
    * FIX: megaraid_bbu: fix problem with alternative agent output
      (thanks to Daniel Tuecks)
    * mk_oracle: fix quoting problem, replace sessions with version,
      use /bin/bash instead of /bin/sh

    Multisite:
    * Added several missing localization strings
    * IE: Fixed problem with clicking SELECT fields in the new wato foldertree snapin
    * Fixed problem when trying to visit dashboards from new wato foldertree snapin
    * Chrome: Fixed styling problem of foldertree snapin
    * Views: Only show the commands and row selection options for views where
      commands are possible
    * The login mask honors the default_language definition now
    * check_bi_local.py: works now with cookie based authentication
    * FIX: Fixed wrong redirection after login in some cases
    * FIX: Fixed missing stats grouping in alert statistics view
    * FIX: Fixed preview table styling in view editor
    * FIX: Multisite authed users without permission to multisite are
      automatically logged out after showing the error message
    * Retry livestatus connect until timeout is used up. This avoids
      error messages when the core is being restarted
    * Events view now shows icon and text for "flapping" events
    * Use buffer for HTML creation (this speeds up esp. HTTPS a lot)
    * FIX: Fixed state filter in log views

    Livestatus:
    * Add missing column check_freshness to services table

    BI:
    * New column (painter) for simplistic box display of tree.
      This is used in a view for a single hostgroup.

1.1.13i3:
    Core, Setup, etc.:
    * *_contactgroups lists: Single group rules are all appended. When a list
      is found as a value this first list is used exclusively. All other
      matching rules are ignored
    * cmk -d does now honor --cache and --no-tcp
    * cmk -O/-R now uses omd re{start,load} core if using OMD
    * FIX: setup.sh now setups up permissions for conf.d/wato
      correctly
    * cmk --localize update supports an optional ALIAS which is used as
      display string in the multisite GUI
    * FIX: Fixed encoding problems with umlauts in group aliases
    * FIX: honor extra_summary_host_conf (was ignored)
    * new config variable snmpv2c_hosts that allows to enable SNMP v2c
      but *not* bulkwalk (for some broken devices). bulkwalk_hosts still
      implies v2c.

    Checks & Agents:
    * Windows agent: output eventlog texts in UTF-8 encoding. This
      should fix problems with german umlauts in message texts.
    * Windows agent: Added installer for the windows agent (install_agent.exe)
    * Windows agent: Added dmi_sysinfo.bat plugin (Thanks to Arne-Nils Kromer for sharing)
    * Disabled obsolete checks fc_brocade_port and fc_brocade_port_detailed.
      Please use brocade_fcport instead.
    * aironet_errors, statgrab_disk, statgrab_net: Performance data has
      been converted from counters to rates. You might need to delete your
      existing RRDs of these checks. Sorry, but these have been that last
      checks still using counters...
    * ibm_imm_health: added last missing scan function
    * Filesystem checks: trend performance data is now normalized to MB/24h.
      If you have changed the trend range, then your historic values will
      be displayed in a wrong scale. On the other hand - from now on changes
      in the range-setting will not affect the graph anymore.
    * if/if64/lnx_if: pad port numbers with zeros in order to sort correctly.
      This can be turned off with if_inventory_pad_portnumbers = False.
    * Linux agent: wrap freeipmi with lock in order to avoid cache corruption
    * New check: megaraid_bbu - check existance & status of LSI MegaRaid BBU module
    * HP-UX Agent: fix mrpe (remove echo -e and test -e, thanks to Philipp Lemke)
    * FIX: ntp checks: output numeric data also if stratum too high
    * Linux agent: new check for dmraid-based "bios raid" (agent part as plugin)
    * FIX: if64 now uses ifHighSpeed instead of ifSpeed for determining the
      link speed (fixes speed of 10GBit/s and 20GBit/s ports, thanks Marco Poet)
    * cmctc.temp: serivce has been renamed from "CMC Temperature %s" to just
      "Temperature %s", in order to be consistent with the other checks.
    * mounts: exclude changes of the commit option (might change on laptops),
      make only switch to ro critical, other changes warning.
    * cisco_temp_sensor: new check for temperature sensors of Cisco NEXUS
      and other new Cisco devices
    * oracle_tablespace: Fixed tablespace size/free space calculations
    * FIX: if/if64: omit check result on counter wrap if bandwidth traffic levels
      are used.

    Multisite:
    * Improve transaction handling and reload detection: user can have
      multiple action threads in parallel now
    * Sounds in views are now enabled per default. The new configuration
      variable enable_sounds can be set to False in multisite.mk in order
      to disable sounds.
    * Added filter for log state (UP,DOWN,OK,CRIT...) to all log views
    * New painter for normal and retry check interval (added to detail views)
    * Site filter shows "(local)" in case of non multi-site setup
    * Made "wato folder" columns sortable
    * Hiding site filter in multisite views in single site setups
    * Replaced "wato" sidebar snapin which mixed up WATO and status GUIs with
      the new "wato_foldertree" snapin which only links to the status views
      filtered by the WATO folder.
    * Added "Dashboard" section to views snapin which shows a list of all dashboards
    * FIX: Fixed auth problem when following logwatch icon links while using
      the form based auth
    * FIX: Fix problem with Umlaut in contact alias
    * FIX: Creating auth.php file on first login dialog based login to ensure
      it exists after login when it is first needed
    * Dashboard: link problem views to *unhandled* views (this was
      inconsistent)
    * Localization: Fixed detection of gettext template file when using the
      local/ hierarchy in OMD

    Mobile:
    * Improved sorting of views in main page
    * Fix: Use all the availiable space in header
    * Fix: Navigation with Android Hardwarekeys now working
    * Fix: Links to pnp4nagios now work better
    * Fix: Host and Service Icons now finger friendly
    * Fix: Corrected some buildin views

    WATO:
    * Removed IP-Address attribute from folders
    * Supporting localized tag titles
    * Using Username as default value for full names when editing users
    * Snapshot/Factory Reset is possible even with a broken config
    * Added error messages to user edit dialog to prevent notification problems
      caused by incomplete configuration
    * Activate Changes: Wato can also reload instead of restarting nagios
    * Replication: Can now handle replication sites which use the form based auth
    * Replication: Added option to ignore problems with the ssl certificates
                   used in ssl secured replications
    * WATO now supports configuring Check_MK clusters
    * FIX: Fixed missing folders in "move to" dropdown fields
    * FIX: Fixed "move to target folders" after CSV import
    * FIX: Fixed problem with duplicate extra_buttons when using the i18n of multiisite
    * FIX: Fixed problem with duplicate permissions when using the i18n of multiisite
    * FIX: Writing single host_contactgroups rules for each selected
      contactgroup in host edit dialog
    * FIX: Fixed wrong folder contacgroup related permissions in auth.php api
    * FIX: Fixed not up-to-date role permission data in roles_saved hook
    * FIX: Fixed duplicate custom columns in WATO after switching languages

    BI:
    * improve doc/treasures/check_bi_local.py: local check that creates
      Nagios services out of BI aggregates

    Livestatus:
    * ColumnHeaders: on is now able to switch column header on even if Stats:
      headers are used. Artifical header names stats_1, stats_2, etc. are
      begin used. Important: Use "ColumnHeaders: on" after Columns: and
      after Stats:.

1.1.13i2:
    Core, Setup, etc.:
    * cmk -I: accept host tags and cluster names

    Checks & Agents:
    * linux agent - ipmi: Creating directory of cache file if not exists
    * dell_powerconnect_cpu: renamed service from CPU to "CPU utilization", in
      order to be consistent with other checks

    Multisite:
    * Several cleanups to prevent css/js warning messages in e.g. Firefox
    * Made texts in selectable rows selectable again
    * Adding reschedule icon to all Check_MK based services. Clicks on these
      icons will simply trigger a reschedule of the Check_MK service
    * FIX: ship missing CSS files for mobile GUI
    * FIX: rename check_mk.js into checkmk.js in order to avoid browser
      caching problems during version update

    WATO:
    * Optimized wraps in host lists tag column
    * Bulk inventory: Remove leading pipe signs in progress bar on main
      folder inventory
    * NagVis auhtorization file generation is also executed on activate_changes
    * Implemented a new inclusion based API for using multisite permissions
      in other addons
    * Inventory of SNMP devices: force implicit full scan if no services
      are configured yet
    * FIX: Calling activate_changes hook also in distributed WATO setups
    * FIX: Fixed display bug in host tags drop down menu after POST of form
    * FIX: Fixed javascript errors when doing replication in distributed
      wato environments when not having the sidebar open
    * FIX: Fixed search form dependant attribute handling
    * FIX: Fixed search form styling issues
    * You can now move folders to other folders
    * FIX: Distributed WATO: Supressing site sync progress output written in
      the apache error log

1.1.13i1:
    Multisite:
    * New nifty sidebar snapin "Speed-O-Meter"
    * Implemented new cookie based login mechanism including a fancy login GUI
    * Implemented logout functionality for basic auth and the new cookie based auth
    * Implemented user profile management page for changing the user password and
      the default language (if available)
    * New filter for the (new) state in host/service alerts
    * New command for sending custom notifications
    * FIX: Fixed encoding problem when opening dashboard
    * New icon on a service whos host is in downtime
    * Only show most frequently used context buttons (configurable
      in multisite.mk via context_buttons_to_show)
    * Show icon if user has modified a view's filter settings
    * New config option debug_livestatus_queries, normal debug
      mode does not include this anymore
    * Icons with link to page URL at bottom of each page
    * Logwatch: Switched strings in logwatch to i18n strings
    * Logwatch: Fixed styling of context button when acknowleding log messages
    * Logwatch: Implemented overview page to show all problematic logfiles
    * Add Snapin page: show previews of all snapins
    * Add Snapin page: Trying to prevent dragging confusions by using other click event
    * New (hidden) button for reloading a snapin (left to the close button)
    * Automatically falling back to hardcoded default language if configured
    language is not available
    * Repair layout of Perf-O-Meter in single dataset layout
    * FIX: Fixed duplicate view plugin loading when using localized multisite
    * FIX: Host-/Servicegroup snapin: Showing group names when no alias is available
    * FIX: Removed double "/" from pnp graph image urls in views

    BI:
    * Host/Service elements are now iterable via FOREACH_HOST, e.g.
      (FOREACH_HOST, ['server'], ALL_HOSTS, "$HOST$", "Kernel" ),
    * FIX: Assuming host states is possible again (exception: list index "3")

    WATO:
    * Evolved to full featured monitoring configuration tool!
    * Major internal code cleanup
    * Hosts can now be created directly in folders. The concept of host lists
      has been dropped (see migration notes!)
    * Configuration of global configuration variables of Check_MK via WATO
    * Configuration of main.mk rules
    * Configuration of Nagios objects and attributes
    * Configuration of users and roles
    * Configuration of host tags
    * Distributed WATO: replication of the configuration to slaves and peers
    * Added missing API function update_host_attributes() to change the
      attributes of a host
    * Added API function num_hosts_in_folder() to count the number of hosts
      below the given folder
    * Added option to download "latest" snapshot
    * extra_buttons can now register a function to gather the URL to link to
    * Implemented NagVis Authorisation management using WATO users/permissions

    Livestatus:
    * Experimental feature: livecheck -> super fast active check execution
      by making use of external helper processes. Set livecheck=PATH_TO_bin/livecheck
      in nagios.cfg where you load Livestatus. Optional set num_livecheck_helpers=NUM
      to set number of processes. Nagios will not fork() anymore for check exection.
    * New columns num_hosts and num_services in status table
    * New aggregation functions suminv and avginv (see Documentation)

    Core, Setup, etc.:
    * New configuration variable static_checks[] (used by WATO)
    * New configuration variable checkgroup_parameters (mainly for WATO)
    * check_submission defaults now to "file" (was "pipe")
    * Added pre-configured notification via cmk --notify
    * Drop RRA-configuration files for PNP4Nagios completely
    * New configuration variable ping_levels for configuring parameters
      for the host checks.
    * cmk --notify: new macros $MONITORING_HOST$, $OMD_ROOT$ and $OMD_SITE$
    * make ping_levels also apply to PING services for ping-only hosts
      (thanks to Bernhard Schmidt)

    Checks & Agents:
    * if/if64: new ruleset if_disable_if64_hosts, that force if on
      hosts the seem to support if64
    * Windows agent: new config variable "sections" in [global], that
      allows to configure which sections are being output.
    * Windows agent: in [logwatch] you can now configure which logfiles
      to process and which levels of messages to send.
    * Windows agent: new config variable "host" in all sections that
      restricts the folling entries to certain hosts.
    * Windows agent: finally implemented <<<mrpe>>. See check_mk.ini
      for examples.
    * Windows agent: do not execute *.txt and *.dir in <<<plugins>>> and
      <<<local>>>
    * Windows agent: make extensions to execute configurable (see
      example check_mk.ini)
    * Windows agent: agent now reuses TCP port even when taskkill'ed, so
      a system reboot is (hopefully) not neccessary anymore
    * Windows agent: section <<<df>>> now also outputs junctions (windows
      mount points). No external plugin is needed.
    * Windows agent: new section <<<fileinfo>>> for monitoring file sizes
      (and later possible ages)
    * logwatch: allow to classify messages based on their count (see
      man page of logwatch for details)
    * fileinfo: new check for monitoring age and size of files
    * heartbeat_crm: apply patches from Václav Ovsík, so that the check
      should work on Debian now.
    * ad_replication: added warninglevel
    * fsc_*: added missing scan functions
    * printer_alerts: added further state codes (thanks to Matthew Stew)
    * Solaris agent: changed shell to /usr/bin/bash (fixes problems with LC_ALL=C)

1.1.12p7:
    Multisite:
    * FIX: detail view of host was missing column headers
    * FIX: fix problem on IE with background color 'white'
    * FIX: fix hitting enter in host search form on IE
    * FIX: fix problem in ipmi_sensors perfometer

    Checks & Agents:
    * FIX: fixed man pages of h3c_lanswitch_sensors and statgrab_cpu
    * FIX: netapp_volumes: added raid4 as allowed state (thanks to Michaël Coquard)

    Livestatus
    * FIX: fix type column in 'GET columns' for dict-type columns (bug found
      by Gerhard Lausser)

1.1.12p6:
    Checks & Agents:
    * FIX: lnx_if: remove debug output (left over from 1.1.12p5)

1.1.12p5:
    Multisite:
    * FIX: fix hitting enter in Quicksearch on IE 8
    * FIX: event/log views: reverse sorting, so that newest entries
      are shown first
    * FIX: fix dashboard dashlet background on IE
    * FIX: fix row highlight in status GUI on IE 7/8
    * FIX: fix row highlight after status page reload
    * FIX: single dataset layout honors column header settings
    * FIX: quote '#' in PNP links (when # is contained in services)
    * FIX: quote '#' in PNP image links also
    * FIX: add notifications to host/service event view

    Checks & Agents:
    * FIX: lnx_if: assume interfaces as up if ethtool is missing or
      not working but interface has been used since last reboot. This
      fixes the problem where interface are not found by inventory.
    * FIX: snmp_uptime: handels alternative timeformat
    * FIX: netapp_*: scan functions now detect IBM versions of firmware
    * FIX: bluecoat_diskcpu: repair scan function
    * FIX: mem.vmalloc: fix default levels (32 and 64 was swapped)
    * FIX: smart: make levels work (thanks to Bernhard Schmidt)
    * FIX: PNP template if if/if64: reset LC_ALL, avoids syntax error
    * FIX: dell_powerconnect_cpu: handle sporadic incomplete output
      from SNMP agent

1.1.12p4:
    Multisite:
    * FIX: sidebar snapin Hostgroups and Servicegroups sometimes
           failed with non-existing "available_views".
    * FIX: Fix host related WATO context button links to point to the hosts site
    * FIX: Fixed view editor redirection to new view after changing the view_name
    * FIX: Made icon painter usable when displaying hostgroup rows
    * Logwatch: Switched strings in logwatch to i18n strings
    * Logwatch: Fixed styling of context button when acknowleding log messages
    * Logwatch: Implemented overview page to show all problematic logfiles

    WATO:
    * FIX: add missing icon_csv.png
    * FIX: WATO did not write values of custom macros to extra_host_conf definitions

1.1.12p3:
    Core, Setup, etc.:
    * FIX: really suppress precompiling on PING-only hosts now

1.1.12p2:
    Core, Setup, etc.:
    * FIX: fix handling of empty suboids
    * FIX: do not create precomiled checks for host without Check_MK services

    Checks & Agents:
    * FIX: mem.win: Default levels now works, check not always OK
    * FIX: blade_health: fix OID specification
    * FIX: blade_bays: fix naming of item and man page

    Multisite:
    * FIX: Fixed styling of view header in older IE browsers
    * FIX: Do not show WATO button in views if WATO is disabled
    * FIX: Remove WATO Folder filter if WATO is disabled
    * FIX: Snapin 'Performance': fix text align for numbers
    * FIX: Disallow setting downtimes that end in the past
    * FIX: Fix links to downtime services in dashboard
    * FIX: Fix popup help of reschedule icon

1.1.12p1:
    Core, Setup, etc.:
    * FIX: fix aggregate_check_mk (Summary host agent status)

    Checks & Agents:
    * FIX: mk_oracle now also detects XE databases
    * FIX: printer_alerts: handle 0-entries of Brother printers
    * FIX: printer_supply: fix Perf-O-Meter if no max known
    * FIX: Added id parameter to render_statistics() method to allow more than
      one pie dashlet for host/service stats
    * FIX: drbd: fixed inventory functions
    * FIX: printer_supply: handle output of Brother printers
    * FIX: ps.perf PNP template: show memory usage per process and not
      summed up. This is needed in situations where one process forks itself
      in irregular intervals and rates but you are interested just in the
      memory usage of the main process.

    Multisite:
    * FIX: finally fixed long-wanted "NagStaMon create hundreds
      of Apache processes" problem!
    * FIX: query crashed when sorting after a join columns without
      an explicit title.
    * FIX: filter for WATO file/folder was not always working.
    * Added filter for hard services states to search and service
      problems view
    * FIX: dashboard problem views now ignore notification period,
      just as tactical overview and normal problem views do
    * FIX: Loading dashboard plugins in dashboard module


1.1.12:
    Checks & Agents:
    * dell_powerconnect_*: final fixed, added PNP-templates
    * ps.perf: better error handling in PNP template

    Multisite:
    * Dashboard: fix font size of service statistics table
    * Dashboard: insert links to views into statistics
    * Dashboard: add links to PNP when using PNP graphs

1.1.12b2:
    Core, Setup, etc.:
    * FIX: fix crash with umlauts in host aliases
    * FIX: remove duplicate alias from Nagios config

    Checks & Agents:
    * services: better handling of invalid patterns
    * FIX: multipath: fix for another UUID format
    * AIX agent: fix implementation of thread count
    * blade_bays: detect more than 16 bays
    * statgrab_*: added missing inventory functions
    * FIX: fix smart.temp WARN/CRIT levels were off by one degree

    Multisite:
    * Remove Check_MK logo from default dashboard
    * Let dashboard use 10 more pixels right and bottom
    * FIX: do not show WATO icon if no WATO permission
    * Sidebar sitestatus: Sorting sites by sitealias
    * FIX: removed redundant calls of view_linktitle()

    WATO:
    * FIX: fix update of file/folder title after title property change

    Livestatus:
    * FIX: fix crash on imcomplete log lines (i.e. as
      as result of a full disk)
    * FIX: Livestatus-API: fix COMMAND via persistent connections


1.1.12b1:
    Core, Setup, etc.:
    * FIX: fix cmk -D on cluster hosts
    * Made profile output file configurable (Variable: g_profile_path)

    Checks & Agents:
    * FIX: j4p_performance: fix inventory functions
    * FIX: mk_oracle: fix race condition in cache file handling (agent data
      was missing sections in certain situations)
    * mrpe: make check cluster-aware and work as clustered_service
    * cups_queues: Run agent part only on directly on CUPS servers,
      not on clients
    * FIX: mbg_lantime_state: Fixed output UOM to really be miliseconds
    * FIX: ntp: Handling large times in "poll" column correctly
    * New check dmi_sysinfo to gather basic hardware information
    * New check bintec_info to gather the software version and serial number
    of bintec routers

    Multisite:
    * FIX: fix rescheduling of host check
    * FIX: fix exception when using status_host while local site is offline
    * FIX: Fixed not updating pnp graphs on dashboard in some browsers (like chrome)
    * FIX: fix URL-too-long in permissions page
    * FIX: fix permission computation
    * FIX: fixed sorting of service perfdata columns
    * FIX: fixed sorting of multiple joined columns in some cases
    * FIX: fixed some localisation strings
    * Cleanup permissions page optically, add comments for views and snapins
    * Added some missing i18n strings in general HTML functions
    * Added display_option "w" to disable limit messages and livestatus errors in views
    * Service Perfdata Sorters are sorting correctly now
    * Added "Administration" snapin to default sidebar
    * Tactical Overview: make link clickable even if count is zero
    * Minor cleanup in default dashboard
    * Dashboard: new dashlet attribute title_url lets you make a title into a link
    * Dashboard: make numbers match "Tactical Overview" snapin

    Livestatus:
    * Write messages after initialization into an own livestatus.log

    WATO:
    * FIX: "bulk move to" at the top of wato hostlists works again
    * FIX: IE<9: Fixed problem with checkbox events when editing a host
    * FIX: "move to" dropdown in IE9 works again

1.1.11i4:
    Core, Setup, etc.:
    * FIX: use hostgroups instead of host_groups in Nagios configuration.
      This fixes a problem with Shinken
    * --scan-parents: detected parent hosts are now tagged with 'ping', so
      that no agent will be contacted on those hosts

    Checks & Agents:
    * Added 4 new checks dell_powerconnect_* by Chris Bowlby
    * ipmi_sensors: correctly handle further positive status texts
      (thanks to Sebastian Talmon)
    * FIX: nfsmounts handles zero-sized volumes correctly
    * AIX agent now outputs the user and performance data in <<<ps>>>

    Multisite:
    * FIX: WATO filtered status GUIs did not update the title after changing
      the title of the file/folder in WATO
    * FIX: Removed new python syntax which is incompatible with old python versions
    * FIX: Made bulk inventory work in IE
    * FIX: Fixed js errors in IE when having not enough space on dashboard
    * FIX: fix error when using non-Ascii characters in view title
    * FIX: fix error on comment page caused by missing sorter
    * FIX: endless javascript when fetching pnp graphs on host/service detail pages
    * FIX: Not showing the action form in "try" mode of the view editor
    * FIX: Preventing up-then-over effect while loading the dashboard in firefox
    * Added missing i18n strings in command form and list of views
    * Views are not reloaded completely anymore. The data tables are reloaded
      on their own.
    * Open tabs in views do not prevent reloading the displayed data anymore
    * Added display_option "L" to enable/disable column title sortings
    * Sorting by joined columns is now possible
    * Added missing sorters for "service nth service perfdata" painters
    * Implemented row selection in views to select only a subset of shown data
      for actions
    * Sort titles in views can be enabled by clicking on the whole cells now
    * Submitting the view editor via ENTER key saves the view now instead of try mode
    * Host comments have red backgrounded rows when host is down
    * Implemented hook api to draw custom link buttons in views

    WATO:
    * Changed row selection in WATO to new row selection mechanism
    * Bulk action buttons are shown at the top of hostlists too when the lists
      have more than 10 list items
    * New function for backup and restore of the configuration

    Livestatus:
    * FIX: fix compile error in TableLog.cc by including stddef.h
    * FIX: tables comments and downtimes now honor AuthUser
    * Table log honors AuthUser for entries that belong to hosts
      (not for external commands, though. Sorry...)
    * FIX: fix Stats: sum/min/max/avg for columns of type time

1.1.11i3:
    Core, Setup, etc.:
    * FIX: allow host names to have spaces
    * --snmpwalk: fix missing space in case of HEX strings
    * cmk --restore: be aware of counters and cache being symbolic links
    * do_rrd_update: direct RRD updates have completely been removed.
      Please use rrdcached in case of performance problems.
    * install_nagios.sh has finally been removed (was not maintained anyway).
      Please use OMD instead.
    * Inventory functions now only take the single argument 'info'. The old
      style FUNC(checkname, info) is still supported but deprecated.
    * Show datasource program on cmk -D
    * Remove .f12 compile helper files from agents directory
    * Output missing sections in case of "WARNING - Only __ output of __..."
    * Remove obsolete code of snmp_info_single
    * Remove 'Agent version (unknown)' for SNMP-only hosts
    * Options --version, --help, --man, --list-checks and --packager now
      work even with errors in the configuration files
    * Minor layout fix in check man-pages

    Checks & Agents:
    * FIX: hr_mem: take into account cache and buffers
    * FIX: printer_pages: workaround for trailing-zero bug in HP Jetdirect
    * mk_logwatch: allow to set limits in processing time and number of
      new log messages per log file
    * Windows Agent: Now supports direct execution of powershell scripts
    * local: PNP template now supports multiple performance values
    * lnx_if: make lnx_if the default interface check for Linux
    * printer_supply: support non-Ascii characters in items like
      "Resttonerbehälter". You need to define snmp_character_encodings in main.mk
    * mem.win: new dedicated memory check for Windows (see Migration notes)
    * hr_mem: added Perf-O-Meter
    * Renamed all temperature checks to "Temperature %s". Please
      read the migration notes!
    * df and friends: enabled trend performance data per default. Please
      carefully read the migration notes!
    * diskstat: make summary mode the default behavious (one check per host)

    MK Livestatus:
    * WaitObject: allow to separate host name and service with a semicolon.
      That makes host names containing spaces possible.
    * Better error messages in case of unimplemented operators

    Multisite:
    * FIX: reschedule now works for host names containing spaces
    * FIX: correctly sort log views in case of multi site setups
    * FIX: avoid seven broken images in case of missing PNP graphs
    * FIX: Fixed javascript errors when opening dashboard in IE below 9
    * FIX: Views: Handling deprecated value "perpage" for option
      column_headers correctly
    * FIX: Fixed javascript error when saving edited views without sidebar
    * FIX: Showing up PNP hover menus above perfometers
    * Host/Service Icon column is now modularized and can be extended using
      the multisite_icons list.
    * New sorters for time and line number of logfile entries
    * Bookmarks snapin: save relative URLs whenever possible
    * Man-Pages of Check_MK checks shown in Multisite honor OMD's local hierarchy
    * nicer output of substates, translate (!) and (!!) into HTML code
    * new command for clearing modified attributes (red cross, green checkmark)
    * Perf-O-Meters: strip away arguments from check_command (e.g.
      "check-foo!17!31" -> "check-foo").
    * Added several missing i18n strings in view editor
    * Views can now be sorted by the users by clicking on the table headers.
      The user sort options are not persisted.
    * Perf-O-Meters are now aware if there really is a PNP graph

    WATO:
    * Show error message in case of empty inventory due to agent error
    * Commited audit log entries are now pages based on days
    * Added download link to download the WATO audit log in CSV format

1.1.11i2:
    Core, Setup, etc.:
    * FIX: sort output of cmk --list-hosts alphabetically
    * FIX: automatically remove leading and trailing space from service names
      (this fixes a problem with printer_pages and an empty item)
    * Great speed up of cmk -N/-C/-U/-R, especially when number of hosts is
      large.
    * new main.mk option delay_precompile: if True, check_mk will skip Python
      precompilation during cmk -C or cmk -R, but will do this the first
      time the host is checked.  This speeds up restarts. Default is False.
      Nagios user needs write access in precompiled directory!
    * new config variable agent_ports, allowing to specify the agent's
      TCP port (default is 6556) on a per-host basis.
    * new config variable snmp_ports, allowing to specify the UDP port
      to used with SNMP, on a per-host basis.
    * new config variable dyndns_hosts. Hosts listed in this configuration
      list (compatible to bulkwalk_hosts) use their hostname as IP address.

    Checks & Agents:
    * FIX: AIX agent: output name of template in case of MRPE
    * FIX: cisco_temp: skip non-present sensors at inventory
    * FIX: apc_symmetra: fix remaining runtime calculation (by factor 100)
    * FIX: Added PNP-template for winperf_phydisk
    * FIX: if64: fix UNKNOWN in case of non-unique ifAlias
    * FIX: lnx_if/if/if64: ignore percentual traffic levels on NICs without
           speed information.
    * FIX: cisco_temp_perf: add critical level to performance data
    * FIX: windows agent: hopefully fix case with quotes in directory name
    * FIX: printer_supply: fixed logic of Perf-O-Meter (mixed up crit with ok)
    * FIX: Solaris agent: reset localization to C, fixes problems with statgrab
    * FIX: blade_*: fix SNMP scan function for newer firmwares (thanks to Carlos Peón)
    * snmp_uptime, snmp_info: added scan functions. These checks will now
      always be added. Please use ingored_checktypes to disable, if non needed.
    * brocade_port: check for Brocade FC ports has been rewritten with
      lots of new features.
    * AIX agent now simulates <<<netctr>>> output (by Jörg Linge)
    * mbg_lantime_state: Handling refclock offsets correctly now; Changed
      default thresholds to 5/10 refclock offset
    * brocade_port: parameter for phystate, opstate and admstate can now
      also be lists of allowed states.
    * lnx_if: treat interfaces without information from ethtool as
      softwareLoopback interface. The will not be found by inventory now.
    * vbox_guest: new check for checking guest additions of Linux virtual box hosts
    * if/if64: Fixed bug in operstate detection when using old tuple based params
    * if/if64: Fixed bug in operstate detection when using tuple of valid operstates
    * mk_oracle: Added caching of results to prevent problems with long
    running SQL queries. Cache is controlled by CACHE_MAXAGE var which is preset to
    120 seconds
    * mk_oracle: EXCLUDE_<sid>=ALL or EXCLUDE_<sid>=oracle_sessions can be
    used to exclude specific checks now
    * mk_oracle: Added optional configuration file to configure the new options
    * j4p_performance agent plugin: Supports basic/digest auth now
    * New checks j4p_performance.threads and j4p_performance.uptime which
      track the number of threads and the uptime of a JMX process
    * j4p_performance can fetch app and servlet specific status data. Fetching
      the running state, number of sessions and number of requests now. Can be
      extended via agent configuration (j4p.cfg).
    * Added some preflight checks to --scan-parents code
    * New checks netapp_cluster, netapp_vfiler for checking NetAPP filer
      running as cluster or running vfilers.
    * megaraid_pdisks: Better handling of MegaCli output (Thanks to Bastian Kuhn)
    * Windows: agent now also sends start type (auto/demand/disabled/boot/system)
    * Windows: inventory_services now allowes regexes, depends and state/start type
      and also allows host tags.

    Multisite:
    * FIX: make non-Ascii characters in services names work again
    * FIX: Avoid exceptions in sidebar on Nagios restart
    * FIX: printer_supply perfometer: Using white font for black toners
    * FIX: ipmi: Skipping items with invalid data (0.000 val, "unspecified" unit) in summary mode
    * FIX: ipmi: Improved output formating in summary mode
    * FIX: BI - fixed wrong variable in running_on aggregation function
    * FIX: "view_name" variable missing error message when opening view.py
      while using the "BI Aggregation Groups" and "Hosts" snapins in sidebar
    * FIX: Fixed styling of form input elements in IE + styling improvements
    * FIX: Fixed initial folding state on page loading on pages with multiple foldings opened
    * Introduced basic infrastructure for multilanguage support in Multisite
    * Make 'Views' snapin foldable
    * Replace old main view by dashboard
    * Sidebar: Snapins can register for a triggered reload after a nagios
      restart has been detected. Check interval is 30 seconds for now.
    * Quicksearch snapin: Reloads host lists after a detected nagios restart.
    * New config directory multisite.d/ - similar to conf.d/
    * great speed up of HTML rendering
    * support for Python profiling (set profile = True in multisite.mk, profile
      will be in var/check_mk/web)
    * WATO: Added new hook "active-changes" which calls the registered hosts
      with a dict of "dirty" hosts
    * Added column painter for host contacts
    * Added column painters for contact groups, added those to detail views
    * Added filters for host and service contact groups
    * Detail views of host/service now show contacts
    * Fix playing of sounds: All problem views now have play_sounds activated,
      all other deactivated.
    * Rescheduling of Check_MK: introduce a short sleep of 0.7 sec. This increases
      the chance of the passive services being updated before the repaint.
    * Added missing i18n strings in filter section of view editor
    * Added filter and painter for the contact_name in log table
    * Added several views to display the notification logs of Nagios

    WATO:
    * Configration files can now be administered via the WEB UI
      (config_files in multisite.mk is obsolete)
    * Snapin is tree-based and foldable
    * Bulk operation on host lists (inventory, tags changed, etc)
    * Easy search operation in host lists
    * Dialog for global host search
    * Services dialog now tries to use cached data. On SNMP hosts
      no scan will be done until new button "Full Scan" is pressed.

    BI:
    * FIX: Fixed displaying of host states (after i18n introduction)h
    * FiX: Fixed filter for aggregation group
    * FIX: Fixed assumption button for services with non-Ascii-characters

    MK Livestatus:
    * FIX: fix compile problem on Debian unstable (Thanks to Sven Velt)
    * Column aggregation (Stats) now also works for perf_data
    * New configuration variable data_encoding and full UTF-8 support.
    * New column contact_groups in table hosts and services (thanks to
      Matthew Kent)
    * New headers Negate:, StatsNegate: and WaitConditionNegate:

1.1.11i1:
    Core, Setup, etc.:
    * FIX: Avoid duplicate SNMP scan of checktypes containing a period
    * FIX: honor ignored_checktypes also on SNMP scan
    * FIX: cmk -II also refreshes cluster checks, if all nodes are specified
    * FIX: avoid floating points with 'e' in performance data
    * FIX: cmk -D: drop obsolete (and always empty) Notification:
    * FIX: better handling of broken checks returning empty services
    * FIX: fix computation of weight when averaging
    * FIX: fix detection of missing OIDs (led to empty lines)
    * SNMP scan functions can now call oid(".1.3.6.1.4.1.9.9.13.1.3.1.3.*")
      That will return the *first* OID beginning with .1.3.6.1.4.1.9.9.13.1.3.1.3
    * New config option: Set check_submission = "file" in order to write
      check result files instead of using Nagios command pipe (safes
      CPU ressources)
    * Agent simulation mode (for internal use and check development)
    * Call snmpgetnext with the option -Cf (fixes some client errors)
    * Call snmp(bulk)walk always with the option -Cc (fixes problems in some
      cases where OIDs are missing)
    * Allow merging of dictionary based check parameters
    * --debug now implies -v
    * new option --profile: creates execution profile of check_mk itself
    * sped up use of stored snmp walks
    * find configuration file in subdirectories of conf.d also
    * check_mk_templates.cfg: make check-mk-ping take arguments

    Multisite:
    * FIX: Display limit-exceeded message also in multi site setups
    * FIX: Tactical Overview: fix unhandled host problems view
    * FIX: customlinks snapin: Suppressing exception when no links configured
    * FIX: webservice: suppress livestatus errors in multi-site setups
    * FIX: install missing example icons in web/htdocs/images/icons
    * FIX: Nagios-Snapin: avoid duplicate slash in URL
    * FIX: custom_style_sheet now also honored by sidebar
    * FIX: ignore case when sorting groups in ...groups snapin
    * FIX: Fixed handling of embedded graphs to support the changes made to
    * FIX: avoid duplicate import of plugins in OMD local installation
    the PNP webservice
    * FIX: Added host_is_active and host_flapping columns for NagStaMon views
    * Added snmp_uptime, uptime and printer_supply perfometers
    * Allow for displaying service data in host tables
    * View editor foldable states are now permament per user
    * New config variable filter_columns (default is 2)

    BI:
    * Added new component BI to Multisite.

    WATO:
    * FIX: fix crash when saving services after migration from old version
    * Allow moving hosts from one to another config file

    Checks & Agents:
    * FIX: hr_mem: ignore devices that report zero memory
    * FIX: cisco_power: fix syntax error in man page (broke also Multisite)
    * FIX: local: fixed search for custom templates PNP template
    * FIX: if/if64: always generate unique items (in case ifAlias is used)
    * FIX: ipmi: fix ugly ouput in case of warning and error
    * FIX: vms_df: fix, was completely broken due to conversion to df.include
    * FIX: blade_bays: add missing SNMP OIDs (check was always UNKNOWN)
    * FIX: df: fix layout problems in PNP template
    * FIX: df: fix trend computation (thanks to Sebastian Talmon)
    * FIX: df: fix status in case of critical trend and warning used
    * FIX: df: fix display of trend warn/crit in PNP-graph
    * FIX: cmctc: fix inventory in case of incomplete entries
    * FIX: cmctc: add scan function
    * FIX: ucd_cpu_load and ucd_cpu_util: make scan function find Rittal
    * FIX: ucd_cpu_util: fix check in case of missing hi, si and st
    * FIX: mk_logwatch: improve implementation in order to save RAM
    * FIX: mk_oracle: Updated tablespace query to use 'used blocks' instead of 'user blocks'
    * FIX: mk_oracle: Fixed computation for TEMP table spaces
    * FIX: bluecoat_sensors: Using scale parameter provided by the host for reported values
    * FIX: fjdarye60_devencs, fjdarye60_disks.summary: added snmp scan functions
    * FIX: decru_*: added snmp scan functions
    * FIX: heartbeat_rscstatus handles empty agent output correctly
    * FIX: hp_procurve_cpu: fix synatx error in man page
    * FIX: hp_procurve_memory: fix syntax error in man page
    * FIX: fc_brocade_port_detailed: fix PNP template in MULTIPLE mode
    * FIX: ad_replication.bat only generates output on domain controllers now.
           This is useful to prevent checks on non DC hosts (Thanks to Alex Greenwood)
    * FIX: cisco_temp_perf: handle sensors without names correctly
    * printer_supply: Changed order of tests. When a printer reports -3 this
      is used before the check if maxlevel is -2.
    * printer_supply: Skipping inventory of supplies which have current value
    and maxlevel both set to -2.
    * cisco_locif: The check has been removed. Please switch to if/if64
      has not the index 1
    * cisco_temp/cisco_temp_perf: scan function handles sensors not beginning
      with index 1
    * df: split PNP graphs for growth/trend into two graphs
    * omd_status: new check for checking status of OMD sites
    * printer_alerts: Added new check for monitoring alert states reported by
      printers using the PRINTER-MIB
    * diskstat: rewritten check: now show different devices, r+w in one check
    * canon_pages: Added new check for monitoring processed pages on canon
    printer/multi-function devices
    * strem1_sensors: added check to monitor sensors attached to Sensatorinc EM1 devices
    * windows_update: Added check to monitor windows update states on windows
      clients. The check monitors the number of pending updates and checks if
      a reboot is needed after updates have been installed.
    * lnx_if: new check for Linux NICs compatible with if/if64 replacing
      netif.* and netctr.
    * if/if64: also output performance data if operstate not as expected
    * if/if64: scan function now also detects devices where the first port
    * if/if64: also show perf-o-meter if speed is unknown
    * f5_bigip_pool: status of F5 BIP/ip load balancing pools
    * f5_bigip_vserver: status of F5 BIP/ip virtual servers
    * ipmi: new configuration variable ipmi_ignored_sensors (see man page)
    * hp_procurve_cpu: rename services description to CPU utilization
    * ipmi: Linux agent now (asynchronously) caches output of ipmitool for 20 minutes
    * windows: agent has new output format for performance counters
    * winperf_process.util: new version of winperf.cpuusage supporting new agent
    * winperf_system.diskio: new version of winperf.diskstat supporting new agent
    * winperf_msx_queues: new check for MS Exchange message queues
    * winperf_phydisk: new check compatible with Linux diskstat (Disk IO per device!)
    * smart.temp/smart.stats: added new check for monitoring health of HDDs
      using S.M.A.R.T
    * mcdata_fcport: new check for ports of MCData FC Switches
    * hp_procurve_cpu: add PNP template
    * hp_procurve_cpu: rename load to utilization, rename service to CPU utilizition
    * df,df_netapp,df_netapp32,hr_fs,vms_df: convert to mergeable dictionaries
    * mbg_lantime_state,mbg_lantime_refclock: added new checks to monitor
      Meinberg LANTIME GPS clocks

    Livestatus:
    * Updated Perl API to version 0.74 (thanks to Sven Nierlein)

1.1.10:
    Core, Setup, etc.:
    * --flush now also deletes all autochecks

    Checks & Agents:
    * FIX: hr_cpu: fix inventory on 1-CPU systems (thanks to Ulrich Kiermayr)


1.1.10b2:
    Core, Setup, etc.:
    * FIX: setup.sh on OMD: fix paths for cache and counters
    * FIX: check_mk -D did bail out if host had no ip address
    * cleanup: all OIDs in checks now begin with ".1.3.6", not "1.3.6"

    WATO:
    * FIX: Fixed bug that lost autochecks when using WATO and cmk -II together

    Checks & Agents:
    * Added check man pages for systemtime, multipath, snmp_info, sylo,
      ad_replication, fsc_fans, fsc_temp, fsc_subsystems
    * Added SNMP uptime check which behaves identical to the agent uptime check


1.1.10b1:
    Core, Setup, etc.:
    * FIX: do not assume 127.0.0.1 as IP address for usewalk_hosts if
      they are not SNMP hosts.
    * FIX: precompile: make sure check includes are added before actual
      checks
    * FIX: setup.sh: do not prepend current directory to url_prefix
    * FIX: output agent version also for mixed (tcp|snmp) hosts
    * RPM: use BuildArch: noarch in spec file rather than as a command
      line option (thanks to Ulrich Kiermayr)
    * setup.sh: Allow to install Check_MK into existing OMD site (>= 0.46).
      This is still experimental!

    Checks & Agents:
    * FIX: Windows agent: fix output of event ID of log messages
    * FIX: if/if64: output speed correctly (1.50MB/s instead of 1MB/s)
    * FIX: drbd now handles output of older version without an ep field
    * FIX: repaired df_netapp32
    * FIX: Added SNMP scan function of df_netapp and df_netapp32
    * FIX: repaired apc_symmetra (was broken due to new option -Ot
      for SNMP)
    * FIX: df, hr_fs and other filesystem checks: fix bug if using
      magic number. levels_low is now honored.
    * FIX: scan function avoids hr_cpu and ucd_cpu_utilization
      at the same time
    * FIX: HP-UX agent: fixed output of df for long mount points
      (thanks to Claas Rockmann-Buchterkirche)
    * FIX: df_netapp/32: fixed output of used percentage (was always
      0% due to integer division)
    * FIX: fixed manual of df (magic_norm -> magic_normsize)
    * FIX: removed filesystem_trend_perfdata. It didn't work. Use
      now df-parameter "trend_perfdata" (see new man page of df)
    * FIX: cisco_temp_perf: fix return state in case of WARNING (was 0 = OK)
    * FIX: repair PNP template for df when using trends
    * FIX: cisco_qos: fix WATO exception (was due to print command in check)
    * FIX: check_mk check: fixed template for execution time
    * FIX: blade_health, fc_brocade_port_detailed removed debug outputs
    * FIX: netapp_volumes: The check handled 64-bit aggregates correctly
    * FIX: netapp_volumes: Fixed snmp scan function
    * FIX: blade_*: Fixed snmp scan function
    * FIX: nfsmount: fix exception in check in case of 'hanging'
    * systemtime: new simple check for time synchronization on Windows
      (needs agent update)
    * Added Perf-O-Meter for non-df filesystem checks (e.g. netapp)
    * hp_proliant_*: improve scan function (now just looks for "proliant")

    Multisite:
    * FIX: fix json/python Webservice

1.1.9i9:
    Core, Setup, etc.:
    * FIX: check_mk_templates.cfg: add missing check_period for hosts
      (needed for Shinken)
    * FIX: read *.include files before checks. Fixes df_netapp not finding
      its check function
    * FIX: inventory checks on SNMP+TCP hosts ignored new TCP checks
    * local.mk: This file is read after final.mk and *not* backup up
      or restored
    * read all files in conf.d/*.mk in alphabetical order now.
    * use snmp commands always with -Ot: output time stamps as UNIX epoch
      (thanks to Ulrich Kiermayr)

    Checks & Agents:
    * ucd_cpu_load: new check for CPU load via UCD SNMP agent
    * ucd_cpu_util: new check for CPU utilization via UCD SNMP agent
    * steelhead_status: new check for overall health of Riverbed Steelhead appliance
    * steelhead_connections: new check for Riverbed Steelhead connections
    * df, df_netapp, df_netapp32, hr_fs, vms_df: all filesystem checks now support
      trends. Please look at check manpage of df for details.
    * FIX: heartbeat_nodes: Fixed error handling when node is active but at least one link is dead
    * 3ware_units: Handling INITIALIZING state as warning now
    * FIX: 3ware_units: Better handling of outputs from different tw_cli versions now
    * FIX: local: PNP template for local now looks in all template directories for
      specific templates (thanks to Patrick Schaaf)

    Multisite:
    * FIX: fix "too many values to unpack" when editing views in single layout
      mode (such as host or service detail)
    * FIX: fix PNP icon in cases where host and service icons are displayed in
      same view (found by Wolfgang Barth)
    * FIX: Fixed view column editor forgetting pending changes to other form
           fields
    * FIX: Customlinks snapin persists folding states again
    * FIX: PNP timerange painter option field takes selected value as default now
    * FIX: Fixed perfometer styling in single dataset layouts
    * FIX: Tooltips work in group headers now
    * FIX: Catching exceptions caused by unset bandwidth in interface perfometer

    WATO:
    * FIX: fix problem with vanishing services on Windows. Affected were services
      containing colons (such as fs_C:/).

    Livestatus:
    * FIX: fix most compiler warnings (thanks to patch by Sami Kerola)
    * FIX: fix memory leak. The leak caused increasing check latency in some
      situations

1.1.9i8:
    Multisite:
    * New "web service" for retrieving data from views as JSON or
      Python objects. This allows to connect with NagStaMon
      (requires patch in NagStaMon). Simply add &output_format=json
      or &output_format=python to your view URL.
    * Added two builtin views for NagStaMon.
    * Acknowledgement of problem now has checkboxes for sticky,
      send notification and persisten comment
    * Downtimes: allow to specify fixed/flexible downtime
    * new display_options d/D for switching on/off the tab "Display"
    * Improved builtin views for downtimes
    * Bugfix: Servicegroups can be searched with the quicksearch snapin using
      the 'sg:' prefix again

    WATO:
    * Fixed problem appearing at restart on older Python version (RH)

1.1.9i7:
    Core, Setup, etc.:
    * Fix crash on Python 2.4 (e.g. RedHat) with fake_file
    * Fixed clustering of SNMP hosts
    * Fix status output of Check_MK check in mixed cluster setups

    Checks & Agents:
    * PNP templates for if/if64: fix bugs: outgoing packets had been
      same as incoming, errors and discards were swapped (thanks to
      Paul Freeman)
    * Linux Agent: Added suport for vdx and xvdx volumes (KVM+Virtio, XEN+xvda)

    Multisite:
    * Fix encoding problem when host/service groups contain non-ascii
      characters.

    WATO:
    * Fix too-long-URL problem in cases of many services on one host


1.1.9i6:
    INCOMPATIBLE CHANGES:
    * Removed out-dated checks blade_misc, ironport_misc and snia_sml. Replaced
      with dummy checks begin always UNKNOWN.

    Core, Setup, etc.:
    * cmk -D: show ip address of host
    * Fix SNMP inventory find snmp misc checks inspite of negative scan function
    * Fix output of MB and GB values (fraction part was zero)

    Checks & Agents:
    * megaraid_ldisks: remove debug output
    * fc_brocade_port: hide on SNMP scan, prefer fc_brocade_port_detailed
    * fc_brocade_port_detailed: improve scan function, find more devices
    * New agent for HP-UX
    * hpux_cpu: new check for monitoring CPU load average on HP-UX
    * hpux_if: New check for monitoring NICs on HP-UX (compatible to if/if64)
    * hpux_multipath: New check for monitoring Multipathing on HP-UX
    * hpux_lvm: New check for monitoring LVM mirror state on HP-UX
    * hpux_serviceguard: new check for monitoring HP-UX Serviceguard
    * drbd: Fixed var typo which prevented inventory of drbd general check
      (Thanks to Andreas Behler)
    * mk_oracle: new agent plugin for monitoring ORACLE (currently only
      on Linux and HP-UX, but easily portable to other Unices)
    * oracle_sessions: new check for monitoring the current number of active
      database sessions.
    * oracle_logswitches: new check for monitoring the number of logswitches
      of an ORACLE instances in the last 60 minutes.
    * oracle_tablespaces: new check for monitoring size, state and autoextension
      of ORACLE tablespaces.
    * h3c_lanswitch_cpu: new check for monitoring CPU usage of H3C/HP/3COM switches
    * h3c_lanswitch_sensors: new check for monitoring hardware sensors of H3C/HP/3COM switches
    * superstack3_sensors: new check for monitoring hardware sensors of 3COM Superstack 3 switches

    Multisite:
    * Fixed aligns/widths of snapin contents and several small styling issues
    * Fixed links and border-styling of host matrix snapin
    * Removed jQuery hover menu and replaced it with own code

1.1.9i5:
    Multisite:
    * custom notes: new macros $URL_PREFIX$ and $SITE$, making
      multi site setups easier
    * new intelligent logwatch icon, using url_prefix in multi site
      setups


1.1.9i4:
    Core, Setup, etc.:
    * added missing 'register 0' to host template
    * setup: fix creation of symlink cmk if already existing

    Multisite:
    * New reschedule icon now also works for non-local sites.
    * painter options are now persisted on a per-user-base
    * new optional column for displaying host and service comments
      (not used in shipped views but available in view editor)

    Livestatus:
    * Check for buffer overflows (replace strcat with strncat, etc.)
    * Reduce number of log messages (reclassify to debug)

    Checks & Agents:
    * apc_symmetra: handle empty SNMP variables and treat as 0.


1.1.9i3:
    INCOMPATIBLE CHANGES:
    * You need a current version of Livestatus for Multisite to work!
    * Multisite: removed (undocumented) view parameters show_buttons and show_controls.
      Please use display_options instead.
    * Finally removed deprecated filesystem_levels. Please use check_parameters instead.
    * Livestatus: The StatsGroupBy: header is still working but now deprecated.
      Please simply use Columns: instead. If your query contains at least one Stats:-
      header than Columns: has the meaning of the old StatsGroupBy: header

    Core, Setup, etc.:
    * Create alias 'cmk' for check_mk in bin/ (easier typing)
    * Create alias 'mkp' for check_mk -P in bin/ (easier typing)

    Multisite:
    * Each column can now have a tooltip showing another painter (e.g.
      show the IP address of a host when hovering over its name)
    * Finally show host/services icons from the nagios value "icon_image".
      Put your icon files in /usr/share/check_mk/web/htdocs/images/icons.
      OMD users put the icons into ~/local/share/check_mk/web/htdocs/images/icons.
    * New automatic PNP-link icons: These icons automatically appear, if
      the new livestatus is configured correctly (see below).
    * new view property "hidebutton": allow to hide context button to a view.
    * Defaults views 'Services: OK', 'Services: WARN, etc. do now not create
      context buttons (cleans up button bar).
    * new HTML parameter display_options, which allows to switch off several
      parts of the output (e.g. the HTML header, external links, etc).
    * View hoststatus: show PNP graph of host (usually ping stats)
    * new tab "Display": here the user can choose time stamp
      display format and PNP graph ranges
    * new column "host_tags", showing the Check_MK host tags of a host
    * new datasource "alert_stats" for computing alert statistics
    * new view "Alert Statistics" showing alert statistics for all hosts
      and services
    * Sidebar: Fixed snapin movement to the bottom of the snapin list in Opera
    * Sidebar: Fixed scroll position saving in Opera
    * Fixed reloading button animation in Chrome/IE (Changed request to async mode)
    * Sidebar: Removed scrollbars of in older IE versions and IE8 with compat mode
    * Sidebar: Fixed scrolling problem in IE8 with compat mode (or maybe older IE versions)
      which broke the snapin titles and also the tactical overview table
    * Sidebar: Fixed bulletlist positioning
    * Sidebar: The sidebar quicksearch snapin is case insensitive again
    * Fixed header displaying on views when the edit button is not shown to the user
    * View pages are not refreshed when at least one form (Filter, Commands,
      Display Options) is open
    * Catching javascript errors when pages from other domain are opened in content frame
    * Columns in view editor can now be added/removed/moved easily

    Checks & Agents:
    * Fixed problem with OnlyFrom: in Linux agent (df didn't work properly)
    * cups_queues: fixed plugin error due to invalid import of datetime,
      converted other checks from 'from datetime import...' to 'import datetime'.
    * printer_supply: handle the case where the current value is missing
    * megaraid_ldisks: Fixed item detection to be compatible with different versions of megaraid
    * Linux Agent: Added new 3ware agent code to support multiple controllers
      (Re-inventory of 3ware checks needed due to changed check item names)

    Livestatus:
    * new column pnpgraph_present in table host and service. In order for this
      column to work you need to specify the base directory of the PNP graphs
      with the module option pnp_path=, e.g. pnp_path=/omd/sites/wato/var/pnp4nagios/perfdata
    * Allow more than one column for StatsGroupBy:
    * Do not use function is_contact_member_of_contactgroup anymore (get compatible
      with Nagios CVS)
    * Livestatus: log timeperiod transitions (active <-> inactive) into Nagios
      log file. This will enable us to create availability reports more simple
      in future.

    Multisite:
    * allow include('somefile.mk') in multisite.mk: Include other files.
      Paths not beginning with '/' are interpreted relative to the directory
      of multisite.mk

    Livestatus:
    * new columns services_with_info: similar to services_with_state but with
      the plugin output appended as additional tuple element. This tuple may
      grow in future so do not depend on its length!

1.1.9i2:
    Checks & Agents:
    * ibm_imm_health: fix inventory function
    * if/if64: fix average line in PNP-template, fix display of speed for 20MBit
      lines (e.g. Frame Relay)

    Multisite:
    * WATO: Fixed omd mode/site detection and help for /etc/sudoers
    * WATO: Use and show common log for pending changes
    * Sidebar Quicksearch: Now really disabling browser built-in completion
      dropdown selections

1.1.9i1:
    INCOMPATIBLE CHANGES:
    * TCP / SNMP: hosts using TCP and SNMP now must use the tags 'tcp'
      and 'snmp'. Hosts with the tag 'ping' will not inventorize any
      service. New configuration variable tcp_hosts.
    * Inventory: The call syntax for inventory has been simplified. Just
      call check_mk -I HOSTNAME now. Omit the "tcp" or "snmp". If you
      want to do inventory just for certain check types, type "check_mk --checks=snmp_info,if -I hostnames..."
      instead
    * perfdata_format now defaults to "pnp". Previous default was "standard".
      You might have to change that in main.mk if you are not using PNP (only
      relevant for MRPE checks)
    * inventory_check_severity defaults to 1 now (WARNING)
    * aggregation_output_format now defaults to "multiline"
    * Removed non_bulkwalk_hosts. You can use bulkwalk_hosts with NEGATE
      instead (see docu)
    * snmp_communites is now initialized with [], not with {}. It cannot
      be a dict any longer.
    * bulkwalk_hosts is now initizlized with []. You can do += here just
      as with all other rule variables.
    * Configuration check (-X) is now always done. It is now impossible to
      call any Check_MK action with an invalid configuration. This saves
      you against mistyped variables.
    * Check kernel: converted performance data from counters to rates. This
      fixes RRD problems (spikes) on reboots and also allows better access
      to the peformance data for the Perf-O-Meters.  Also changed service
      descriptions. You need to reinventurize the kernel checks. Your old
      RRDs will not be deleted, new ones will be created.
    * Multisite: parameters nagios_url, nagios_cgi_url and pnp_url are now
      obsolete. Instead the new parameter url_prefix is used (which must
      end with a /).

    Core, Setup, etc.:
    * Improve error handling: if hosts are monitored with SNMP *and* TCP,
      then after an error with one of those two agents checks from the
      other haven't been executed. This is fixed now. Inventory check
      is still not complete in that error condition.
    * Packages (MKP): Allow to create and install packages within OMD!
      Files are installed below ~/local/share/check_mk. No root permissions
      are neccessary
    * Inventory: Better error handling on invalid inventory result of checks
    * setup.sh: fix problem with missing package_info (only appears if setup
      is called from another directory)
    * ALL_SERVICES: Instead of [ "" ] you can now write ALL_SERVICES
    * debug_log: also output Check_MK version, check item and check parameters
    * Make sure, host has no duplicate service - this is possible e.g. by
      monitoring via agent and snmp in parallel. duplicate services will
      make Nagios reject the configuration.
    * --snmpwalk: do not translate anymore, use numbers. All checks work
      with numbers now anyway.
    * check_mk -I snmp will now try all checktypes not having an snmp scan
      function. That way all possible checks should be inventorized.
    * new variable ignored_checks: Similar to ignored_checktypes, but allows
      per-host configuration
    * allow check implementations to use common include files. See if/if64
      for an example
    * Better handling for removed checks: Removed exceptions in check_mk calls
      when some configured checks have been removed/renamed

    Checks & Agents:
    * Renamed check functions of imm_health check from test_imm to imm_health
      to have valid function and check names. Please remove remove from
      inventory and re-inventory those checks.
    * fc_brocade_port_detailed: allow to specify port state combinations not
      to be critical
    * megaraid_pdisks: Using the real enclosure number as check item now
    * if/if64: allow to configure averaging of traffic over time (e.g. 15 min)
      and apply traffic levels and averaged values. Also allow to specify relative
      traffic levels. Allow new parameter configuration via dictionary. Also
      allow to monitor unused ports and/or to ignore link status.
    * if/if64: Added expected interface speed to warning output
    * if/if64: Allow to ignore speed setting (set target speed to None)
    * wut_webtherm: handle more variants of WuT Webtherms (thanks to Lefty)
    * cisco_fan: Does not inventorize 'notPresent' sensors anymore. Improved output
    * cisco_power: Not using power source as threshold anymore. Improved output
    * cisco_fan: Does not inventorize 'notPresent' sensors anymore. Improved output
    * cisco_power: Not using power source as threshold anymore. Improved output
    * cisco_power: Excluding 'notPresent' devices from inventory now
    * cisco_temp_perf: Do not crash if device does not send current temperature
    * tcp_conn_stats: new check for monitoring number of current TCP connections
    * blade_*: Added snmp scan functions for better automatic inventory
    * blade_bays: Also inventorizes standby blades and has a little more
                  verbose output.
    * blade_blowers: Can handle responses without rpm values now. Improved output
    * blade_health: More detailed output on problems
    * blade_blades: Added new check for checking the health-, present- and
                    power-state of IBM Bladecenter blades
    * win_dhcp_pools: Several cleanups in check
    * Windows agent: allow restriction to ip addresses with only_hosts (like xinetd)
    * heartbeat_rscstatus: Catching empty output from agent correctly
    * tcp_conn_stats: Fixed inventory function when no conn stats can be inventoried
    * heartbeat_nodes: fix Linux agent for hostname with upper case letters (thanks to
            Thorsten Robers)
    * heartbeat_rscstatus: Catching empty output from agent correctly
    * heartbeat_rscstatus: Allowing a list as expected state to expect multiple OK states
    * win_dhcp_pools agent plugin: Filtering additional error message on
      systems without dhcp server
    * j4p_performance: Added experimental agent plugin fetching data via
      jmx4perl agent (does not need jmx4perl on Nagios)
    * j4p_performance.mem: added new experimental check for memory usage via JMX.
    * if/if64: added Perf-O-Meter for Multisite
    * sylo: fix performance data: on first execution (counter wrap) the check did
      output only one value instead of three. That lead to an invalid RRD.
    * Cleaned up several checks to meet the variable naming conventions
    * drbd: Handling unconfigured drbd devices correctly. These devices are
      ignored during nventory
    * printer_supply: In case of OKI c5900 devices the name of the supply units ins not
      unique. The color of the supply unit is reported in a dedicated OID and added to the
      check item name to have a unique name now.
    * printer_supply: Added simple pnp template to have better graph formating for the check results
    * check_mk.only_from: new check for monitoring the IP address access restriction of the
      agent. The current Linux and Windows agents provide this information.
    * snmp_info check: Recoded not to use snmp_info_single anymore
    * Linux Agent: Fixed <<<cpu>>> output on SPARC machines with openSUSE
    * df_netapp/df_netapp32: Made check inventory resistant against empty size values
    * df_netapp32: Added better detection for possible 32bit counter wrap
    * fc_brocade_port_detailed: Made check handle phystate "noSystemControlAccessToSlot" (10)
      The check also handles unknown states better now
    * printer_supply: Added new parameter "printer_supply_some_remaining_status" to
      configure the reported state on small remaining capacity.
    * Windows agent: .vbs scripts in agents plugins/ directory are executed
      automatically with "cscript.exe /Nologo" to prevent wrong file handlers
    * aironet_clients: Only counting clients which don't have empty values for strength
    * statgrab_disk: Fixed byte calculation in plugin output
    * statgrab_disk: Added inventory function
    * 3ware_disks: Ignoring devices in state NOT-PRESENT during inventory

    Multisite:
    * The custom open/close states of custom links are now stored for each
      user
    * Setting doctype in sidebar frame now
    * Fixed invalid sidebar css height/width definition
    * Fixed repositioning the sidebar scroll state after refreshing the page
    * Fixed mousewheel scrolling in opera/chrome
    * Fixed resize bug on refresh in chrome
    * New view for all services of a site
    * Sidebar snapin site_status: make link target configurable
    * Multisite view "Recently changed services": sort newest first
    * Added options show_header and show_controls to remove the page headers
      from views
    * Cool: new button for an immediate reschedule of a host or service
      check: the view is redisplayed exactly at the point of time when
      Nagios has finished the check. This makes use of MK Livestatus'
      unique waiting feature.

   Livestatus:
    * Added no_more_notifications and check_flapping_recovery_notification
      fields to host table and no_more_notifications field to service table.
      Thanks to Matthew Kent

1.1.8:
    Core, Setup, etc.:
    * setup.sh: turn off Python debugging
    * Cleaned up documentation directory
    * cluster host: use real IP address for host check if cluster has
      one (e.g. service IP address)

    Checks & Agents:
    * Added missing PNP template for check_mk-hr_cpu
    * hr_fs: inventory now ignores filesystem with size 0,
      check does not longer crash on filesystems with size 0
    * logwatch: Fixed typo in 'too many unacknowledged logs' error message
    * ps: fix bug: inventory with fixed user name now correctly puts
      that user name into the resulting check - not None.
    * ps: inventory with GRAB_USER: service description may contain
      %u. That will be replaced with the user name and thus makes the
      service description unique.
    * win_dhcp_pools: better handle invalid agent output
    * hp_proliant_psu: Fixed multiple PSU detection on one system (Thanks to Andreas Döhler)
    * megaraid_pdisks: Fixed coding error
    * cisco_fan: fixed check bug in case of critical state
    * nfsmounts: fix output (free and used was swapped), make output identical to df

    Livestatus:
    * Prohibit { and } in regular expressions. This avoids a segmentation
      fault caused by regcomp in glibc for certain (very unusual) regular
      expressions.
    * Table status: new columns external_command_buffer_slots,
      external_command_buffer_usage and external_command_buffer_max
      (this was implemented according to an idea and special request of
       Heinz Fiebig. Please sue him if this breaks anything for you. I was
       against it, but he thinks that it is absolutely neccessary to have
       this in version 1.1.8...)
    * Table status: new columns external_commands and external_commands_rate
      (also due to Mr. Fiebig - he would have quit our workshop otherwise...)
    * Table downtimes/comments: new column is_service

    Multisite:
    * Snapin Performance: show external command per second and usage and
      size of external command buffer
    * Downtimes view: Group by hosts and services - just like comments
    * Fix links for items containing + (e.g. service descriptionen including
      spaces)
    * Allow non-ASCII character in downtimes and comments
    * Added nagvis_base_url to multisite.mk example configuration
    * Filter for host/service groups: use name instead of alias if
      user has no permissions for groups

1.1.8b3:
    Core, Setup, etc.:
    * Added some Livestatus LQL examples to documentation
    * Removed cleanup_autochecks.py. Please use check_mk -u now.
    * RRA configuration for PNP: install in separate directory and do not
      use per default, since they use an undocumented feature of PNP.

    Checks & Agents:
    * postfix_mailq: Changed limit last 6 lines which includes all needed
		information
    * hp_proliant_temp/hp_proliant_fans: Fixed wrong variable name
    * hp_procurve_mem: Fixed wrong mem usage calculation
    * ad_replication: Works no with domain controller hostnames like DC02,DC02
    * aironet_client: fix crash on empty variable from SNMP output
    * 3ware_disks, 3ware_units: hopefully repaired those checks
    * added rudimentary agent for HP-UX (found in docs/)

    Multisite:
    * added Perf-O-Meter to "Problems of Host" view
    * added Perf-O-Meter to "All Services" view
    * fix bug with cleaning up persistent connections
    * Multisite now only fetches the available PNP Graphs of hosts/services
    * Quicksearch: limit number of items in dropdown to 80
      (configurable via quicksearch_dropdown_limit)
    * Views of hosts: make counts of OK/WARN/CRIT klickable, new views
      for services of host in a certain state
    * Multisite: sort context buttons in views alphabetically
    * Sidebar drag scrolling: Trying to compensate lost mouse events when
	leaving the sidebar frame while dragging

    Livestatus:
    * check for event_broker_options on start
    * Fix memory leakage caused by Filter: headers using regular expressions
    * Fix two memory leaks in logfile parser

1.1.8b2:
    Core, Setup, etc.:
    * Inventory: skip SNMP-only hosts on non-SNMP checktypes (avoids timeouts)
    * Improve error output for invalid checks

    Checks & Agents:
    * fix bug: run local and plugins also when spaces are in path name
      (such as C:\Program Files\Check_MK\plugins
    * mem.vmalloc: Do not create a check for 64 bit architectures, where
      vmalloc is always plenty
    * postfix_mailq: limit output to 1000 lines
    * multipath: handle output of SLES 11 SP1 better
    * if/if64: output operstatus in check output
    * if/if64: inventory now detects type 117 (gigabitEthernet) for 3COM
    * sylo: better handling of counter wraps.

    Multisite:
    * cleanup implementation of how user settings are written to disk
    * fix broken links in 'Edit view -> Try out' situation
    * new macros $HOSTNAME_LOWER$, $HOSTNAME_UPPER$ and $HOSTNAME_TITLE$ for
      custom notes

1.1.8b1:
    Core, Setup, etc.:
    * SNMPv3: allow privProtocol and privPassword to be specified (thanks
      to Josef Hack)
    * install_nagios.sh: fix problem with broken filenames produced by wget
    * install_nagios.sh: updated software to newest versions
    * install_nagios.sh: fix Apache configuration problem
    * install_nagios.sh: fix configuration vor PNP4Nagios 0.6.6
    * config generation: fix host check of cluster hosts
    * config generation: add missing contact groups for summary hosts
    * RPM package of agent: do not overwrite xinetd.d/check_mk, but install
      new version with .rpmnew, if admin has changed his one
    * legacy_checks: fix missing perfdata, template references where in wrong
      direction (thanks Daniel Nauck for his precise investigation)

    Checks & Agents:
    * New check imm_health by Michael Nieporte
    * rsa_health: fix bug: detection of WARNING state didn't work (was UNKNOWN
            instead)
    * check_mk_agent.solaris: statgrab now excludes filesystems. This avoids hanging
      in case of an NFS problem. Thanks to Divan Santana.
    * multipath: Handle new output of multipath -l (found on SLES11 SP1)
    * ntp: fix typo in variable ntp_inventory_mode (fixes inventory problem)
    * if64: improve output formatting of link speed
    * cisco_power: inventory function now ignores non-redundant power supplies
    * zpool_status: new check from Darin Perusich for Solaris zpools

    Multisite:
    * fix several UTF-8 problems: allow non-ascii characters in host names
      (must be UTF 8 encoded!)
    * improve compatibility with Python 2.3
    * Allow loading custom style sheet overriding Check_MK styles by setting
      custom_style_sheet in multisite.mk
    * Host icons show link to detail host, on summary hosts.
    * Fix sidebar problem: Master Control did not display data correctly
    * status_host: honor states even if sites hosting status hosts is disabled
      (so dead-detection works even if local site is disabled)
    * new config variable start_url: set url for welcome page
    * Snapin Quicksearch: if no host is matching, automatically search for
      services
    * Remove links to legacy Nagios GUI (can be added by user if needed)
    * Sidebar Quicksearch: fix several annoyances
    * Views with services of one host: add title with host name and status

    Livestatus:
    * fix memory leak: lost ~4K on memory on each StatsAnd: or StatsOr:
      header (found by Sven Nierlein)
    * fix invalid json output for empty responses (found by Sven Nierlein)
    * fix Stats: avg ___ for 0 matching elements. Output was '-nan' and is
      now '0.0'
    * fix output of floating point numbers: always use exponent and make
      sure a decimal point is contained (this makes JSON/Python detect
      the correct type)

1.1.7i5:
    Core, Setup, etc.:
    * SNMP: do not load any MIB files (speeds up snmpwalk a lot!)
    * legacy_checks: new config variable allowing creating classical
      non-Check_MK checks while using host tags and config options
    * check_mk_objects.cfg: beautify output, use tabs instead of spaces
    * check_mk -II: delete only specified checktypes, allow to reinventorize
      all hosts
    * New option -O, --reload: Does the same as -R, but reloads Nagios
      instead of restarting it.
    * SNMP: Fixed string detection in --snmpwalk calls
    * SNMP: --snmpwalk does walk the enterprises tree correctly now
    * SNMP: Fixed missing OID detection in SNMP check processing. There was a problem
      when the first column had OID gaps in the middle. This affected e.g. the cisco_locif check.
    * install_nagios.sh: correctly detect Ubuntu 10.04.1
    * Config output: make order of service deterministic
    * fix problem with missing default hostgroup

    Multisite:
    * Sidebar: Improved the quicksearch snapin. It can search for services,
      servicegroups and hostgroups now. Simply add a prefix "s:", "sg:" or "hg:"
      to search for other objects than hosts.
    * View editor: fix bug which made it impossible to add more than 10 columns
    * Service details: for Check_MK checks show description from check manual in
      service details
    * Notes: new column 'Custom notes' which allows customizable notes
      on a per host / per service base (see online docu for details)
    * Configuration: new variable show_livestatus_errors which can be set
      to False in order to hide error about unreachable sites
    * hiding views: new configuration variables hidden_views and visible_views
    * View "Service problems": hide problems of down or unreachable hosts. This
      makes the view consistant with "Tactical Overview"

    Checks & Agents:
    * Two new checks: akcp_sensor_humidity and akcp_sensor_temp (Thanks to Michael Nieporte)
    * PNP-template for kernel: show average of displayed range
    * ntp and ntp.time: Inventory now per default just creates checks for ntp.time (summary check).
      This is controlled by the new variable ntp_inventory_mode (see check manuals).
    * 3ware: Three new checks by Radoslav Bak: 3ware_disks, 3ware_units, 3ware_info
    * nvidia: agent now only queries GPUCoreTemp and GPUErrors. This avoids
      a vmalloc leakage of 32kB per call (bug in NVIDIA driver)
    * Make all SNMP based checks independent of standard MIB files
    * ad_replication: Fixed syntax errors and unhandled date output when
      not replicated yet
    * ifoperstatus: Allowing multiple target states as a list now
    * cisco_qos: Added new check to monitor traffic in QoS classes on Cisco routers
    * cisco_power: Added scan function
    * if64/if/cisco_qos: Traffic is displayed in variable byte scales B/s,KB/s,MB/s,GB/s
      depending on traffic amount.
    * if64: really using ifDescr with option if_inventory_uses_description = True
    * if64: Added option if_inventory_uses_alias to using ifAlias for the item names
    * if64/if: Fixed bug displaying the out traffic (Perfdata was ok)
    * if64/if: Added WARN/CRIT thresholds for the bandwidth usage to be given as rates
    * if64/if: Improved PNP-Templates
    * if64/if: The ifoperstatus check in if64/if can now check for multiple target states
    * if64/if: Removing all null bytes during hex string parsing (These signs Confuse nagios pipe)
    * Fixed hr_mem and hr_fs checks to work with new SNMP format
    * ups_*: Inventory works now on Riello UPS systems
    * ups_power: Working arround wrong implemented RFC in some Riello UPS systems (Fixing negative power
      consumption values)
    * FreeBSD Agent: Added sections: df mount mem netctr ipmitool (Thanks to Florian Heigl)
    * AIX: exclude NFS and CIFS from df (thanks to Jörg Linge)
    * cisco_locif: Using the interface index as item when no interface name or description are set

    Livestatus:
    * table columns: fix type of num_service_* etc.: was list, is now int (thanks to Gerhard Laußer)
    * table hosts: repair semantics of hard_state (thanks to Michael Kraus). Transition was one
      cycle to late in certain situations.

1.1.7i4:
    Core, Setup, etc.:
    * Fixed automatic creation of host contactgroups
    * templates: make PNP links work without rewrite

    Multisite:
    * Make page handler modular: this allows for custom pages embedded into
      the Multisite frame work and thus using Multisite for other tasks as
      well.
    * status_host: new state "waiting", if status host is still pending
    * make PNP links work without rewrite
    * Fix visibility problem: in multisite setups all users could see
      all objects.

1.1.7i3:
    Core, Setup, etc.:
    * Fix extra_nagios_conf: did not work in 1.1.7i2
    * Service Check_MK now displays overall processing time including
      agent communication and adds this as performance data
    * Fix bug: define_contactgroups was always assumed True. That led to duplicate
      definitions in case of manual definitions in Nagios

    Checks & Agents:
    * New Check: hp_proliant_da_phydrv for monitoring the state of physical disks
      in HP Proliant Servers
    * New Check: hp_proliant_mem for monitoring the state of memory modules in
      HP Proliant Servers
    * New Check: hp_proliant_psu for monitoring the state of power supplies in
      HP Proliant Servers
    * PNP-templates: fix several templates not working with MULTIPLE rrds
    * new check mem.vmalloc for monitoring vmalloc address space in Linux kernel.
    * Linux agent: add timeout of 2 secs to ntpq
    * wmic_process: make check OK if no matching process is found

    Livestatus:
    * Remove obsolete parameter 'accept_timeout'
    * Allow disabling idle_timeout and query_timeout by setting them to 0.

    Multisite:
    * logwatch page: wrap long log lines

1.1.7i2:
    Incompatible Changes:
    * Remove config option define_timeperiods and option --timeperiods.
      Check_MK does not longer define timeperiod definitions. Please
      define them manually in Nagios.
    * host_notification_period has been removed. Use host_extra_conf["notification_period"]
      instead. Same holds for service_notification_periods, summary_host_notification_periods
      and summary_service_notification_periods.
    * Removed modes -H and -S for creating config data. This now does
      the new option -N. Please set generate_hostconf = False if you
      want only services to be defined.

    Core, Setup, etc.:
    * New config option usewalk_hosts, triggers --usewalk during
      normal checking for selected hosts.
    * new option --scan-parents for automatically finding and
      configuring parent hosts (see online docu for details)
    * inventory check: put detailed list of unchecked items into long
      plugin output (to be seen in status details)
    * New configuration variable check_parameters, that allows to
      override default parameters set by inventory, without defining
      manual checks!

    Checks & Agents:
    * drbd: changed check parameters (please re-inventorize!)
    * New check ad_replication: Checks active directory replications
      of domain controllers by using repadm
    * New check postifx_mailq: Checks mailqueue lengths of postifx mailserves
    * New check hp_procurve_cpu: Checks the CPU load on HP Procurve switches
    * New check hp_procurve_mem: Checks the memory usage on HP Procurve switches
    * New check hp_procurve_sensors: Checks the health of PSUs, FANs and
      Temperature on HP Procurve switches
    * New check heartbeat_crm: Monitors the general state of heartbeat clusters
      using the CRM
    * New check heartbeat_crm_resources: Monitors the state of resources and nodes
      in heartbeat clusters using the CRM
    * *nix agents: output AgentOS: in header
    * New agent for FreeBSD: It is based on the linux agent. Most of the sections
      could not be ported easily so the FreeBSD agent provides information for less
      checks than the linux agent.
    * heartbeat_crm and heartbeat_crm.resources: Change handling of check parameters.
      Please reinvenurize and read the updated man page of those checks
    * New check hp_proliant_cpu: Check the physical state of CPUs in HP Proliant servers
    * New check hp_proliant_temp: Check the temperature sensors of HP Proliant servers
    * New check hp_proliant_fans: Check the FAN sensors of HP Proliant servers

    Multisite:
    * fix chown problem (when nagios user own files to be written
      by the web server)
    * Sidebar: Fixed snapin movement problem using older firefox
      than 3.5.
    * Sidebar: Fixed IE8 and Chrome snapin movement problems
    * Sidebar: Fixed IE problem where sidebar is too small
    * Multisite: improve performance in multi site environments by sending
      queries to sites in parallel
    * Multisite: improve performance in high latency situations by
      allowing persistent Livestatus connections (set "persist" : True
      in sites, use current Livestatus version)

    Livestatus:
    * Fix problems with in_*_period. Introduce global
      timeperiod cache. This also improves performance
    * Table timeperiods: new column 'in' which is 0/1 if/not the
      timeperiod is currently active
    * New module option idle_timeout. It sets the time in ms
      Livestatus waits for the next query. Default is 300000 ms (5 min).
    * New module option query_timeout. It limits the time between
      two lines of a query (in ms). Default is 10000 ms (10 sec).

1.1.7i1: Core, Setup, etc.:
    * New option -u for reordering autochecks in per-host-files
      (please refer to updated documentation about inventory for
       details)
    * Fix exception if check_mk is called without arguments. Show
      usage in that case.
    * install_nagios.sh: Updated to NagVis 1.5 and fixed download URL
    * New options --snmpwalk and --usewalk help implemeting checks
      for SNMP hardware which is not present
    * SNMP: Automatically detect missing entries. That fixes if64
      on some CISCO switches.
    * SNMP: Fix hex string detection (hopefully)
    * Do chown only if running as root (avoid error messages)
    * SNMP: SNMPv3 support: use 4-tuple of security level, auth protocol,
      security name and password instead of a string in snmp_communities
      for V3 hosts.
    * SNMP: Fixed hexstring detection on empty strings
    * New option -II: Is like -I, but removes all previous autochecks
      from inventorized hosts
    * install_nagios.sh: Fix detection of PNP4Nagios URL and URL of
      NagVis
    * Packager: make sanity check prohibiting creating of package files
      in Check MK's directories
    * install_nagios.sh: Support Ubuntu 10.04 (Thanks to Ben)

    Checks & Agents:
    * New check ntp.time: Similar to 'ntp' but only honors the system peer
      (that NTP peer where ntpq -p prints a *).
    * wmic_process: new check for ressource consumption of windows processes
    * Windows agent supports now plugins/ and local/ checks
    * [FIX] ps.perf now correctly detects extended performance data output
      even if number of matching processes is 0
    * renamed check cisco_3640_temp to cisco_temp, renamed cisco_temp
      to cisco_temp_perf, fixed snmp detection of those checks
    * New check hr_cpu - checking the CPU utilization via SNMP
    * New check hr_fs - checking filesystem usage via SNMP
    * New check hr_mem - checking memory usage via SNMP
    * ps: inventory now can configured on a per host / tag base
    * Linux: new check nvidia.temp for monitoring temperature of NVIDIA graphics card
    * Linux: avoid free-ipmi hanging forever on hardware that does not support IPMI
    * SNMP: Instead of an artificial index column, which some checks use, now
      the last component of the OID is used as index. That means that inventory
      will find new services and old services will become UNKNOWN. Please remove
      the outdated checks.
    * if: handle exception on missing OIDs
    * New checks hp_blade* - Checking health of HP BladeSystem Enclosures via SNMP
    * New check drbd - Checking health of drbd nodes
    * New SNMP based checks for printers (page counter, supply), contributed
      by Peter Lauk (many thanks!)
    * New check cups_queues: Checking the state of cups printer queues
    * New check heartbeat_nodes: Checking the node state and state of the links
      of heartbeat nodes
    * New check heartbeat_rscstatus: Checks the local resource status of
      a heartbeat node
    * New check win_dhcp_pools: Checks the usage of Windows DHCP Server lease pools
    * New check netapp_volumes: Checks on/offline-condition and states of netapp volumes

    Multisite:
    * New view showing all PNP graphs of services with the same description
    * Two new filters for host: notifications_enabled and acknowledged
    * Files created by the webserver (*.mk) are now created with the group
      configured as common group of Nagios and webserver. Group gets write
      permissions on files and directories.
    * New context view: all services of a host group
    * Fix problems with Umlauts (non-Ascii-characters) in performance data
    * New context view: all services of a host group
    * Sidebar snapins can now fetch URLs for the snapin content instead of
      building the snapin contents on their own.
    * Added new nagvis_maps snapin which displays all NagVis maps available
      to the user. Works with NagVis 1.5 and newer.

1.1.6:
    Core, Setup, etc.:
    * Service aggregation: new config option aggregation_output_format.
      Settings this to "multiline" will produce Nagios multiline output
      with one line for each individual check.

    Multisite:
    * New painter for long service plugin output (Currently not used
      by any builtin view)

    Checks & Agents:
    * Linux agent: remove broken check for /dev/ipmi0

1.1.6rc3:
    Core, Setup, etc.:
    * New option --donate for donating live host data to the community.
      Please refer to the online documentation for details.
    * Tactical Overview: Fixed refresh timeout typo
      (Was 16 mins instead of 10 secs)

    Livestatus:
    * Assume strings are UTF-8 encoded in Nagios. Convert from latin-1 only
      on invalid UTF-8 sequences (thanks to Alexander Yegorov)

    Multisite:
    * Correctly display non-ascii characters (fixes exception with 'ascii codec')
      (Please also update Livestatus to 1.1.6rc3)

1.1.6rc2:
    Multisite:
    * Fix bug in Master control: other sites vanished after klicking buttons.
      This was due to connection error detection in livestatus.py (Bug found
      by Benjamin Odenthal)
    * Add theme and baseurl to links to PNP (using features of new PNP4Nagios
      0.6.4)

    Core, Setup, etc.:
    * snmp: hopefully fix HEX/string detection now

    Checks & Agents:
    * md: fix inventory bug on resync=PENDING (Thanks to Darin Perusich)

1.1.6rc1:
    Multisite:
    * Repair Perf-O-Meters on webkit based browsers (e.g. Chrome, Safari)
    * Repair layout on IE7/IE8. Even on IE6 something is working (definitely
      not transparent PNGs though). Thanks to Lars.
    * Display host state correct if host is pending (painter "host with state")
    * Logfile: new filter for plugin output
    * Improve dialog flow when cloning views (button [EDIT] in views snapin)
    * Quicksearch: do not open search list if text did not change (e.g. Shift up),
      close at click into field or snapin.

    Core, Setup, etc.:
    * Included three patched from Jeff Dairiki dealing with compile flags
      and .gitignore removed from tarballs
    * Fix problem with clustered_services_of[]: services of one cluster
      appeared also on others
    * Packager: handle broken files in package dir
    * snmp handling: better error handling in cases where multiple tables
      are merged (e.g. fc_brocade_port_detailed)
    * snmp: new handling of unprintable strings: hex dumps are converted
      into binary strings now. That way all strings can be displayed and
      no information is lost - nevertheless.

    Checks & Agents:
    * Solaris agent: fixed rare df problems on Solaris 10, fix problem with test -f
      (thanks to Ulf Hoffmann)
    * Converted all PNP templates to format of 0.6.X. Dropped compatibility
      with 0.4.X.
    * Do not use ipmi-sensors if /dev/ipmi0 is missing. ipmi-sensors tries
      to fiddle around with /dev/mem in that case and miserably fails
      in some cases (infinite loop)
    * fjdary60_run: use new binary encoding of hex strings
    * if64: better error handling for cases where clients do not send all information
    * apc_symmetra: handle status 'smart boost' as OK, not CRITICAL

    Livestatus:
    * Delay starting of threads (and handling of socket) until Nagios has
      started its event loop. This prevents showing services as PENDING
      a short time during program start.

1.1.6b3:
    Multisite:
    * Quicksearch: hide complete host list if field is emptied via Backspace or Del.
      Also allow handle case where substring match is unique.

1.1.6b2:
    Core, Setup, etc.:
    * Packager: fix unpackaged files (sounds, etc)

    Multisite:
    * Complete new design (by Tobias Roeckl, Kopf & Herz)
    * New filters for last service check and last service state change
    * New views "Recently changed services" and "Unchecked services"
    * New page for adding sidebar snapins
    * Drag & Drop for sidebar snapins (thanks to Lars)
    * Grab & Move for sidebar scrolling (thanks to Lars)
    * Filter out summary hosts in most views.
    * Set browser refresh to 30 secs for most views
    * View host status: added a lot of missing information
    * View service status: also added information here
    * Make sure, enough columns can be selected in view editor
    * Allow user to change num columns and refresh directly in view
    * Get back to where you came after editing views
    * New sidebar snapin "Host Matrix"
    * New feature "status_host" for remote sites: Determine connection
      state to remote side by considering a certain host state. This
      avoids livestatus time outs to dead sites.
    * Sidebar snapin site status: fix reload problem
    * New Perf-O-Meters displaying service performance data
    * New snapin "Custom Links" where you easily configure your own
      links via multisite.mk (see example in new default config file)
    * Fixed problem when using only one site and that is not local

    Livestatus:
    * new statistics columns: log_messages and log_messages_rate
    * make statistics average algorithm more sluggish

1.1.5i3:
     Core, Setup, etc.:
     * New Check_MK packager (check_mk -P)

1.1.5i2:
     Core, Setup, etc.:
     * install_nagios.sh: add missing package php5-iconv for SLES11

     Checks & Agents:
     * if64: new SNMP check for network interfaces. Like if, but uses 64 bit
       counters of modern switches. You might need to configure bulkwalk_hosts.
     * Linux agent: option -d enabled debug output
     * Linux agent: fix ipmi-sensors cache corruption detection
     * New check for temperature on Cisco devices (cisco_3640_temp)
     * recompiled waitmax with dietlibc (fixed incompatibility issues
       on older systems)

     Multisite:
     * Filters for groups are negateable.

1.1.5i1:
     Checks & Agents:
     * uptime: new check for system uptime (Linux)
     * if: new SNMP check for network interfaces with very detailed traffic,
       packet and error statistics - PNP graphs included

     Multisite:
     * direct integration of PNP graphs into Multisite views
     * Host state filter: renamed HTML variables (collision with service state). You
       might need to update custom views using a filter on host states.
     * Tactical overview: exclude services of down hosts from problems, also exclude
       summary hosts
     * View host problems/service problems: exclude summary hosts, exclude services
       of down hosts
     * Simplified implementation of sidebar: sidebar is not any longer embeddeable.
     * Sidebar search: Added host site to be able to see the context links on
       the result page
     * Sidebar search: Hitting enter now closes the hint dropdown in all cases

1.1.5i0:
      Core, Setup, etc.:
      * Ship check-specific rra.cfg's for PNP4Nagios (save much IO and disk space)
      * Allow sections in agent output to apear multiple times
      * cleanup_autochecks.py: new option -f for directly activating new config
      * setup.sh: better detection for PNP4Nagios 0.6
      * snmpwalk: use option -Oa, inhibit strings to be output as hex if an umlaut
        is contained.

      Checks & Agents:
      * local: allow more than once performance value, separated by pipe (|)
      * ps.perf: also send memory and CPU usage (currently on Linux and Solaris)
      * Linux: new check for filesystems mount options
      * Linux: new very detailed check for NTP synchronization
      * ifoperstatus: inventory honors device type, per default only Ethernet ports
        will be monitored now
      * kernel: now inventory is supported and finds pgmajfault, processes (per/s)
        and context switches
      * ipmi_sensors: Suppress performance data for fans (save much IO/space)
      * dual_lan_check: fix problem which using MRPE
      * apc_symmetra: PNP template now uses MIN for capacity (instead of AVERAGE)
      * fc_brocade_port_detailed: PNP template now uses MAX instead of AVERAGE
      * kernel: fix text in PNP template
      * ipmi_sensors: fix timeout in agent (lead to missing items)
      * multipath: allow alias as item instead of uuid
      * caching agent: use /var/cache/check_mk as cache directory (instead of /etc/check_mk)
      * ifoperstatus: is now independent of MIB

      Multisite:
      * New column host painter with link to old Nagios services
      * Multisite: new configuration parameter default_user_role

      Livestatus:
      * Add missing LDFLAGS for compiling (useful for -g)

1.1.4:
      Summary:
      * A plentitude of problem fixes (including MRPE exit code bug)
      * Many improvements in new Multisite GUI
      * Stability and performance improvements in Livestatus

      Core, Setup, etc.:
      * Check_MK is looking for main.mk not longer in the current and home
        directory
      * install_nagios.sh: fix link to Check_MK in sidebar
      * install_nagios.sh: switch PNP to version 0.6.3
      * install_nagios.sh: better Apache-Config for Multisite setup
      * do not search main.mk in ~ and . anymore (brought only trouble)
      * clusters: new variable 'clustered_services_of', allowing for overlapping
         clusters (as proposed by Jörg Linge)
      * install_nagios.sh: install snmp package (needed for snmp based checks)
      * Fix ower/group of tarballs: set them to root/root
      * Remove dependency from debian agent package
      * Fixed problem with inventory when using clustered_services
      * tcp_connect_timeout: Applies now only for connect(), not for
        time of data transmission once a connection is established
      * setup.sh now also works for Icinga
      * New config parameter debug_log: set this to a filename in main.mk and you
        will get a debug log in case if 'invalid output from plugin...'
      * ping-only-hosts: When ping only hosts are summarized, remove Check_MK and
        add single PING to summary host.
      * Service aggregation: fix state relationship: CRIT now worse than UNKNOWN
      * Make extra_service_conf work also for autogenerated PING on ping-only-hosts
        (groups, contactgroups still missing)

      Checks & Agents:
      * mrpe in Linux agent: Fix bug introduced in 1.1.3: Exit status of plugins was
        not honored anymore (due to newline handling)
      * mrpe: allow for sending check_command to PNP4Nagios (see MRPE docu)
      * Logwatch GUI: fix problem on Python 2.4 (thanks to Lars)
      * multipath: Check is now less restrictive when parsing header lines with
        the following format: "<alias> (<id>)"
      * fsc_ipmi_mem_status: New check for monitoring memory status (e.g. ECC)
         on FSC TX-120 (and maybe other) systems.
      * ipmi_sensors in Linux agent: Fixed compatibility problem with new ipmi
        output. Using "--legacy-output" parameter with newer freeipmi versions now.
      * mrpe: fix output in Solaris agent (did never work)
      * IBM blade center: new checks for chassis blowers, mediatray and overall health
      * New caching agent (wrapper) for linux, supporting efficient fully redundant
        monitoring (please read notes in agents/check_mk_caching_agent)
      * Added new smbios_sel check for monitoring the System Event Log of SMBIOS.
      * fjdarye60_rluns: added missing case for OK state
      * Linux agent: The xinetd does not log each request anymore. Only
        failures are logged by xinetd now. This can be changed in the xinetd
	configuration files.
      * Check df: handle mountpoints containing spaces correctly
        (need new inventorization if you have mountpoints with spaces)
      * Check md on Linux: handle spare disks correctly
      * Check md on Linux: fix case where (auto-read-only) separated by space
      * Check md on Linux: exclude RAID 0 devices from inventory (were reported as critical)
      * Check ipmi: new config variable ipmi_ignore_nr
      * Linux agent: df now also excludes NFSv4
      * Wrote man-page for ipmi check
      * Check mrpe: correctly display multiline output in Nagios GUI
      * New check rsa_health for monitoring IBM Remote Supervisor Adapter (RSA)
      * snmp scan: suppress error messages of snmpget
      * New check: cpsecure_sessions for number of sessions on Content Security Gateway
      * Logwatch GUI: move acknowledge button to top, use Multisite layout,
         fix several layout problem, remove list of hosts
      * Check logwatch: limit maximum size of stored log messages (configurable
        be logwatch_max_filesize)
      * AIX agent: fix output of MRPE (state and description was swapped)
      * Linux agent: fixed computation of number of processors on S390
      * check netctr: add missing perfdata (was only sent on OK case)
      * Check sylo: New check for monitoring the sylo state

      Livestatus:
      * Table hosts: New column 'services' listing all services of that host
      * Column servicegroups:members: 'AuthUser' is now honored
      * New columns: hosts:services_with_state and servicegroups:members_with_state
      * New column: hostgroup:members_with_state
      * Columns hostgroup:members and hostgroup:members_with_state honor AuthUser
      * New rudimentary API for C++
      * Updates API for Python
      * Make stack size of threads configurable
      * Set stack size of threads per default o 64 KB instead of 8 MB
      * New header Localtime: for compensating time offsets of remote sites
      * New performance counter for fork rate
      * New columns for hosts: last_time_{up,down,unreachable}
      * New columns for services: last_time_{ok,warning,critical,unknown}
      * Columns with counts honor now AuthUser
      * New columns for hosts/services: modified_attributes{,_list}
      * new columns comments_with_info and downtimes_with_info
      * Table log: switch output to reverse chronological order!
      * Fix segfault on filter on comments:host_services
      * Fix missing -lsocket on Solaris
      * Add missing SUN_LEN (fixed compile problem on Solaris)
      * Separators: remote sanitiy check allowing separators to be equal
      * New output format "python": declares strings as UTF-8 correctly
      * Fix segault if module loaded without arguments

      Multisite:
      * Improved many builtin views
      * new builtin views for host- and service groups
      * Number of columns now configurable for each layout (1..50)
      * New layout "tiled"
      * New painters for lists of hosts and services in one column
      * Automatically compensate timezone offsets of remote sites
      * New datasources for downtimes and comments
      * New experimental datasource for log
      * Introduce limitation, this safes you from too large output
      * reimplement host- and service icons more intelligent
      * Output error messages from dead site in Multisite mode
      * Increase wait time for master control buttons from 4s to 10s
      * Views get (per-view) configurable browser automatic reload interval
      * Playing of alarm sounds (configurable per view)
      * Sidebar: fix bookmark deletion problem in bookmark snapin
      * Fixed problem with sticky debug
      * Improve pending services view
      * New column with icon with link to Nagios GUI
      * New icon showing items out of their notification period.
      * Multisite: fix bug in removing all downtimes
      * View "Hostgroups": fix color and table heading
      * New sidebar snapin "Problem hosts"
      * Tactical overview: honor downtimes
      * Removed filter 'limit'. Not longer needed and made problems
        with new auto-limitation.
      * Display umlauts from Nagios comments correctly (assuming Latin-1),
         inhibit entering of umlauts in new comments (fixes exception)
      * Switched sidebar from synchronous to asynchronous requests
      * Reduced complete reloads of the sidebar caused by user actions
      * Fix reload problem in frameset: Browser reload now only reloads
        content frames, not frameset.


1.1.3:

      Core, Setup, etc.:
      * Makefile: make sure all files are world readable
      * Clusters: make real host checks for clusters (using check_icmp with multiple IP addresses)
      * check_mk_templates: remove action_url from cluster and summary hosts (they have no performance data)
      * check_mk_template.cfg: fix typo in notes_url
      * Negation in binary conf lists via NEGATE (clustered_services, ingored_services,
	bulkwalk_hosts, etc).
      * Better handling of wrapping performance counters
      * datasource_programs: allow <HOST> (formerly only <IP>)
      * new config variable: extra_nagios_conf: string simply added to Nagios
        object configuration (for example for define command, etc.)
      * New option --flush: delete runtime data of some or all hosts
      * Abort installation if livestatus does not compile.
      * PNP4Nagios Templates: Fixed bug in template file detection for local checks
      * nagios_install.sh: Added support for Ubuntu 9.10
      * SNMP: handle multiline output of snmpwalk (e.g. Hexdumps)
      * SNMP: handle ugly error output of snmpwalk
      * SNMP: allow snmp_info to fetch multiple tables
      * check_mk -D: sort hostlist before output
      * check_mk -D: fix output: don't show aggregated services for non-aggregated hosts
      * check_mk_templates.cfg: fix syntax error, set notification_options to n

      Checks & Agents:
      * logwatch: fix authorization problem on web pages when acknowledging
      * multipath: Added unhandled multipath output format (UUID with 49 signs)
      * check_mk-df.php: Fix locale setting (error of locale DE on PNP 0.6.2)
      * Make check_mk_agent.linux executable
      * MRPE: Fix problems with quotes in commands
      * multipath: Fixed bug in output parser
      * cpu: fixed bug: apply level on 15min, not on 1min avg
      * New check fc_brocade_port_detailed
      * netctrl: improved handling of wrapped counters
      * winperf: Better handling of wrapping counters
      * aironet_client: New check for number of clients and signal
        quality of CISCO Aironet access points
      * aironet_errors: New check for monitoring CRC errors on
        CISCO Aironet access points
      * logwatch: When Agent does not send a log anymore and no local logwatch
                  file present the state will be UNKNOWN now (Was OK before).
      * fjdarye60_sum: New check for summary status of Fidary-E60 devices
      * fjdarye60_disks: New check for status of physical disks
      * fjdarye60_devencs: New check for status of device enclosures
      * fjdarye60_cadaps: New check for status of channel adapters
      * fjdarye60_cmods: New check for status of channel modules
      * fjdarye60_cmods_flash: New check for status of channel modules flash
      * fjdarye60_cmods_mem: New check for status of channel modules memory
      * fjdarye60_conencs: New check for status of controller enclosures
      * fjdarye60_expanders: New check for status of expanders
      * fjdarye60_inletthmls: New check for status of inlet thermal sensors
      * fjdarye60_thmls: New check for status of thermal sensors
      * fjdarye60_psus: New check for status of PSUs
      * fjdarye60_syscaps: New check for status of System Capacitor Units
      * fjdarye60_rluns: New check for RLUNs
      * lparstat_aix: New check by Joerg Linge
      * mrpe: Handles multiline output correctly (only works on Linux,
	      Agents for AIX, Solaris still need fix).
      * df: limit warning and critical levels to 50/60% when using a magic number
      * fc_brocade_port_detailed: allow setting levels on in/out traffic, detect
         baudrate of inter switch links (ISL). Display warn/crit/baudrate in
	 PNP-template

      MK Livestatus:
      * fix operators !~ and !~~, they didn't work (ever)
      * New headers for waiting (please refer to online documentation)
      * Abort on errors even if header is not fixed16
      * Changed response codes to better match HTTP
      * json output: handle tab and other control characters correctly
      * Fix columns host:worst_service_state and host:worst_service_hard_state
      * New tables servicesbygroup, servicesbyhostgroup and hostsbygroup
      * Allow to select columns with table prefix, e.g. host_name instead of name
        in table hosts. This does not affect the columns headers output by
	ColumnHeaders, though.
      * Fix invalid json output of group list column in tables hosts and services
      * Fix minor compile problem.
      * Fix hangup on AuthUser: at certain columns
      * Fix some compile problems on Solaris

      Multisite:
      * Replaced Multiadmin with Multisite.


1.1.2:
      Summary:
      * Lots of new checks
      * MK Livestatus gives transparent access to log files (nagios.log, archive/*.log)
      * Many bug fixes

      MK Livestatus:
      * Added new table "log", which gives you transparent access to the Nagios log files!
      * Added some new columns about Nagios status data to stable 'status'
      * Added new table "comments"
      * Added logic for count of pending service and hosts
      * Added several new columns in table 'status'
      * Added new columns flap_detection and obsess_over_services in table services
      * Fixed bug for double columns: filter truncated double to int
      * Added new column status:program_version, showing the Nagios version
      * Added new column num_services_pending in table hosts
      * Fixed several compile problems on AIX
      * Fixed bug: queries could be garbled after interrupted connection
      * Fixed segfault on downtimes:contacts
      * New feature: sum, min, max, avg and std of columns in new syntax of Stats:

      Checks & Agents:
      * Check ps: this check now supports inventory in a very flexible way. This simplifies monitoring a great number of slightly different processes such as with ORACLE or SAP.
      * Check 'md': Consider status active(auto-read-only) as OK
      * Linux Agent: fix bug in vmware_state
      * New Checks for APC Symmetra USV
      * Linux Agent: made <<<meminfo>>> work on RedHat 3.
      * New check ps.perf: Does the same as ps, but without inventory, but with performance data
      * Check kernel: fixed missing performance data
      * Check kernel: make CPU utilization work on Linux 2.4
      * Solaris agent: don't use egrep, removed some bashisms, output filesystem type zfs or ufs
      * Linux agent: fixed problem with nfsmount on SuSE 9.3/10.0
      * Check 'ps': fix incompability with old agent if process is in brackets
      * Linux agent: 'ps' now no longer supresses kernel processes
      * Linux agent: make CPU count work correctly on PPC-Linux
      * Five new checks for monitoring DECRU SANs
      * Some new PNP templates for existing checks that still used the default templates
      * AIX Agent: fix filesystem output
      * Check logwatch: Fix problem occuring at empty log lines
      * New script install_nagios.sh that does the same as install_nagios_on_lenny.sh, but also works on RedHat/CentOS 5.3.
      * New check using the output of ipmi-sensors from freeipmi (Linux)
      * New check for LSI MegaRAID disks and arrays using MegaCli (based on the driver megaraid_sas) (Linux)
      * Added section <<<cpu>>> to AIX and Solaris agents
      * New Check for W&T web thermograph (webthermometer)
      * New Check for output power of APC Symmetra USP
      * New Check for temperature sensors of APC Symmetra WEB/SNMP Management Card.
      * apc_symmetra: add remaining runtime to output
      * New check for UPS'es using the generic UPS-MIB (such as GE SitePro USP)
      * Fix bug in PNP-template for Linux NICs (bytes and megabytes had been mixed up).
      * Windows agent: fix bug in output of performance counters (where sometimes with , instead of .)
      * Windows agent: outputs version if called with 'version'

      Core, Setup, etc.:
      * New SNMP scan feature: -I snmp scans all SNMP checks (currently only very few checks support this, though)
      * make non-bulkwalk a default. Please edit bulkwalk_hosts or non_bulkwalk_hosts to change that
      * Improve setup autodetection on RedHat/CentOS.  Also fix problem with Apache config for Mutliadmin: On RedHat Check_MK's Apache conf file must be loaded after mod_python and was thus renamed to zzz_check_mk.conf.
      * Fix problem in Agent-RPM: mark xinetd-configfile with %config -> avoid data loss on update
      * Support PNP4Nagios 0.6.2
      * New setup script "install_nagios.sh" for installing Nagios and everything else on SLES11
      * New option define_contactgroups: will automatically create contactgroup definitions for Nagios

1.1.0:
      * Fixed problems in Windows agent (could lead
        to crash of agent in case of unusal Eventlog
	messages)
      * Fixed problem sind 1.0.39: recompile waitmax for
        32 Bit (also running on 64)
      * Fixed bug in cluster checks: No cache files
        had been used. This can lead to missing logfile
	messages.
      * Check kernel: allow to set levels (e.g. on
	pgmajfaults)
      * Check ps now allows to check for processes owned
        by a specific user (need update of Linux agent)
      * New configuration option aggregate_check_mk: If
        set to True, the summary hosts will show the
	status auf check_mk (default: False)
      * Check winperf.cpuusage now supports levels
        for warning and critical. Default levels are
	at 101 / 101
      * New check df_netapp32 which must be used
        for Netapps that do not support 64 bit
	counters. Does the same as df_netapp
      * Symlink PNP templates: df_netapp32 and
        df_netapp use same template as df
      * Fix bug: ifoperstatus does not produce performance
        data but said so.
      * Fix bug in Multiadmin: Sorting according to
        service states did not work
      * Fix two bugs in df_netapp: use 64 bit counters
        (32 counter wrap at 2TB filesystems) and exclude
       	snapshot filesystems with size 0 from inventory.
      * Rudimentary support for monitoring ESX: monitor
        virtual filesystems with 'vdf' (using normal df
	check of check_mk) and monitor state of machines
	with vcbVmName -s any (new check vmware_state).
      * Fixed bug in MRPE: check failed on empty performance
        data (e.g. from check_snmp: there is emptyness
        after the pipe symbol sometimes)
      * MK Livestatus is now multithreaded an can
        handle up to 10 parallel connections (might
        be configurable in a future version).
      * mk_logwatch -d now processes the complete logfile
        if logwatch.state is missing or not including the
	file (this is easier for testing)
      * Added missing float columns to Livestatus.
      * Livestatus: new header StatsGroupBy:
      * First version with "Check_MK Livestatus Module"!
        setup.sh will compile, install and activate
	Livestatus per default now. If you do not want
	this, please disable it by entering <tt>no</tt>,
	when asked by setup.
      * New Option --paths shows all installation, config
        and data paths of Check_mk and Nagios
      * New configuration variable define_hostgroups and
        define service_groups allow you to automatically
        create host- and service groups - even with aliases.
      * Multiadmin has new filter for 'active checks enabled'.
      * Multiadmin filter for check_command is now a drop down list.
      * Dummy commands output error message when passive services
        are actively checked (by accident)
      * New configuration option service_descriptions allows to
        define customized service descriptions for each check type
      * New configuration options extra_host_conf, extra_summary_host_conf
        and extra_service_conf allow to define arbitrary Nagios options
	in host and service defitions (notes, icon_image, custom variables,
        etc)
      * Fix bug: honor only_hosts also at option -C


1.0.39:
      * New configuration variable only_hosts allows
	you to limit check_mk to a subset of your
	hosts (for testing)
      * New configuration parameter mem_extended_perfdata
	sends more performance data on Linux (see
	check manual for details)
      * many improvements of Multiadmin web pages: optionally
	filter out services which are (not) currently in downtime
	(host or service itself), optionally (not) filter out summary
	hosts, show host status (down hosts), new action
	for removing all scheduled downtimes of a service.
	Search results will be refreshed every 90 seconds.
	Choose between two different sorting orders.
	Multadmin now also supports user authentication
      * New configuration option define_timeperiods, which
	allows to create Nagios timeperiod definitions.
	This also enables the Multiadmin tools to filter
	out services which are currently not in their
	notification interval.
      * NIC check for Linux (netctr.combined) now supports
	checking of error rates
      * fc_brocade_port: New possibility of monitoring
	CRC errors and C3 discards
      * Fixed bug: snmp_info_single was missing
        in precompiled host checks

1.0.38:
      * New: check_mk's multiadmin tool (Python based
	web page). It allows mass administration of
	services (enable/disable checks/notifications,
	acknowledgements, downtimes). It does not need
	Nagios service- or host groups but works with
	a freeform search.
      * Remove duplicate <?php from the four new
	PNP templates of 1.0.37.
      * Linux Agent: Kill hanging NFS with signal 9
	(signal 15 does not always help)
      * Some improvements in autodetection. Also make
	debug mode: ./autodetect.py: This helps to
	find problems in autodetection.
      * New configuration variables generate_hostconf and
	generate_dummy_commands, which allows to suppress
	generation of host definitions for Nagios, or
	dummy commands, resp.
      * Now also SNMP based checks use cache files.
      * New major options --backup and --restore for
	intelligent backup and restore of configuration
	and runtime data
      * New variable simulation_mode allows you to dry
	run your Nagios with data from another installation.
      * Fixed inventory of Linux cpu.loads and cpu.threads
      * Fixed several examples in checks manpages
      * Fixed problems in install_nagios_on_lenny.sh
      * ./setup.sh now understands option --yes: This
        will not output anything except error messages
	and assumes 'yes' to all questions
      * Fix missing 'default.php' in templates for
	local

1.0.37:
      * IMPORTANT: Semantics of check "cpu.loads" has changed.
	Levels are now regarded as *per CPU*. That means, that
	if your warning level is at 4.0 on a 2 CPU machine, then
	a level of 8.0 is applied.
      * On check_mk -v now also ouputs version of check_mk
      * logfile_patterns can now contain host specific entries.
	Please refer to updated online documentation for details.
      * Handling wrapping of performance counters. 32 and 64 bit
	counters should be autodetected and handled correctly.
	Counters wrapping over twice within one check cycle
	cannot be handled, though.
      * Fixed bug in diskstat: Throughput was computed twice
	too high, since /proc/diskstats counts in sectors (512 Bytes)
	not in KB
      * The new configuration variables bulkwalk_hosts and
	non_bulkwalk_hosts, that allow 	to specify, which hosts
	support snmpbulkwalk (which is
	faster than snmpwalk) and which not. In previos versions,
	always bulk walk was used, but some devices do not support
	that.
      * New configuration variable non_aggregated_hosts allows
	to exclude hosts generally from service aggregation.
      * New SNMP based check for Rittal CMC TC
	(ComputerMultiControl-TopConcept) Temperature sensors
      * Fixed several problems in autodetection of setup
      * Fixed inventory check: exit code was always 0
	for newer Python versions.
      * Fixed optical problem in check manual pages with
	newer version of less.
      * New template check_mk-local.php that tries to
	find and include service name specific templates.
	If none is found, default.php will be used.
      * New PNP templates check_mk-kernel.php for major page
	faults, context switches and process creation
      * New PNP template for cpu.threads (Number of threads)
      * Check nfsmounts now detects stale NFS handles and
	triggers a warning state in that case

1.0.36:
      * New feature of Linux/UNIX Agent: "MRPE" allows
	you to call Nagios plugins by the agent. Please
	refer to online documentation for details.
      * Fix bug in logwatch.php: Logfiles names containing spaces
	now work.
      * Setup.sh now automatically creates cfg_dir if
	none found in nagios.cfg (which is the case for the
	default configuration of a self compiled Nagios)
      * Fix computation of CPU usage for VMS.
      * snmp_hosts now allows config-list syntax. If you do
	not define snmp_hosts at all, all hosts with tag
	'snmp' are considered to be SNMP hosts. That is
	the new preferred way to do it. Please refer
	to the new online documentation.
      * snmp_communities now also allows config-list syntax
	and is compatible to datasource_programs. This allows
	to define different SNMP communities by making use
	of host tags.
      * Check ifoperstatus: Monitoring of unused ports is
	now controlled via ifoperstatus_monitor_unused.
      * Fix problem in Windows-Agent with cluster filesystems:
	temporarily non-present cluster-filesystems are ignored by
	the agent now.
      * Linux agent now supports /dev/cciss/d0d0... in section
	<<<diskstat>>>
      * host configuration for Nagios creates now a variable
	'name host_$HOSTNAME' for each host. This allows
	you to add custom Nagios settings to specific hosts
	in a quite general way.
      * hosts' parents can now be specified with the
	variable 'parents'. Please look at online documentation
	for details.
      * Summary hosts now automatically get their real host as a
	parent. This also holds for summary cluster hosts.
      * New option -X, --config-check that checks your configuration
	for invalid variables. You still can use your own temporary
	variables if you prefix them with an underscore.
	IMPORTANT: Please check your configuration files with
	this option. The check may become an implicit standard in
	future versions.
      * Fixed problem with inventory check on older Python
	versions.
      * Updated install_nagios_on_lenny.sh to Nagios version
	3.2.0 and fixed several bugs.

1.0.35:
      * New option -R/--restart that does -S, -H and -C and
	also restarts Nagios, but before that does a Nagios
	config check. If that fails, everything is rolled
	back and Nagios keeps running with the old configuration.
      * PNP template for PING which combines RTA and LOSS into
	one graph.
      * Host check interval set to 1 in default templates.
      * New check for hanging NFS mounts (currently only
	on Linux)
      * Changed check_mk_templates.cfg for PING-only hosts:
	No performance data is processed for the PING-Check
	since the PING data is already processed via the
	host check (avoid duplicate RRDs)
      * Fix broken notes_url for logwatch: Value from setup.sh
	was ignored and always default value taken.
      * Renamed config variable mknagios_port to agent_port
	(please updated main.mk if you use that variable)
      * Renamed config variable mknagios_min_version to
	agent_min_version (update main.mk if used)
      * Renamed config variable mknagios_autochecksdir to
	autochecksdir (update main.mk if used)
      * configuration directory for Linux/UNIX agents is
	now configurable (default is /etc/check_mk)
      * Add missing configuration variable to precompiled
	checks (fix problem when using clusters)
      * Improved multipath-check: Inventory now determines
	current number of paths. And check output is more
	verbose.
      * Mark config files as config files in RPM. RPM used
	to overwrite main.mk on update!

1.0.34:
      * Ship agents for AIX and SunOS/Solaris (beta versions).
      * setup script now autodetects paths and settings of your
	running Nagios
      * Debian package of check_mk itself is now natively build
	with paths matching the prepackaged Nagios on Debian 5.0
      * checks/df: Fix output of check: percentage shown in output
	did include reserved space for root where check logic did
	not. Also fix logic: account reserved space as used - not
	as avail.
      * checks/df: Exclude filesystems with size 0 from inventory.
      * Fix bug with host tags in clusters -> precompile did not
	work.
      * New feature "Inventory Check": Check for new services. Setting
	inventory_check_interval=120 in main.mk will check for new services
	every 2 hours on each host. Refer to online documentation
	for more details.
      * Fixed bug: When agent sends invalid information or check
	has bug, check_mk now handles this gracefully
      * Fixed bug in checks/diskstat and in Linux agent. Also
	IDE disks are found. The inventory does now work correctly
	if now disks are found.
      * Determine common group of Apache and Nagios at setup.
	Auto set new variable www_group which replaces logwatch_groupid.
	Fix bug: logwatch directories are now created with correct
	ownership when check_mk is called manually as root.
      * Default templates: notifications options for hosts and
	services now include also recovery, flapping and warning
	events.
      * Windows agent: changed computation of RAM and SWAP usage
	(now we assume that "totalPageFile" includes RAM *and*
	SWAP).
      * Fix problem with Nagios configuration files: remove
	characters Nagios considers as illegal from service
	descriptions.
      * Processing of performance data (check_icmp) for host
        checks and PING-only-services now set to 1 in default
	templates check_mk_templates.cfg.
      * New SNMP checks for querying FSC ServerView Agent: fsc_fans,
	fsc_temp and fsc_subsystems. Successfully tested with agents
	running	on Windows and Linux.
      * RPM packaged agent tested to be working on VMWare ESX 4.0
	(simply install RPM package with rpm -i ... and open port
	in firewall with "esxcfg-firewall -o 6556,tcp,in,check_mk")
      * Improve handling of cache files: inventory now uses cache
	files only if they are current and if the hosts are not
	explicitely specified.

1.0.33:
      * Made check_mk run on Python 2.3.4 (as used in CentOS 4.7
	und RedHat 4.7).
      * New option -M that prints out manual pages of checks.
	Only a few check types are documented yet, but more will
	be following.
      * Package the empty directory /usr/lib/check_mk_agent/plugins
	and ../local into the RPM and DEB package of the agent
      * New feature: service_dependencies. check_mk lets you comfortably
	create Nagios servicedependency definitions for you and also
	supports them by executing the checks in an optimal order.
      * logwatch.php: New button for hiding the context messages.
	This is a global setting for all logfiles and its state is
	stored in a cookie.

1.0.32:
      * IMPORTANT: Configuration variable datasource_programs is now
        analogous to that of host_groups. That means: the order of
        program and hostlist must be swapped!
      * New option --fake-dns, useful for tests with non-existing
	hosts.
      * Massive speed improvement for -S, -H and -C
      * Fixed bug in inventory of clusters: Clustered services where
	silently dropped (since introduction of host tags). Fixed now.
      * Fixed minor bug in inventory: Suppress DNS lookup when using
	--no-tcp
      * Fixed bug in cluster handling: Missing function strip_tags()
	in check_mk_base.py was eliminated.
      * Changed semantics of host_groups, summary_host_groups,
	host_contactgroups, and summary_host_groups for clusters.
	Now the cluster names will be relevant, not
	the names of the nodes. This allows the cluster hosts to
	have different host/contactgroups than the nodes. And it is more
	consistent with other parts of the configuration.
      * Fixed bug: datasource_programs on cluster nodes did not work
	when precompiling

1.0.31:
      * New option -D, --dump that dumps all configuration information
	about one, several or all hosts
	New config variables 'ignored_checktypes' and 'ignored_services',
        which allow to include certain checktypes in general or
        some services from some hosts from inventory
      * Config variable 'clustered_services' now has the same semantics
	as ignored_checktypes and allows to make it host dependent.
      * Allow magic tags PHYSICAL_HOSTS, CLUSTER_HOSTS and ALL_HOSTS at
	all places, where lists of hosts are expected (except checks).
	This fixes various problems that arise when using all_hosts at
	those places:
	  * all_hosts might by changed by another file in conf.d
	  * all_hosts does not contain the cluster hosts
      * Config file 'final.mk' is read after all other config files -
	if it exists. You can put debug code there that prints the
	contents of your variables.
      * Use colored output only, if stdout is a tty. If you have
	problems with colors, then you can pipe the output
	through cat or less
      * Fixed bug with host tags: didn't strip off tags when
	processing configuration lists (occurs when using
	custom host lists)
      * mk_logwatch is now aware of inodes of logfiles. This
	is important for fast rotating files: If the inode
	of a logfile changes between two checks mk_logwatch
	assumes that the complete content is new, even if
	the new file is longer than the old one.
      * check_mk makes sure that you do not have duplicate
	hosts in all_hosts or clusters.

1.0.30:
      * Windows agent now automatically monitors all existing
	event logs, not only "System" and "Application".

1.0.29:
      * Improved default Nagios configuration file:
	added some missing templates, enter correct URLs
	asked at setup time.
      * IMPORANT: If you do not use the new default
	Nagios configuration file you need to rename
	the template for aggregated services (summary
	services) to check_mk_summarizes (old name
	was 'check_mk_passive-summary'). Aggregated
	services are *always* passive and do *never*
	have performance data.
      * Hopefully fixed CPU usage output on multi-CPU
	machines
      * Fixed Problem in Windows Agent: Eventlog monitoring
	does now also work, if first record has not number 1
	(relevant for larger/older eventlogs)
      * Fixed bug in administration.html: Filename for Nagios
	must be named check_mk.cfg and *not* main.mk. Nagios
	does not read files without the suffix .cfg.
      * magic factor for df, that allows to automatgically
        adapt levels for very big or very small filesystems.
      * new concept of host tags simplyfies configuration.
      * IMPORTANT: at all places in the configuration where
	lists of hosts are used those are not any longer
	interpreted as regular expressions. Hostnames
	must match exactly. Therefore the list [ "" ] does
	not any longer represent the list of all hosts.
	It is a bug now. Please write all_hosts instead
	of [ "" ]. The semantics for service expressions
	has not changed.
      * Fixed problem with logwatch.php: Begin with
	<?php, not with <?. This makes some older webservers
	happy.
      * Fixed problem in check ipmi: Handle corrupt output
	from agent
      * Cleaned up code, improved inline documentation
      * Fixed problem with vms_df: default_filesystem_levels,
	filesystem_levels and df magic number now are used
	for df, vms_df and df_netapp together. Works now also
	when precompiled.

1.0.28:
      * IMPORTANT: the config file has been renamed from
	check_mk.cfg to main.mk. This has been suggested
	by several of my customers in order to avoid
	confusion with Nagios configuration files. In addition,
	all check_mk's configuration file have to end in
	'.mk'. This also holds for the autochecks. The
	setup.sh script will automatically rename all relevant
	files. Users of RPM or DEB installations have to remove
	the files themselves - sorry.
      * Windows agent supports eventlogs. Current all Warning
        and Error messages from 'System' and 'Application' are
        being sent to check_mk. Events can be filtered on the
	Nagios host.
      * Fixed bug: direct RRD update didn't work. Should now.
      * Fixed permission problems when run as root.
      * Agent is expected to send its version in <<<check_mk>>>
	now (not any longer in <<<mknagios>>>
      * Fixed bug in Windows agent. Performance counters now output
	correct values
      * Change checks/winperf: Changed 'ops/sec' into MB/s.
	That measures read and write disk throughput
	(now warn/crit levels possible yet)
      * new SNMP check 'ifoperstatus' for checking link
        of network interfaces via SNMP standard MIB
      * translated setup script into english
      * fixed bug with missing directories in setup script
      * made setup script's output nicer, show version information
      * NEW: mk_logwatch - a new plugin for the linux/UNIX agent
	for watching logfiles
      * Better error handling with Nagios pipe
      * Better handling of global error: make check_mk return
	CRIT, when no data can retrieved at all.
      * Added missing template 'check_mk_pingonly' in sample
	Nagios config file (is needed for hosts without checks)

1.0.27:
      * Ship source code of windows agent
      * fix several typos
      * fix bug: option --list-hosts did not work
      * fix bug: precompile "-C" did not work because
	of missing extension .py
      * new option -U,--update: It combines -S, -H and
	-U and writes the Nagios configuration into a
	file (not to stdout).
      * ship templates for PNP4Nagios matching most check_mk-checks.
	Standard installation path is /usr/share/check_mk/pnp-templates

1.0.26:
      -	Changed License to GNU GPL Version 2
      * modules check_mk_admin and check_mk_base are both shipped
	uncompiled.
      * source code of windows agent togehter with Makefile shipped
	with normal distribution
      * checks/md now handles rare case where output of /proc/mdstat
	shows three lines per array

1.0.25:
      * setup skript remembers paths

1.0.24:
      * fixed bug with precompile: Version of Agent was always 0

1.0.23:
      * fixed bug: check_config_variables was missing in precompiled
	files
      * new logwatch agent in Python plus new logwatch-check that
	handles both the output from the old and the new agent

1.0.22:
      * Default timeout for TCP transfer increased from 3.0 to 60.0
      * Windows agent supports '<<<mem>>>' that is compatible with Linux
      * Windows agents performance counters output fixed
      * Windows agent can now be cross-compiled with mingw on Linux
      * New checktype winperf.cpuusage that retrieves the percentage
	of CPU usage from windows (still has to be tested on Multi-CPU
	machine)
      * Fixed bug: logwatch_dir and logwatch_groupid got lost when
	precompiling.
      * arithmetic for CPU usage on VMS multi-CPU machines changed

1.0.21:
      * fixed bug in checks/df: filesystem levels did not work
	with precompiled checks

1.0.20:
      * new administration guide in doc/
      * fixed bug: option -v now works independent of order
      * fixed bug: in statgrab_net: variable was missing (affected -C)
      * fixed bug: added missing variables, imported re (affected -C)
      * check ipmi: new option ipmi_summarize: create only one check for all sensors
      * new pnp-template for ipmi summarized ambient temperature

1.0.19:
      * Monitoring of Windows Services
      * Fixed bug with check-specific default parameters
      * Monitoring of VMS (agent not included yet)
      * Retrieving of data via an external programm (e.g. SSH/RSH)
      * setup.sh does not overwrite check_mk.cfg but installs
	the new default file as check_mk.cfg-1.0.19
      * Put hosts into default hostgroup if none is configured<|MERGE_RESOLUTION|>--- conflicted
+++ resolved
@@ -36,12 +36,9 @@
     * 2710 arbor_peakflow_sp, arbor_peakflow_sp.cpu_load, arbor_peakflow_sp.disk_usage, arbor_peakflow_sp.flows, arbor_peakflow_tms, arbor_peakflow_tms.cpu_load, arbor_peakflow_tms.disk_usage, arbor_peakflow_tms.host_fault, arbor_peakflow_tms.updates, arbor_pravail, arbor_pravail.cpu_load, arbor_pravail.disk_usage, arbor_pravail.host_fault: new checks for various arbor devices
     * 2711 janitza_umg: added support for umg508...
     * 2792 check_mk_agent.aix: now able to use wildcards in the fileinfo.cfg
-<<<<<<< HEAD
-    * 2797 netscaler_vserver: now also shows tftp servers and health state of loadbalacing entities
-=======
     * 1303 multipath, solaris_multipath: Level for needed paths can now be specified in percent
     * 1304 mk_mysql: Agent plugin can now detect multiple instances running unter the same user...
->>>>>>> 825e3c32
+    * 2797 netscaler_vserver: now also shows tftp servers and health state of loadbalacing entities
     * 2660 FIX: fixed windows agent using the wrong working directory...
     * 2664 FIX: ps: Speedup in situation with many matching processes...
     * 2661 FIX: windows agent: fixed incomplete process list...
