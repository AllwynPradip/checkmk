<<<<<<< HEAD
1.1.10p2:
    Core, Setup, etc.:
    * FIX: cmk -D: drop obsolete (and always empty) Notification:
    * FIX: better handling of broken checks returning empty services

    Checks & Agents:
    * FIX: cisco_temp_perf: handle sensors without names correctly
    * FIX: local: fixed search for custom templates PNP template

    Multisite:
    * FIX: webservice: suppress livestatus errors in multi-site setups
    * FIX: install missing example icons in web/htdocs/images/icons
    * FIX: repair python/json webservice needed for NagStaMon

=======
>>>>>>> 600f6d82
1.1.10p1:
    Core, Setup, etc.:
    * FIX: fix computation of weight when averaging
    * FIX: added missing \n in error output
    * FIX: setup.sh: fix optical bugs in output of summary
    * FIX: --flush handles missing cache directory

    Checks & Agents:
    * FIX: mk_oracle: Updated tablespace query to use 'used blocks' instead of 'user blocks'
    * FIX: if/if64: always generate unique items (in case ifAlias is used)
    * FIX: ipmi: fix ugly ouput in case of warning and error
    * FIX: vms_df: fix, was completely broken due to conversion to df.include
    * FIX: blade_bays: add missing SNMP OIDs (check was always UNKNOWN)
    * FIX: df: fix layout problems in PNP template
    * FIX: df: fix trend computation (thanks to Sebastian Talmon)
    * FIX: df: fix display of trend warn/crit in PNP-graph
    * FIX: df: fix status in case of critical trend and warning used
    * FIX: df: fix syntax error in manpages (in examples)
    * FIX: mk_oracle: Fixed computation for TEMP table spaces
    * FIX: bluecoat_sensors: Using scale parameter provided by the host for reported values
    * FIX: fjdarye60_devencs, fjdarye60_disks.summary: added snmp scan functions
    * FIX: decru_*: added snmp scan functions
    * FIX: cmctc: add scan function
    * FIX: cmctc: fix inventory in case of incomplete entries
    * FIX: ucd_cpu_load and ucd_cpu_util: make scan function find Rittal
    * FIX: ucd_cpu_util: fix check in case of missing hi, si and st
    * FIX: mk_logwatch: dont use readlines(), save RAM
    * FIX: hp_procurve_cpu: fix syntax error in man page
    * FIX: hp_procurve_memory: fix syntax error in man page
    * FIX: fc_brocade_port_detailed: fix PNP template in MULTIPLE mode
    * FIX: cmctc.temp: fix typo in man page

    Multisite:
    * FIX: Nagios-Snapin: avoid duplicate slash in URL
    * FIX: custom_style_sheet now also honored by sidebar
    * FIX: fix typo in permissions page
    * FIX: ignore case when sorting groups in ...groups snapin

    WATO:
    * FIX: fix crash when saving services after migration from old version


1.1.10:
    Core, Setup, etc.:
    * --flush now also deletes all autochecks 
    
    Checks & Agents:
    * FIX: hr_cpu: fix inventory on 1-CPU systems (thanks to Ulrich Kiermayr)


1.1.10b2:
    Core, Setup, etc.:
    * FIX: setup.sh on OMD: fix paths for cache and counters
    * FIX: check_mk -D did bail out if host had no ip address
    * cleanup: all OIDs in checks now begin with ".1.3.6", not "1.3.6"

    WATO:
    * FIX: Fixed bug that lost autochecks when using WATO and cmk -II together

    Checks & Agents:
    * Added check man pages for systemtime, multipath, snmp_info, sylo,
      ad_replication, fsc_fans, fsc_temp, fsc_subsystems
    * Added SNMP uptime check which behaves identical to the agent uptime check


1.1.10b1:
    Core, Setup, etc.:
    * FIX: do not assume 127.0.0.1 as IP address for usewalk_hosts if
      they are not SNMP hosts.
    * FIX: precompile: make sure check includes are added before actual
      checks
    * FIX: setup.sh: do not prepend current directory to url_prefix
    * FIX: output agent version also for mixed (tcp|snmp) hosts
    * RPM: use BuildArch: noarch in spec file rather than as a command
      line option (thanks to Ulrich Kiermayr)
    * setup.sh: Allow to install Check_MK into existing OMD site (>= 0.46).
      This is still experimental!

    Checks & Agents:
    * FIX: Windows agent: fix output of event ID of log messages
    * FIX: if/if64: output speed correctly (1.50MB/s instead of 1MB/s)
    * FIX: drbd now handles output of older version without an ep field
    * FIX: repaired df_netapp32
    * FIX: Added SNMP scan function of df_netapp and df_netapp32
    * FIX: repaired apc_symmetra (was broken due to new option -Ot 
      for SNMP)
    * FIX: df, hr_fs and other filesystem checks: fix bug if using
      magic number. levels_low is now honored.
    * FIX: scan function avoids hr_cpu and ucd_cpu_utilization
      at the same time
    * FIX: HP-UX agent: fixed output of df for long mount points
      (thanks to Claas Rockmann-Buchterkirche)
    * FIX: df_netapp/32: fixed output of used percentage (was always
      0% due to integer division)
    * FIX: fixed manual of df (magic_norm -> magic_normsize)
    * FIX: removed filesystem_trend_perfdata. It didn't work. Use
      now df-parameter "trend_perfdata" (see new man page of df)
    * FIX: cisco_temp_perf: fix return state in case of WARNING (was 0 = OK)
    * FIX: repair PNP template for df when using trends
    * FIX: cisco_qos: fix WATO exception (was due to print command in check)
    * FIX: check_mk check: fixed template for execution time
    * FIX: blade_health, fc_brocade_port_detailed removed debug outputs
    * FIX: netapp_volumes: The check handled 64-bit aggregates correctly
    * FIX: netapp_volumes: Fixed snmp scan function
    * FIX: blade_*: Fixed snmp scan function
    * FIX: nfsmount: fix exception in check in case of 'hanging'
    * systemtime: new simple check for time synchronization on Windows
      (needs agent update)
    * Added Perf-O-Meter for non-df filesystem checks (e.g. netapp)
    * hp_proliant_*: improve scan function (now just looks for "proliant")

    Multisite:
    * FIX: fix json/python Webservice

1.1.9i9:
    Core, Setup, etc.:
    * FIX: check_mk_templates.cfg: add missing check_period for hosts
      (needed for Shinken)
    * FIX: read *.include files before checks. Fixes df_netapp not finding
      its check function
    * FIX: inventory checks on SNMP+TCP hosts ignored new TCP checks
    * local.mk: This file is read after final.mk and *not* backup up
      or restored
    * read all files in conf.d/*.mk in alphabetical order now.
    * use snmp commands always with -Ot: output time stamps as UNIX epoch
      (thanks to Ulrich Kiermayr)

    Checks & Agents:
    * ucd_cpu_load: new check for CPU load via UCD SNMP agent
    * ucd_cpu_util: new check for CPU utilization via UCD SNMP agent
    * steelhead_status: new check for overall health of Riverbed Steelhead appliance
    * steelhead_connections: new check for Riverbed Steelhead connections
    * df, df_netapp, df_netapp32, hr_fs, vms_df: all filesystem checks now support
      trends. Please look at check manpage of df for details.
    * FIX: heartbeat_nodes: Fixed error handling when node is active but at least one link is dead
    * 3ware_units: Handling INITIALIZING state as warning now
    * FIX: 3ware_units: Better handling of outputs from different tw_cli versions now
    * FIX: local: PNP template for local now looks in all template directories for
      specific templates (thanks to Patrick Schaaf)

    Multisite:
    * FIX: fix "too many values to unpack" when editing views in single layout
      mode (such as host or service detail)
    * FIX: fix PNP icon in cases where host and service icons are displayed in 
      same view (found by Wolfgang Barth)
    * FIX: Fixed view column editor forgetting pending changes to other form
           fields
    * FIX: Customlinks snapin persists folding states again
    * FIX: PNP timerange painter option field takes selected value as default now
    * FIX: Fixed perfometer styling in single dataset layouts
    * FIX: Tooltips work in group headers now
    * FIX: Catching exceptions caused by unset bandwidth in interface perfometer

    WATO:
    * FIX: fix problem with vanishing services on Windows. Affected were services
      containing colons (such as fs_C:/).

    Livestatus:
    * FIX: fix most compiler warnings (thanks to patch by Sami Kerola)
    * FIX: fix memory leak. The leak caused increasing check latency in some
      situations
    
1.1.9i8:
    Multisite:
    * New "web service" for retrieving data from views as JSON or 
      Python objects. This allows to connect with NagStaMon 
      (requires patch in NagStaMon). Simply add &output_format=json
      or &output_format=python to your view URL.
    * Added two builtin views for NagStaMon.
    * Acknowledgement of problem now has checkboxes for sticky,
      send notification and persisten comment
    * Downtimes: allow to specify fixed/flexible downtime
    * new display_options d/D for switching on/off the tab "Display"
    * Improved builtin views for downtimes
    * Bugfix: Servicegroups can be searched with the quicksearch snapin using
      the 'sg:' prefix again

    WATO:
    * Fixed problem appearing at restart on older Python version (RH)

1.1.9i7:
    Core, Setup, etc.:
    * Fix crash on Python 2.4 (e.g. RedHat) with fake_file
    * Fixed clustering of SNMP hosts
    * Fix status output of Check_MK check in mixed cluster setups

    Checks & Agents:
    * PNP templates for if/if64: fix bugs: outgoing packets had been
      same as incoming, errors and discards were swapped (thanks to 
      Paul Freeman)
    * Linux Agent: Added suport for vdx and xvdx volumes (KVM+Virtio, XEN+xvda)

    Multisite:
    * Fix encoding problem when host/service groups contain non-ascii
      characters.

    WATO:
    * Fix too-long-URL problem in cases of many services on one host


1.1.9i6:
    INCOMPATIBLE CHANGES:
    * Removed out-dated checks blade_misc, ironport_misc and snia_sml. Replaced
      with dummy checks begin always UNKNOWN.

    Core, Setup, etc.:
    * cmk -D: show ip address of host 
    * Fix SNMP inventory find snmp misc checks inspite of negative scan function
    * Fix output of MB and GB values (fraction part was zero)

    Checks & Agents:
    * megaraid_ldisks: remove debug output
    * fc_brocade_port: hide on SNMP scan, prefer fc_brocade_port_detailed
    * fc_brocade_port_detailed: improve scan function, find more devices
    * New agent for HP-UX
    * hpux_cpu: new check for monitoring CPU load average on HP-UX
    * hpux_if: New check for monitoring NICs on HP-UX (compatible to if/if64)
    * hpux_multipath: New check for monitoring Multipathing on HP-UX
    * hpux_lvm: New check for monitoring LVM mirror state on HP-UX
    * hpux_serviceguard: new check for monitoring HP-UX Serviceguard
    * drbd: Fixed var typo which prevented inventory of drbd general check
      (Thanks to Andreas Behler)
    * mk_oracle: new agent plugin for monitoring ORACLE (currently only
      on Linux and HP-UX, but easily portable to other Unices)
    * oracle_sessions: new check for monitoring the current number of active
      database sessions.
    * oracle_logswitches: new check for monitoring the number of logswitches
      of an ORACLE instances in the last 60 minutes.
    * oracle_tablespaces: new check for monitoring size, state and autoextension
      of ORACLE tablespaces.
    * h3c_lanswitch_cpu: new check for monitoring CPU usage of H3C/HP/3COM switches
    * h3c_lanswitch_sensors: new check for monitoring hardware sensors of H3C/HP/3COM switches
    * superstack3_sensors: new check for monitoring hardware sensors of 3COM Superstack 3 switches

    Multisite:
    * Fixed aligns/widths of snapin contents and several small styling issues
    * Fixed links and border-styling of host matrix snapin
    * Removed jQuery hover menu and replaced it with own code

1.1.9i5:
    Multisite:
    * custom notes: new macros $URL_PREFIX$ and $SITE$, making 
      multi site setups easier
    * new intelligent logwatch icon, using url_prefix in multi site
      setups


1.1.9i4:
    Core, Setup, etc.:
    * added missing 'register 0' to host template
    * setup: fix creation of symlink cmk if already existing

    Multisite:
    * New reschedule icon now also works for non-local sites.
    * painter options are now persisted on a per-user-base
    * new optional column for displaying host and service comments
      (not used in shipped views but available in view editor)

    Livestatus:
    * Check for buffer overflows (replace strcat with strncat, etc.)
    * Reduce number of log messages (reclassify to debug)

    Checks & Agents:
    * apc_symmetra: handle empty SNMP variables and treat as 0.


1.1.9i3:
    INCOMPATIBLE CHANGES:
    * You need a current version of Livestatus for Multisite to work!
    * Multisite: removed (undocumented) view parameters show_buttons and show_controls.
      Please use display_options instead.
    * Finally removed deprecated filesystem_levels. Please use check_parameters instead.
    * Livestatus: The StatsGroupBy: header is still working but now deprecated.
      Please simply use Columns: instead. If your query contains at least one Stats:-
      header than Columns: has the meaning of the old StatsGroupBy: header

    Core, Setup, etc.:
    * Create alias 'cmk' for check_mk in bin/ (easier typing)
    * Create alias 'mkp' for check_mk -P in bin/ (easier typing) 

    Multisite:
    * Each column can now have a tooltip showing another painter (e.g.
      show the IP address of a host when hovering over its name)
    * Finally show host/services icons from the nagios value "icon_image".
      Put your icon files in /usr/share/check_mk/web/htdocs/images/icons.
      OMD users put the icons into ~/local/share/check_mk/web/htdocs/images/icons.
    * New automatic PNP-link icons: These icons automatically appear, if
      the new livestatus is configured correctly (see below). 
    * new view property "hidebutton": allow to hide context button to a view.
    * Defaults views 'Services: OK', 'Services: WARN, etc. do now not create
      context buttons (cleans up button bar).
    * new HTML parameter display_options, which allows to switch off several
      parts of the output (e.g. the HTML header, external links, etc).
    * View hoststatus: show PNP graph of host (usually ping stats)
    * new tab "Display": here the user can choose time stamp
      display format and PNP graph ranges
    * new column "host_tags", showing the Check_MK host tags of a host
    * new datasource "alert_stats" for computing alert statistics
    * new view "Alert Statistics" showing alert statistics for all hosts
      and services
    * Sidebar: Fixed snapin movement to the bottom of the snapin list in Opera
    * Sidebar: Fixed scroll position saving in Opera
    * Fixed reloading button animation in Chrome/IE (Changed request to async mode)
    * Sidebar: Removed scrollbars of in older IE versions and IE8 with compat mode
    * Sidebar: Fixed scrolling problem in IE8 with compat mode (or maybe older IE versions)
      which broke the snapin titles and also the tactical overview table
    * Sidebar: Fixed bulletlist positioning
    * Sidebar: The sidebar quicksearch snapin is case insensitive again
    * Fixed header displaying on views when the edit button is not shown to the user
    * View pages are not refreshed when at least one form (Filter, Commands,
      Display Options) is open
    * Catching javascript errors when pages from other domain are opened in content frame
    * Columns in view editor can now be added/removed/moved easily

    Checks & Agents:
    * Fixed problem with OnlyFrom: in Linux agent (df didn't work properly)
    * cups_queues: fixed plugin error due to invalid import of datetime,
      converted other checks from 'from datetime import...' to 'import datetime'.
    * printer_supply: handle the case where the current value is missing
    * megaraid_ldisks: Fixed item detection to be compatible with different versions of megaraid
    * Linux Agent: Added new 3ware agent code to support multiple controllers
      (Re-inventory of 3ware checks needed due to changed check item names)

    Livestatus:
    * new column pnpgraph_present in table host and service. In order for this
      column to work you need to specify the base directory of the PNP graphs
      with the module option pnp_path=, e.g. pnp_path=/omd/sites/wato/var/pnp4nagios/perfdata
    * Allow more than one column for StatsGroupBy:
    * Do not use function is_contact_member_of_contactgroup anymore (get compatible
      with Nagios CVS)
    * Livestatus: log timeperiod transitions (active <-> inactive) into Nagios
      log file. This will enable us to create availability reports more simple
      in future.

1.1.9i2:
    Checks & Agents:
    * ibm_imm_health: fix inventory function
    * if/if64: fix average line in PNP-template, fix display of speed for 20MBit
      lines (e.g. Frame Relay)

    Multisite:
    * WATO: Fixed omd mode/site detection and help for /etc/sudoers
    * WATO: Use and show common log for pending changes 
    * Sidebar Quicksearch: Now really disabling browser built-in completion
      dropdown selections
    
1.1.9i1:
    INCOMPATIBLE CHANGES:
    * TCP / SNMP: hosts using TCP and SNMP now must use the tags 'tcp'
      and 'snmp'. Hosts with the tag 'ping' will not inventorize any
      service. New configuration variable tcp_hosts.
    * Inventory: The call syntax for inventory has been simplified. Just
      call check_mk -I HOSTNAME now. Omit the "tcp" or "snmp". If you
      want to do inventory just for certain check types, type "check_mk --checks=snmp_info,if -I hostnames..."
      instead
    * perfdata_format now defaults to "pnp". Previous default was "standard".
      You might have to change that in main.mk if you are not using PNP (only
      relevant for MRPE checks)
    * inventory_check_severity defaults to 1 now (WARNING)
    * aggregation_output_format now defaults to "multiline"
    * Removed non_bulkwalk_hosts. You can use bulkwalk_hosts with NEGATE
      instead (see docu)
    * snmp_communites is now initialized with [], not with {}. It cannot
      be a dict any longer.
    * bulkwalk_hosts is now initizlized with []. You can do += here just
      as with all other rule variables.
    * Configuration check (-X) is now always done. It is now impossible to
      call any Check_MK action with an invalid configuration. This saves
      you against mistyped variables.
    * Check kernel: converted performance data from counters to rates. This
      fixes RRD problems (spikes) on reboots and also allows better access 
      to the peformance data for the Perf-O-Meters.  Also changed service 
      descriptions. You need to reinventurize the kernel checks. Your old
      RRDs will not be deleted, new ones will be created.
    * Multisite: parameters nagios_url, nagios_cgi_url and pnp_url are now
      obsolete. Instead the new parameter url_prefix is used (which must
      end with a /).

    Core, Setup, etc.:
    * Improve error handling: if hosts are monitored with SNMP *and* TCP,
      then after an error with one of those two agents checks from the
      other haven't been executed. This is fixed now. Inventory check
      is still not complete in that error condition.
    * Packages (MKP): Allow to create and install packages within OMD!
      Files are installed below ~/local/share/check_mk. No root permissions
      are neccessary
    * Inventory: Better error handling on invalid inventory result of checks
    * setup.sh: fix problem with missing package_info (only appears if setup
      is called from another directory)
    * ALL_SERVICES: Instead of [ "" ] you can now write ALL_SERVICES
    * debug_log: also output Check_MK version, check item and check parameters
    * Make sure, host has no duplicate service - this is possible e.g. by
      monitoring via agent and snmp in parallel. duplicate services will
      make Nagios reject the configuration.
    * --snmpwalk: do not translate anymore, use numbers. All checks work
      with numbers now anyway.
    * check_mk -I snmp will now try all checktypes not having an snmp scan
      function. That way all possible checks should be inventorized.
    * new variable ignored_checks: Similar to ignored_checktypes, but allows
      per-host configuration
    * allow check implementations to use common include files. See if/if64
      for an example
    * Better handling for removed checks: Removed exceptions in check_mk calls
      when some configured checks have been removed/renamed

    Checks & Agents:
    * Renamed check functions of imm_health check from test_imm to imm_health
      to have valid function and check names. Please remove remove from
      inventory and re-inventory those checks.
    * fc_brocade_port_detailed: allow to specify port state combinations not 
      to be critical
    * megaraid_pdisks: Using the real enclosure number as check item now
    * if/if64: allow to configure averaging of traffic over time (e.g. 15 min) 
      and apply traffic levels and averaged values. Also allow to specify relative
      traffic levels. Allow new parameter configuration via dictionary. Also
      allow to monitor unused ports and/or to ignore link status.
    * if/if64: Added expected interface speed to warning output
    * if/if64: Allow to ignore speed setting (set target speed to None)
    * wut_webtherm: handle more variants of WuT Webtherms (thanks to Lefty)
    * cisco_fan: Does not inventorize 'notPresent' sensors anymore. Improved output
    * cisco_power: Not using power source as threshold anymore. Improved output
    * cisco_fan: Does not inventorize 'notPresent' sensors anymore. Improved output
    * cisco_power: Not using power source as threshold anymore. Improved output
    * cisco_power: Excluding 'notPresent' devices from inventory now
    * cisco_temp_perf: Do not crash if device does not send current temperature
    * tcp_conn_stats: new check for monitoring number of current TCP connections
    * blade_*: Added snmp scan functions for better automatic inventory
    * blade_bays: Also inventorizes standby blades and has a little more
                  verbose output.
    * blade_blowers: Can handle responses without rpm values now. Improved output
    * blade_health: More detailed output on problems
    * blade_blades: Added new check for checking the health-, present- and
                    power-state of IBM Bladecenter blades
    * win_dhcp_pools: Several cleanups in check
    * Windows agent: allow restriction to ip addresses with only_hosts (like xinetd)
    * heartbeat_rscstatus: Catching empty output from agent correctly
    * tcp_conn_stats: Fixed inventory function when no conn stats can be inventoried
    * heartbeat_nodes: fix Linux agent for hostname with upper case letters (thanks to
            Thorsten Robers)
    * heartbeat_rscstatus: Catching empty output from agent correctly
    * heartbeat_rscstatus: Allowing a list as expected state to expect multiple OK states
    * win_dhcp_pools agent plugin: Filtering additional error message on
      systems without dhcp server
    * j4p_performance: Added experimental agent plugin fetching data via 
      jmx4perl agent (does not need jmx4perl on Nagios)
    * j4p_performance.mem: added new experimental check for memory usage via JMX.
    * if/if64: added Perf-O-Meter for Multisite
    * sylo: fix performance data: on first execution (counter wrap) the check did
      output only one value instead of three. That lead to an invalid RRD.
    * Cleaned up several checks to meet the variable naming conventions
    * drbd: Handling unconfigured drbd devices correctly. These devices are
      ignored during nventory
    * printer_supply: In case of OKI c5900 devices the name of the supply units ins not
      unique. The color of the supply unit is reported in a dedicated OID and added to the
      check item name to have a unique name now.
    * printer_supply: Added simple pnp template to have better graph formating for the check results
    * check_mk.only_from: new check for monitoring the IP address access restriction of the
      agent. The current Linux and Windows agents provide this information.
    * snmp_info check: Recoded not to use snmp_info_single anymore
    * Linux Agent: Fixed <<<cpu>>> output on SPARC machines with openSUSE
    * df_netapp/df_netapp32: Made check inventory resistant against empty size values
    * df_netapp32: Added better detection for possible 32bit counter wrap
    * fc_brocade_port_detailed: Made check handle phystate "noSystemControlAccessToSlot" (10)
      The check also handles unknown states better now
    * printer_supply: Added new parameter "printer_supply_some_remaining_status" to
      configure the reported state on small remaining capacity.
    * Windows agent: .vbs scripts in agents plugins/ directory are executed
      automatically with "cscript.exe /Nologo" to prevent wrong file handlers
    * aironet_clients: Only counting clients which don't have empty values for strength
    * statgrab_disk: Fixed byte calculation in plugin output
    * statgrab_disk: Added inventory function
    * 3ware_disks: Ignoring devices in state NOT-PRESENT during inventory

    Multisite:
    * The custom open/close states of custom links are now stored for each
      user
    * Setting doctype in sidebar frame now
    * Fixed invalid sidebar css height/width definition
    * Fixed repositioning the sidebar scroll state after refreshing the page
    * Fixed mousewheel scrolling in opera/chrome
    * Fixed resize bug on refresh in chrome
    * New view for all services of a site
    * Sidebar snapin site_status: make link target configurable
    * Multisite view "Recently changed services": sort newest first
    * Added options show_header and show_controls to remove the page headers
      from views
    * Cool: new button for an immediate reschedule of a host or service
      check: the view is redisplayed exactly at the point of time when
      Nagios has finished the check. This makes use of MK Livestatus'
      unique waiting feature.

   Livestatus:
    * Added no_more_notifications and check_flapping_recovery_notification
      fields to host table and no_more_notifications field to service table.
      Thanks to Matthew Kent

1.1.8:
    Core, Setup, etc.:
    * setup.sh: turn off Python debugging
    * Cleaned up documentation directory
    * cluster host: use real IP address for host check if cluster has
      one (e.g. service IP address)

    Checks & Agents:
    * Added missing PNP template for check_mk-hr_cpu
    * hr_fs: inventory now ignores filesystem with size 0,
      check does not longer crash on filesystems with size 0
    * logwatch: Fixed typo in 'too many unacknowledged logs' error message
    * ps: fix bug: inventory with fixed user name now correctly puts
      that user name into the resulting check - not None.
    * ps: inventory with GRAB_USER: service description may contain
      %u. That will be replaced with the user name and thus makes the
      service description unique.
    * win_dhcp_pools: better handle invalid agent output
    * hp_proliant_psu: Fixed multiple PSU detection on one system (Thanks to Andreas Döhler)
    * megaraid_pdisks: Fixed coding error
    * cisco_fan: fixed check bug in case of critical state
    * nfsmounts: fix output (free and used was swapped), make output identical to df

    Livestatus:
    * Prohibit { and } in regular expressions. This avoids a segmentation
      fault caused by regcomp in glibc for certain (very unusual) regular
      expressions.
    * Table status: new columns external_command_buffer_slots,
      external_command_buffer_usage and external_command_buffer_max
      (this was implemented according to an idea and special request of
       Heinz Fiebig. Please sue him if this breaks anything for you. I was
       against it, but he thinks that it is absolutely neccessary to have
       this in version 1.1.8...)
    * Table status: new columns external_commands and external_commands_rate
      (also due to Mr. Fiebig - he would have quit our workshop otherwise...)
    * Table downtimes/comments: new column is_service

    Multisite:
    * Snapin Performance: show external command per second and usage and
      size of external command buffer
    * Downtimes view: Group by hosts and services - just like comments
    * Fix links for items containing + (e.g. service descriptionen including
      spaces)
    * Allow non-ASCII character in downtimes and comments
    * Added nagvis_base_url to multisite.mk example configuration
    * Filter for host/service groups: use name instead of alias if 
      user has no permissions for groups

1.1.8b3:
    Core, Setup, etc.:
    * Added some Livestatus LQL examples to documentation
    * Removed cleanup_autochecks.py. Please use check_mk -u now.
    * RRA configuration for PNP: install in separate directory and do not
      use per default, since they use an undocumented feature of PNP.

    Checks & Agents:
    * postfix_mailq: Changed limit last 6 lines which includes all needed
		information
    * hp_proliant_temp/hp_proliant_fans: Fixed wrong variable name
    * hp_procurve_mem: Fixed wrong mem usage calculation
    * ad_replication: Works no with domain controller hostnames like DC02,DC02
    * aironet_client: fix crash on empty variable from SNMP output
    * 3ware_disks, 3ware_units: hopefully repaired those checks
    * added rudimentary agent for HP-UX (found in docs/)

    Multisite:
    * added Perf-O-Meter to "Problems of Host" view
    * added Perf-O-Meter to "All Services" view
    * fix bug with cleaning up persistent connections
    * Multisite now only fetches the available PNP Graphs of hosts/services
    * Quicksearch: limit number of items in dropdown to 80
      (configurable via quicksearch_dropdown_limit)
    * Views of hosts: make counts of OK/WARN/CRIT klickable, new views
      for services of host in a certain state
    * Multisite: sort context buttons in views alphabetically
    * Sidebar drag scrolling: Trying to compensate lost mouse events when
	leaving the sidebar frame while dragging

    Livestatus:
    * check for event_broker_options on start
    * Fix memory leakage caused by Filter: headers using regular expressions
    * Fix two memory leaks in logfile parser

1.1.8b2:
    Core, Setup, etc.:
    * Inventory: skip SNMP-only hosts on non-SNMP checktypes (avoids timeouts)
    * Improve error output for invalid checks
    
    Checks & Agents:
    * fix bug: run local and plugins also when spaces are in path name
      (such as C:\Program Files\Check_MK\plugins
    * mem.vmalloc: Do not create a check for 64 bit architectures, where
      vmalloc is always plenty
    * postfix_mailq: limit output to 1000 lines
    * multipath: handle output of SLES 11 SP1 better
    * if/if64: output operstatus in check output
    * if/if64: inventory now detects type 117 (gigabitEthernet) for 3COM
    * sylo: better handling of counter wraps.

    Multisite:
    * cleanup implementation of how user settings are written to disk
    * fix broken links in 'Edit view -> Try out' situation
    * new macros $HOSTNAME_LOWER$, $HOSTNAME_UPPER$ and $HOSTNAME_TITLE$ for
      custom notes

1.1.8b1:
    Core, Setup, etc.:
    * SNMPv3: allow privProtocol and privPassword to be specified (thanks
      to Josef Hack)
    * install_nagios.sh: fix problem with broken filenames produced by wget
    * install_nagios.sh: updated software to newest versions
    * install_nagios.sh: fix Apache configuration problem
    * install_nagios.sh: fix configuration vor PNP4Nagios 0.6.6
    * config generation: fix host check of cluster hosts
    * config generation: add missing contact groups for summary hosts
    * RPM package of agent: do not overwrite xinetd.d/check_mk, but install
      new version with .rpmnew, if admin has changed his one
    * legacy_checks: fix missing perfdata, template references where in wrong
      direction (thanks Daniel Nauck for his precise investigation)

    Checks & Agents:
    * New check imm_health by Michael Nieporte
    * rsa_health: fix bug: detection of WARNING state didn't work (was UNKNOWN
            instead)
    * check_mk_agent.solaris: statgrab now excludes filesystems. This avoids hanging
      in case of an NFS problem. Thanks to Divan Santana.
    * multipath: Handle new output of multipath -l (found on SLES11 SP1)
    * ntp: fix typo in variable ntp_inventory_mode (fixes inventory problem)
    * if64: improve output formatting of link speed
    * cisco_power: inventory function now ignores non-redundant power supplies
    * zpool_status: new check from Darin Perusich for Solaris zpools

    Multisite:
    * fix several UTF-8 problems: allow non-ascii characters in host names
      (must be UTF 8 encoded!)
    * improve compatibility with Python 2.3
    * Allow loading custom style sheet overriding Check_MK styles by setting
      custom_style_sheet in multisite.mk
    * Host icons show link to detail host, on summary hosts.
    * Fix sidebar problem: Master Control did not display data correctly
    * status_host: honor states even if sites hosting status hosts is disabled
      (so dead-detection works even if local site is disabled)
    * new config variable start_url: set url for welcome page
    * Snapin Quicksearch: if no host is matching, automatically search for
      services
    * Remove links to legacy Nagios GUI (can be added by user if needed)
    * Sidebar Quicksearch: fix several annoyances
    * Views with services of one host: add title with host name and status

    Livestatus:
    * fix memory leak: lost ~4K on memory on each StatsAnd: or StatsOr:
      header (found by Sven Nierlein)
    * fix invalid json output for empty responses (found by Sven Nierlein)
    * fix Stats: avg ___ for 0 matching elements. Output was '-nan' and is
      now '0.0'
    * fix output of floating point numbers: always use exponent and make
      sure a decimal point is contained (this makes JSON/Python detect
      the correct type)

1.1.7i5:
    Core, Setup, etc.:
    * SNMP: do not load any MIB files (speeds up snmpwalk a lot!)
    * legacy_checks: new config variable allowing creating classical
      non-Check_MK checks while using host tags and config options
    * check_mk_objects.cfg: beautify output, use tabs instead of spaces
    * check_mk -II: delete only specified checktypes, allow to reinventorize
      all hosts
    * New option -O, --reload: Does the same as -R, but reloads Nagios
      instead of restarting it.
    * SNMP: Fixed string detection in --snmpwalk calls
    * SNMP: --snmpwalk does walk the enterprises tree correctly now
    * SNMP: Fixed missing OID detection in SNMP check processing. There was a problem
      when the first column had OID gaps in the middle. This affected e.g. the cisco_locif check.
    * install_nagios.sh: correctly detect Ubuntu 10.04.1
    * Config output: make order of service deterministic
    * fix problem with missing default hostgroup

    Multisite:
    * Sidebar: Improved the quicksearch snapin. It can search for services, 
      servicegroups and hostgroups now. Simply add a prefix "s:", "sg:" or "hg:"
      to search for other objects than hosts.
    * View editor: fix bug which made it impossible to add more than 10 columns
    * Service details: for Check_MK checks show description from check manual in
      service details
    * Notes: new column 'Custom notes' which allows customizable notes
      on a per host / per service base (see online docu for details)
    * Configuration: new variable show_livestatus_errors which can be set
      to False in order to hide error about unreachable sites
    * hiding views: new configuration variables hidden_views and visible_views
    * View "Service problems": hide problems of down or unreachable hosts. This
      makes the view consistant with "Tactical Overview"

    Checks & Agents:
    * Two new checks: akcp_sensor_humidity and akcp_sensor_temp (Thanks to Michael Nieporte)
    * PNP-template for kernel: show average of displayed range
    * ntp and ntp.time: Inventory now per default just creates checks for ntp.time (summary check).
      This is controlled by the new variable ntp_inventory_mode (see check manuals).
    * 3ware: Three new checks by Radoslav Bak: 3ware_disks, 3ware_units, 3ware_info
    * nvidia: agent now only queries GPUCoreTemp and GPUErrors. This avoids
      a vmalloc leakage of 32kB per call (bug in NVIDIA driver)
    * Make all SNMP based checks independent of standard MIB files
    * ad_replication: Fixed syntax errors and unhandled date output when
      not replicated yet
    * ifoperstatus: Allowing multiple target states as a list now
    * cisco_qos: Added new check to monitor traffic in QoS classes on Cisco routers
    * cisco_power: Added scan function
    * if64/if/cisco_qos: Traffic is displayed in variable byte scales B/s,KB/s,MB/s,GB/s
      depending on traffic amount.
    * if64: really using ifDescr with option if_inventory_uses_description = True
    * if64: Added option if_inventory_uses_alias to using ifAlias for the item names
    * if64/if: Fixed bug displaying the out traffic (Perfdata was ok)
    * if64/if: Added WARN/CRIT thresholds for the bandwidth usage to be given as rates
    * if64/if: Improved PNP-Templates
    * if64/if: The ifoperstatus check in if64/if can now check for multiple target states
    * if64/if: Removing all null bytes during hex string parsing (These signs Confuse nagios pipe)
    * Fixed hr_mem and hr_fs checks to work with new SNMP format
    * ups_*: Inventory works now on Riello UPS systems
    * ups_power: Working arround wrong implemented RFC in some Riello UPS systems (Fixing negative power
      consumption values)
    * FreeBSD Agent: Added sections: df mount mem netctr ipmitool (Thanks to Florian Heigl)
    * AIX: exclude NFS and CIFS from df (thanks to Jörg Linge)
    * cisco_locif: Using the interface index as item when no interface name or description are set

    Livestatus:
    * table columns: fix type of num_service_* etc.: was list, is now int (thanks to Gerhard Laußer)
    * table hosts: repair semantics of hard_state (thanks to Michael Kraus). Transition was one
      cycle to late in certain situations.

1.1.7i4:
    Core, Setup, etc.:
    * Fixed automatic creation of host contactgroups
    * templates: make PNP links work without rewrite

    Multisite:
    * Make page handler modular: this allows for custom pages embedded into
      the Multisite frame work and thus using Multisite for other tasks as
      well.
    * status_host: new state "waiting", if status host is still pending
    * make PNP links work without rewrite
    * Fix visibility problem: in multisite setups all users could see
      all objects.

1.1.7i3:
    Core, Setup, etc.:
    * Fix extra_nagios_conf: did not work in 1.1.7i2
    * Service Check_MK now displays overall processing time including
      agent communication and adds this as performance data
    * Fix bug: define_contactgroups was always assumed True. That led to duplicate
      definitions in case of manual definitions in Nagios 

    Checks & Agents:
    * New Check: hp_proliant_da_phydrv for monitoring the state of physical disks
      in HP Proliant Servers
    * New Check: hp_proliant_mem for monitoring the state of memory modules in
      HP Proliant Servers
    * New Check: hp_proliant_psu for monitoring the state of power supplies in
      HP Proliant Servers
    * PNP-templates: fix several templates not working with MULTIPLE rrds
    * new check mem.vmalloc for monitoring vmalloc address space in Linux kernel.
    * Linux agent: add timeout of 2 secs to ntpq 
    * wmic_process: make check OK if no matching process is found

    Livestatus:
    * Remove obsolete parameter 'accept_timeout'
    * Allow disabling idle_timeout and query_timeout by setting them to 0.

    Multisite:
    * logwatch page: wrap long log lines

1.1.7i2:
    Incompatible Changes:
    * Remove config option define_timeperiods and option --timeperiods.
      Check_MK does not longer define timeperiod definitions. Please
      define them manually in Nagios.
    * host_notification_period has been removed. Use host_extra_conf["notification_period"]
      instead. Same holds for service_notification_periods, summary_host_notification_periods
      and summary_service_notification_periods.
    * Removed modes -H and -S for creating config data. This now does
      the new option -N. Please set generate_hostconf = False if you
      want only services to be defined.

    Core, Setup, etc.:
    * New config option usewalk_hosts, triggers --usewalk during
      normal checking for selected hosts.
    * new option --scan-parents for automatically finding and 
      configuring parent hosts (see online docu for details)
    * inventory check: put detailed list of unchecked items into long
      plugin output (to be seen in status details)
    * New configuration variable check_parameters, that allows to
      override default parameters set by inventory, without defining 
      manual checks!

    Checks & Agents:
    * drbd: changed check parameters (please re-inventorize!)
    * New check ad_replication: Checks active directory replications
      of domain controllers by using repadm
    * New check postifx_mailq: Checks mailqueue lengths of postifx mailserves
    * New check hp_procurve_cpu: Checks the CPU load on HP Procurve switches
    * New check hp_procurve_mem: Checks the memory usage on HP Procurve switches
    * New check hp_procurve_sensors: Checks the health of PSUs, FANs and
      Temperature on HP Procurve switches
    * New check heartbeat_crm: Monitors the general state of heartbeat clusters
      using the CRM
    * New check heartbeat_crm_resources: Monitors the state of resources and nodes
      in heartbeat clusters using the CRM
    * *nix agents: output AgentOS: in header
    * New agent for FreeBSD: It is based on the linux agent. Most of the sections
      could not be ported easily so the FreeBSD agent provides information for less
      checks than the linux agent.
    * heartbeat_crm and heartbeat_crm.resources: Change handling of check parameters.
      Please reinvenurize and read the updated man page of those checks
    * New check hp_proliant_cpu: Check the physical state of CPUs in HP Proliant servers
    * New check hp_proliant_temp: Check the temperature sensors of HP Proliant servers
    * New check hp_proliant_fans: Check the FAN sensors of HP Proliant servers

    Multisite:
    * fix chown problem (when nagios user own files to be written
      by the web server)
    * Sidebar: Fixed snapin movement problem using older firefox
      than 3.5.
    * Sidebar: Fixed IE8 and Chrome snapin movement problems
    * Sidebar: Fixed IE problem where sidebar is too small
    * Multisite: improve performance in multi site environments by sending
      queries to sites in parallel
    * Multisite: improve performance in high latency situations by
      allowing persistent Livestatus connections (set "persist" : True 
      in sites, use current Livestatus version)

    Livestatus:
    * Fix problems with in_*_period. Introduce global
      timeperiod cache. This also improves performance
    * Table timeperiods: new column 'in' which is 0/1 if/not the
      timeperiod is currently active
    * New module option idle_timeout. It sets the time in ms
      Livestatus waits for the next query. Default is 300000 ms (5 min).
    * New module option query_timeout. It limits the time between
      two lines of a query (in ms). Default is 10000 ms (10 sec).

1.1.7i1: Core, Setup, etc.:
    * New option -u for reordering autochecks in per-host-files
      (please refer to updated documentation about inventory for
       details)
    * Fix exception if check_mk is called without arguments. Show
      usage in that case.
    * install_nagios.sh: Updated to NagVis 1.5 and fixed download URL
    * New options --snmpwalk and --usewalk help implemeting checks
      for SNMP hardware which is not present
    * SNMP: Automatically detect missing entries. That fixes if64
      on some CISCO switches.
    * SNMP: Fix hex string detection (hopefully)
    * Do chown only if running as root (avoid error messages)
    * SNMP: SNMPv3 support: use 4-tuple of security level, auth protocol,
      security name and password instead of a string in snmp_communities
      for V3 hosts.
    * SNMP: Fixed hexstring detection on empty strings
    * New option -II: Is like -I, but removes all previous autochecks
      from inventorized hosts
    * install_nagios.sh: Fix detection of PNP4Nagios URL and URL of
      NagVis
    * Packager: make sanity check prohibiting creating of package files
      in Check MK's directories
    * install_nagios.sh: Support Ubuntu 10.04 (Thanks to Ben)
      
    Checks & Agents:
    * New check ntp.time: Similar to 'ntp' but only honors the system peer
      (that NTP peer where ntpq -p prints a *).
    * wmic_process: new check for ressource consumption of windows processes
    * Windows agent supports now plugins/ and local/ checks
    * [FIX] ps.perf now correctly detects extended performance data output
      even if number of matching processes is 0
    * renamed check cisco_3640_temp to cisco_temp, renamed cisco_temp
      to cisco_temp_perf, fixed snmp detection of those checks
    * New check hr_cpu - checking the CPU utilization via SNMP
    * New check hr_fs - checking filesystem usage via SNMP
    * New check hr_mem - checking memory usage via SNMP
    * ps: inventory now can configured on a per host / tag base
    * Linux: new check nvidia.temp for monitoring temperature of NVIDIA graphics card
    * Linux: avoid free-ipmi hanging forever on hardware that does not support IPMI
    * SNMP: Instead of an artificial index column, which some checks use, now
      the last component of the OID is used as index. That means that inventory
      will find new services and old services will become UNKNOWN. Please remove
      the outdated checks.
    * if: handle exception on missing OIDs
    * New checks hp_blade* - Checking health of HP BladeSystem Enclosures via SNMP
    * New check drbd - Checking health of drbd nodes
    * New SNMP based checks for printers (page counter, supply), contributed
      by Peter Lauk (many thanks!)
    * New check cups_queues: Checking the state of cups printer queues
    * New check heartbeat_nodes: Checking the node state and state of the links
      of heartbeat nodes
    * New check heartbeat_rscstatus: Checks the local resource status of
      a heartbeat node
    * New check win_dhcp_pools: Checks the usage of Windows DHCP Server lease pools
    * New check netapp_volumes: Checks on/offline-condition and states of netapp volumes 

    Multisite:
    * New view showing all PNP graphs of services with the same description
    * Two new filters for host: notifications_enabled and acknowledged
    * Files created by the webserver (*.mk) are now created with the group
      configured as common group of Nagios and webserver. Group gets write
      permissions on files and directories.
    * New context view: all services of a host group
    * Fix problems with Umlauts (non-Ascii-characters) in performance data
    * New context view: all services of a host group
    * Sidebar snapins can now fetch URLs for the snapin content instead of
      building the snapin contents on their own.
    * Added new nagvis_maps snapin which displays all NagVis maps available
      to the user. Works with NagVis 1.5 and newer.

1.1.6:
    Core, Setup, etc.:
    * Service aggregation: new config option aggregation_output_format.
      Settings this to "multiline" will produce Nagios multiline output
      with one line for each individual check.

    Multisite:
    * New painter for long service plugin output (Currently not used
      by any builtin view)

    Checks & Agents:
    * Linux agent: remove broken check for /dev/ipmi0

1.1.6rc3:
    Core, Setup, etc.:
    * New option --donate for donating live host data to the community.
      Please refer to the online documentation for details.
    * Tactical Overview: Fixed refresh timeout typo
      (Was 16 mins instead of 10 secs)

    Livestatus:
    * Assume strings are UTF-8 encoded in Nagios. Convert from latin-1 only
      on invalid UTF-8 sequences (thanks to Alexander Yegorov)

    Multisite:
    * Correctly display non-ascii characters (fixes exception with 'ascii codec')
      (Please also update Livestatus to 1.1.6rc3)

1.1.6rc2:
    Multisite:
    * Fix bug in Master control: other sites vanished after klicking buttons.
      This was due to connection error detection in livestatus.py (Bug found
      by Benjamin Odenthal)
    * Add theme and baseurl to links to PNP (using features of new PNP4Nagios
      0.6.4)

    Core, Setup, etc.:
    * snmp: hopefully fix HEX/string detection now

    Checks & Agents:
    * md: fix inventory bug on resync=PENDING (Thanks to Darin Perusich)

1.1.6rc1:
    Multisite:
    * Repair Perf-O-Meters on webkit based browsers (e.g. Chrome, Safari)
    * Repair layout on IE7/IE8. Even on IE6 something is working (definitely
      not transparent PNGs though). Thanks to Lars.
    * Display host state correct if host is pending (painter "host with state")
    * Logfile: new filter for plugin output
    * Improve dialog flow when cloning views (button [EDIT] in views snapin)
    * Quicksearch: do not open search list if text did not change (e.g. Shift up),
      close at click into field or snapin.

    Core, Setup, etc.:
    * Included three patched from Jeff Dairiki dealing with compile flags
      and .gitignore removed from tarballs
    * Fix problem with clustered_services_of[]: services of one cluster
      appeared also on others
    * Packager: handle broken files in package dir
    * snmp handling: better error handling in cases where multiple tables
      are merged (e.g. fc_brocade_port_detailed)
    * snmp: new handling of unprintable strings: hex dumps are converted
      into binary strings now. That way all strings can be displayed and
      no information is lost - nevertheless.
      
    Checks & Agents:
    * Solaris agent: fixed rare df problems on Solaris 10, fix problem with test -f
      (thanks to Ulf Hoffmann)
    * Converted all PNP templates to format of 0.6.X. Dropped compatibility
      with 0.4.X.
    * Do not use ipmi-sensors if /dev/ipmi0 is missing. ipmi-sensors tries
      to fiddle around with /dev/mem in that case and miserably fails
      in some cases (infinite loop)
    * fjdary60_run: use new binary encoding of hex strings
    * if64: better error handling for cases where clients do not send all information
    * apc_symmetra: handle status 'smart boost' as OK, not CRITICAL

    Livestatus:
    * Delay starting of threads (and handling of socket) until Nagios has
      started its event loop. This prevents showing services as PENDING 
      a short time during program start.

1.1.6b3:
    Multisite:
    * Quicksearch: hide complete host list if field is emptied via Backspace or Del.
      Also allow handle case where substring match is unique.

1.1.6b2:
    Core, Setup, etc.:
    * Packager: fix unpackaged files (sounds, etc)

    Multisite:
    * Complete new design (by Tobias Roeckl, Kopf & Herz)
    * New filters for last service check and last service state change
    * New views "Recently changed services" and "Unchecked services"
    * New page for adding sidebar snapins
    * Drag & Drop for sidebar snapins (thanks to Lars)
    * Grab & Move for sidebar scrolling (thanks to Lars)
    * Filter out summary hosts in most views.
    * Set browser refresh to 30 secs for most views
    * View host status: added a lot of missing information
    * View service status: also added information here
    * Make sure, enough columns can be selected in view editor
    * Allow user to change num columns and refresh directly in view
    * Get back to where you came after editing views
    * New sidebar snapin "Host Matrix"
    * New feature "status_host" for remote sites: Determine connection
      state to remote side by considering a certain host state. This
      avoids livestatus time outs to dead sites.
    * Sidebar snapin site status: fix reload problem
    * New Perf-O-Meters displaying service performance data
    * New snapin "Custom Links" where you easily configure your own
      links via multisite.mk (see example in new default config file)
    * Fixed problem when using only one site and that is not local

    Livestatus:
    * new statistics columns: log_messages and log_messages_rate
    * make statistics average algorithm more sluggish

1.1.5i3:
     Core, Setup, etc.:
     * New Check_MK packager (check_mk -P)

1.1.5i2:
     Core, Setup, etc.:
     * install_nagios.sh: add missing package php5-iconv for SLES11

     Checks & Agents:
     * if64: new SNMP check for network interfaces. Like if, but uses 64 bit
       counters of modern switches. You might need to configure bulkwalk_hosts.
     * Linux agent: option -d enabled debug output
     * Linux agent: fix ipmi-sensors cache corruption detection
     * New check for temperature on Cisco devices (cisco_3640_temp)
     * recompiled waitmax with dietlibc (fixed incompatibility issues
       on older systems)

     Multisite:
     * Filters for groups are negateable.

1.1.5i1:
     Checks & Agents:
     * uptime: new check for system uptime (Linux)
     * if: new SNMP check for network interfaces with very detailed traffic,
       packet and error statistics - PNP graphs included

     Multisite:
     * direct integration of PNP graphs into Multisite views
     * Host state filter: renamed HTML variables (collision with service state). You
       might need to update custom views using a filter on host states.
     * Tactical overview: exclude services of down hosts from problems, also exclude
       summary hosts
     * View host problems/service problems: exclude summary hosts, exclude services
       of down hosts
     * Simplified implementation of sidebar: sidebar is not any longer embeddeable.
     * Sidebar search: Added host site to be able to see the context links on
       the result page
     * Sidebar search: Hitting enter now closes the hint dropdown in all cases

1.1.5i0:
      Core, Setup, etc.:
      * Ship check-specific rra.cfg's for PNP4Nagios (save much IO and disk space)
      * Allow sections in agent output to apear multiple times
      * cleanup_autochecks.py: new option -f for directly activating new config
      * setup.sh: better detection for PNP4Nagios 0.6
      * snmpwalk: use option -Oa, inhibit strings to be output as hex if an umlaut
        is contained.

      Checks & Agents:
      * local: allow more than once performance value, separated by pipe (|)
      * ps.perf: also send memory and CPU usage (currently on Linux and Solaris)
      * Linux: new check for filesystems mount options
      * Linux: new very detailed check for NTP synchronization
      * ifoperstatus: inventory honors device type, per default only Ethernet ports
        will be monitored now
      * kernel: now inventory is supported and finds pgmajfault, processes (per/s)
        and context switches
      * ipmi_sensors: Suppress performance data for fans (save much IO/space)
      * dual_lan_check: fix problem which using MRPE
      * apc_symmetra: PNP template now uses MIN for capacity (instead of AVERAGE)
      * fc_brocade_port_detailed: PNP template now uses MAX instead of AVERAGE
      * kernel: fix text in PNP template
      * ipmi_sensors: fix timeout in agent (lead to missing items)
      * multipath: allow alias as item instead of uuid
      * caching agent: use /var/cache/check_mk as cache directory (instead of /etc/check_mk)
      * ifoperstatus: is now independent of MIB

      Multisite:
      * New column host painter with link to old Nagios services
      * Multisite: new configuration parameter default_user_role
      
      Livestatus:
      * Add missing LDFLAGS for compiling (useful for -g)

1.1.4:
      Summary:
      * A plentitude of problem fixes (including MRPE exit code bug)
      * Many improvements in new Multisite GUI
      * Stability and performance improvements in Livestatus

      Core, Setup, etc.:
      * Check_MK is looking for main.mk not longer in the current and home
        directory
      * install_nagios.sh: fix link to Check_MK in sidebar
      * install_nagios.sh: switch PNP to version 0.6.3
      * install_nagios.sh: better Apache-Config for Multisite setup
      * do not search main.mk in ~ and . anymore (brought only trouble) 
      * clusters: new variable 'clustered_services_of', allowing for overlapping
         clusters (as proposed by Jörg Linge)
      * install_nagios.sh: install snmp package (needed for snmp based checks)
      * Fix ower/group of tarballs: set them to root/root
      * Remove dependency from debian agent package    
      * Fixed problem with inventory when using clustered_services
      * tcp_connect_timeout: Applies now only for connect(), not for
        time of data transmission once a connection is established
      * setup.sh now also works for Icinga
      * New config parameter debug_log: set this to a filename in main.mk and you
        will get a debug log in case if 'invalid output from plugin...'
      * ping-only-hosts: When ping only hosts are summarized, remove Check_MK and
        add single PING to summary host.
      * Service aggregation: fix state relationship: CRIT now worse than UNKNOWN 
      * Make extra_service_conf work also for autogenerated PING on ping-only-hosts
        (groups, contactgroups still missing)

      Checks & Agents:
      * mrpe in Linux agent: Fix bug introduced in 1.1.3: Exit status of plugins was
        not honored anymore (due to newline handling)
      * mrpe: allow for sending check_command to PNP4Nagios (see MRPE docu)
      * Logwatch GUI: fix problem on Python 2.4 (thanks to Lars)
      * multipath: Check is now less restrictive when parsing header lines with
        the following format: "<alias> (<id>)"
      * fsc_ipmi_mem_status: New check for monitoring memory status (e.g. ECC)
         on FSC TX-120 (and maybe other) systems.
      * ipmi_sensors in Linux agent: Fixed compatibility problem with new ipmi
        output. Using "--legacy-output" parameter with newer freeipmi versions now.
      * mrpe: fix output in Solaris agent (did never work)
      * IBM blade center: new checks for chassis blowers, mediatray and overall health
      * New caching agent (wrapper) for linux, supporting efficient fully redundant
        monitoring (please read notes in agents/check_mk_caching_agent)
      * Added new smbios_sel check for monitoring the System Event Log of SMBIOS.
      * fjdarye60_rluns: added missing case for OK state
      * Linux agent: The xinetd does not log each request anymore. Only
        failures are logged by xinetd now. This can be changed in the xinetd
	configuration files.
      * Check df: handle mountpoints containing spaces correctly 
        (need new inventorization if you have mountpoints with spaces)
      * Check md on Linux: handle spare disks correctly
      * Check md on Linux: fix case where (auto-read-only) separated by space
      * Check md on Linux: exclude RAID 0 devices from inventory (were reported as critical)
      * Check ipmi: new config variable ipmi_ignore_nr
      * Linux agent: df now also excludes NFSv4
      * Wrote man-page for ipmi check
      * Check mrpe: correctly display multiline output in Nagios GUI
      * New check rsa_health for monitoring IBM Remote Supervisor Adapter (RSA)
      * snmp scan: suppress error messages of snmpget
      * New check: cpsecure_sessions for number of sessions on Content Security Gateway
      * Logwatch GUI: move acknowledge button to top, use Multisite layout,
         fix several layout problem, remove list of hosts
      * Check logwatch: limit maximum size of stored log messages (configurable
        be logwatch_max_filesize)
      * AIX agent: fix output of MRPE (state and description was swapped)
      * Linux agent: fixed computation of number of processors on S390
      * check netctr: add missing perfdata (was only sent on OK case)
      * Check sylo: New check for monitoring the sylo state
      
      Livestatus:
      * Table hosts: New column 'services' listing all services of that host
      * Column servicegroups:members: 'AuthUser' is now honored
      * New columns: hosts:services_with_state and servicegroups:members_with_state
      * New column: hostgroup:members_with_state
      * Columns hostgroup:members and hostgroup:members_with_state honor AuthUser
      * New rudimentary API for C++
      * Updates API for Python
      * Make stack size of threads configurable
      * Set stack size of threads per default o 64 KB instead of 8 MB
      * New header Localtime: for compensating time offsets of remote sites
      * New performance counter for fork rate
      * New columns for hosts: last_time_{up,down,unreachable}
      * New columns for services: last_time_{ok,warning,critical,unknown}
      * Columns with counts honor now AuthUser
      * New columns for hosts/services: modified_attributes{,_list}
      * new columns comments_with_info and downtimes_with_info
      * Table log: switch output to reverse chronological order!
      * Fix segfault on filter on comments:host_services
      * Fix missing -lsocket on Solaris
      * Add missing SUN_LEN (fixed compile problem on Solaris)
      * Separators: remote sanitiy check allowing separators to be equal
      * New output format "python": declares strings as UTF-8 correctly
      * Fix segault if module loaded without arguments

      Multisite:
      * Improved many builtin views
      * new builtin views for host- and service groups
      * Number of columns now configurable for each layout (1..50)
      * New layout "tiled"
      * New painters for lists of hosts and services in one column
      * Automatically compensate timezone offsets of remote sites
      * New datasources for downtimes and comments
      * New experimental datasource for log
      * Introduce limitation, this safes you from too large output
      * reimplement host- and service icons more intelligent
      * Output error messages from dead site in Multisite mode
      * Increase wait time for master control buttons from 4s to 10s
      * Views get (per-view) configurable browser automatic reload interval
      * Playing of alarm sounds (configurable per view)
      * Sidebar: fix bookmark deletion problem in bookmark snapin
      * Fixed problem with sticky debug
      * Improve pending services view
      * New column with icon with link to Nagios GUI
      * New icon showing items out of their notification period.
      * Multisite: fix bug in removing all downtimes
      * View "Hostgroups": fix color and table heading
      * New sidebar snapin "Problem hosts"
      * Tactical overview: honor downtimes
      * Removed filter 'limit'. Not longer needed and made problems
        with new auto-limitation.
      * Display umlauts from Nagios comments correctly (assuming Latin-1),
         inhibit entering of umlauts in new comments (fixes exception)
      * Switched sidebar from synchronous to asynchronous requests
      * Reduced complete reloads of the sidebar caused by user actions
      * Fix reload problem in frameset: Browser reload now only reloads
        content frames, not frameset.


1.1.3:

      Core, Setup, etc.:
      * Makefile: make sure all files are world readable
      * Clusters: make real host checks for clusters (using check_icmp with multiple IP addresses)
      * check_mk_templates: remove action_url from cluster and summary hosts (they have no performance data)
      * check_mk_template.cfg: fix typo in notes_url
      * Negation in binary conf lists via NEGATE (clustered_services, ingored_services,
	bulkwalk_hosts, etc).
      * Better handling of wrapping performance counters
      * datasource_programs: allow <HOST> (formerly only <IP>)
      * new config variable: extra_nagios_conf: string simply added to Nagios
        object configuration (for example for define command, etc.)
      * New option --flush: delete runtime data of some or all hosts
      * Abort installation if livestatus does not compile.
      * PNP4Nagios Templates: Fixed bug in template file detection for local checks
      * nagios_install.sh: Added support for Ubuntu 9.10
      * SNMP: handle multiline output of snmpwalk (e.g. Hexdumps)
      * SNMP: handle ugly error output of snmpwalk
      * SNMP: allow snmp_info to fetch multiple tables
      * check_mk -D: sort hostlist before output
      * check_mk -D: fix output: don't show aggregated services for non-aggregated hosts
      * check_mk_templates.cfg: fix syntax error, set notification_options to n

      Checks & Agents:
      * logwatch: fix authorization problem on web pages when acknowledging
      * multipath: Added unhandled multipath output format (UUID with 49 signs)
      * check_mk-df.php: Fix locale setting (error of locale DE on PNP 0.6.2)
      * Make check_mk_agent.linux executable
      * MRPE: Fix problems with quotes in commands
      * multipath: Fixed bug in output parser
      * cpu: fixed bug: apply level on 15min, not on 1min avg
      * New check fc_brocade_port_detailed
      * netctrl: improved handling of wrapped counters
      * winperf: Better handling of wrapping counters
      * aironet_client: New check for number of clients and signal
        quality of CISCO Aironet access points
      * aironet_errors: New check for monitoring CRC errors on
        CISCO Aironet access points
      * logwatch: When Agent does not send a log anymore and no local logwatch
                  file present the state will be UNKNOWN now (Was OK before).
      * fjdarye60_sum: New check for summary status of Fidary-E60 devices
      * fjdarye60_disks: New check for status of physical disks
      * fjdarye60_devencs: New check for status of device enclosures
      * fjdarye60_cadaps: New check for status of channel adapters
      * fjdarye60_cmods: New check for status of channel modules
      * fjdarye60_cmods_flash: New check for status of channel modules flash
      * fjdarye60_cmods_mem: New check for status of channel modules memory
      * fjdarye60_conencs: New check for status of controller enclosures
      * fjdarye60_expanders: New check for status of expanders
      * fjdarye60_inletthmls: New check for status of inlet thermal sensors
      * fjdarye60_thmls: New check for status of thermal sensors
      * fjdarye60_psus: New check for status of PSUs
      * fjdarye60_syscaps: New check for status of System Capacitor Units
      * fjdarye60_rluns: New check for RLUNs
      * lparstat_aix: New check by Joerg Linge
      * mrpe: Handles multiline output correctly (only works on Linux,
	      Agents for AIX, Solaris still need fix).
      * df: limit warning and critical levels to 50/60% when using a magic number
      * fc_brocade_port_detailed: allow setting levels on in/out traffic, detect
         baudrate of inter switch links (ISL). Display warn/crit/baudrate in
	 PNP-template

      MK Livestatus:
      * fix operators !~ and !~~, they didn't work (ever)
      * New headers for waiting (please refer to online documentation)
      * Abort on errors even if header is not fixed16
      * Changed response codes to better match HTTP
      * json output: handle tab and other control characters correctly
      * Fix columns host:worst_service_state and host:worst_service_hard_state
      * New tables servicesbygroup, servicesbyhostgroup and hostsbygroup
      * Allow to select columns with table prefix, e.g. host_name instead of name
        in table hosts. This does not affect the columns headers output by
	ColumnHeaders, though.
      * Fix invalid json output of group list column in tables hosts and services
      * Fix minor compile problem.
      * Fix hangup on AuthUser: at certain columns
      * Fix some compile problems on Solaris

      Multisite:
      * Replaced Multiadmin with Multisite.


1.1.2:
      Summary:
      * Lots of new checks
      * MK Livestatus gives transparent access to log files (nagios.log, archive/*.log)
      * Many bug fixes

      MK Livestatus:
      * Added new table "log", which gives you transparent access to the Nagios log files!
      * Added some new columns about Nagios status data to stable 'status'
      * Added new table "comments"
      * Added logic for count of pending service and hosts
      * Added several new columns in table 'status' 
      * Added new columns flap_detection and obsess_over_services in table services
      * Fixed bug for double columns: filter truncated double to int
      * Added new column status:program_version, showing the Nagios version
      * Added new column num_services_pending in table hosts
      * Fixed several compile problems on AIX
      * Fixed bug: queries could be garbled after interrupted connection
      * Fixed segfault on downtimes:contacts
      * New feature: sum, min, max, avg and std of columns in new syntax of Stats:

      Checks & Agents:
      * Check ps: this check now supports inventory in a very flexible way. This simplifies monitoring a great number of slightly different processes such as with ORACLE or SAP.
      * Check 'md': Consider status active(auto-read-only) as OK
      * Linux Agent: fix bug in vmware_state
      * New Checks for APC Symmetra USV
      * Linux Agent: made <<<meminfo>>> work on RedHat 3.
      * New check ps.perf: Does the same as ps, but without inventory, but with performance data
      * Check kernel: fixed missing performance data
      * Check kernel: make CPU utilization work on Linux 2.4
      * Solaris agent: don't use egrep, removed some bashisms, output filesystem type zfs or ufs
      * Linux agent: fixed problem with nfsmount on SuSE 9.3/10.0
      * Check 'ps': fix incompability with old agent if process is in brackets
      * Linux agent: 'ps' now no longer supresses kernel processes
      * Linux agent: make CPU count work correctly on PPC-Linux
      * Five new checks for monitoring DECRU SANs
      * Some new PNP templates for existing checks that still used the default templates
      * AIX Agent: fix filesystem output
      * Check logwatch: Fix problem occuring at empty log lines
      * New script install_nagios.sh that does the same as install_nagios_on_lenny.sh, but also works on RedHat/CentOS 5.3.
      * New check using the output of ipmi-sensors from freeipmi (Linux)
      * New check for LSI MegaRAID disks and arrays using MegaCli (based on the driver megaraid_sas) (Linux)
      * Added section <<<cpu>>> to AIX and Solaris agents
      * New Check for W&T web thermograph (webthermometer)
      * New Check for output power of APC Symmetra USP
      * New Check for temperature sensors of APC Symmetra WEB/SNMP Management Card.
      * apc_symmetra: add remaining runtime to output
      * New check for UPS'es using the generic UPS-MIB (such as GE SitePro USP)
      * Fix bug in PNP-template for Linux NICs (bytes and megabytes had been mixed up).
      * Windows agent: fix bug in output of performance counters (where sometimes with , instead of .)
      * Windows agent: outputs version if called with 'version'
      
      Core, Setup, etc.:
      * New SNMP scan feature: -I snmp scans all SNMP checks (currently only very few checks support this, though)
      * make non-bulkwalk a default. Please edit bulkwalk_hosts or non_bulkwalk_hosts to change that
      * Improve setup autodetection on RedHat/CentOS.  Also fix problem with Apache config for Mutliadmin: On RedHat Check_MK's Apache conf file must be loaded after mod_python and was thus renamed to zzz_check_mk.conf.
      * Fix problem in Agent-RPM: mark xinetd-configfile with %config -> avoid data loss on update
      * Support PNP4Nagios 0.6.2
      * New setup script "install_nagios.sh" for installing Nagios and everything else on SLES11
      * New option define_contactgroups: will automatically create contactgroup definitions for Nagios

1.1.0:
      * Fixed problems in Windows agent (could lead
        to crash of agent in case of unusal Eventlog
	messages)
      * Fixed problem sind 1.0.39: recompile waitmax for
        32 Bit (also running on 64)
      * Fixed bug in cluster checks: No cache files
        had been used. This can lead to missing logfile
	messages.
      * Check kernel: allow to set levels (e.g. on 
	pgmajfaults)
      * Check ps now allows to check for processes owned
        by a specific user (need update of Linux agent)
      * New configuration option aggregate_check_mk: If
        set to True, the summary hosts will show the
	status auf check_mk (default: False)
      * Check winperf.cpuusage now supports levels
        for warning and critical. Default levels are
	at 101 / 101
      * New check df_netapp32 which must be used
        for Netapps that do not support 64 bit 
	counters. Does the same as df_netapp
      * Symlink PNP templates: df_netapp32 and
        df_netapp use same template as df
      * Fix bug: ifoperstatus does not produce performance
        data but said so.
      * Fix bug in Multiadmin: Sorting according to
        service states did not work
      * Fix two bugs in df_netapp: use 64 bit counters
        (32 counter wrap at 2TB filesystems) and exclude
       	snapshot filesystems with size 0 from inventory.
      * Rudimentary support for monitoring ESX: monitor
        virtual filesystems with 'vdf' (using normal df
	check of check_mk) and monitor state of machines 
	with vcbVmName -s any (new check vmware_state).
      * Fixed bug in MRPE: check failed on empty performance
        data (e.g. from check_snmp: there is emptyness
        after the pipe symbol sometimes)
      * MK Livestatus is now multithreaded an can
        handle up to 10 parallel connections (might
        be configurable in a future version).
      * mk_logwatch -d now processes the complete logfile
        if logwatch.state is missing or not including the
	file (this is easier for testing)
      * Added missing float columns to Livestatus.
      * Livestatus: new header StatsGroupBy:
      * First version with "Check_MK Livestatus Module"!
        setup.sh will compile, install and activate
	Livestatus per default now. If you do not want
	this, please disable it by entering <tt>no</tt>,
	when asked by setup.
      * New Option --paths shows all installation, config
        and data paths of Check_mk and Nagios
      * New configuration variable define_hostgroups and
        define service_groups allow you to automatically
        create host- and service groups - even with aliases.
      * Multiadmin has new filter for 'active checks enabled'.
      * Multiadmin filter for check_command is now a drop down list.
      * Dummy commands output error message when passive services
        are actively checked (by accident)
      * New configuration option service_descriptions allows to
        define customized service descriptions for each check type
      * New configuration options extra_host_conf, extra_summary_host_conf
        and extra_service_conf allow to define arbitrary Nagios options
	in host and service defitions (notes, icon_image, custom variables,
        etc)
      * Fix bug: honor only_hosts also at option -C


1.0.39:
      * New configuration variable only_hosts allows
	you to limit check_mk to a subset of your
	hosts (for testing)
      * New configuration parameter mem_extended_perfdata
	sends more performance data on Linux (see 
	check manual for details)
      * many improvements of Multiadmin web pages: optionally 
	filter out services which are (not) currently in downtime
	(host or service itself), optionally (not) filter out summary
	hosts, show host status (down hosts), new action
	for removing all scheduled downtimes of a service.
	Search results will be refreshed every 90 seconds.
	Choose between two different sorting orders.
	Multadmin now also supports user authentication
      * New configuration option define_timeperiods, which
	allows to create Nagios timeperiod definitions.
	This also enables the Multiadmin tools to filter
	out services which are currently not in their
	notification interval.
      * NIC check for Linux (netctr.combined) now supports
	checking of error rates
      * fc_brocade_port: New possibility of monitoring
	CRC errors and C3 discards
      * Fixed bug: snmp_info_single was missing
        in precompiled host checks
	
1.0.38:
      * New: check_mk's multiadmin tool (Python based
	web page). It allows mass administration of
	services (enable/disable checks/notifications, 
	acknowledgements, downtimes). It does not need
	Nagios service- or host groups but works with
	a freeform search.
      * Remove duplicate <?php from the four new 
	PNP templates of 1.0.37.
      * Linux Agent: Kill hanging NFS with signal 9
	(signal 15 does not always help)
      * Some improvements in autodetection. Also make
	debug mode: ./autodetect.py: This helps to
	find problems in autodetection.
      * New configuration variables generate_hostconf and
	generate_dummy_commands, which allows to suppress
	generation of host definitions for Nagios, or 
	dummy commands, resp.
      * Now also SNMP based checks use cache files.
      * New major options --backup and --restore for
	intelligent backup and restore of configuration
	and runtime data
      * New variable simulation_mode allows you to dry
	run your Nagios with data from another installation.
      * Fixed inventory of Linux cpu.loads and cpu.threads
      * Fixed several examples in checks manpages
      * Fixed problems in install_nagios_on_lenny.sh
      * ./setup.sh now understands option --yes: This
        will not output anything except error messages
	and assumes 'yes' to all questions
      * Fix missing 'default.php' in templates for
	local
	
1.0.37:
      * IMPORTANT: Semantics of check "cpu.loads" has changed.
	Levels are now regarded as *per CPU*. That means, that
	if your warning level is at 4.0 on a 2 CPU machine, then 
	a level of 8.0 is applied.
      * On check_mk -v now also ouputs version of check_mk
      * logfile_patterns can now contain host specific entries.
	Please refer to updated online documentation for details.
      * Handling wrapping of performance counters. 32 and 64 bit
	counters should be autodetected and handled correctly.
	Counters wrapping over twice within one check cycle
	cannot be handled, though.
      * Fixed bug in diskstat: Throughput was computed twice
	too high, since /proc/diskstats counts in sectors (512 Bytes)
	not in KB
      * The new configuration variables bulkwalk_hosts and
	non_bulkwalk_hosts, that allow 	to specify, which hosts 
	support snmpbulkwalk (which is
	faster than snmpwalk) and which not. In previos versions,
	always bulk walk was used, but some devices do not support
	that.
      * New configuration variable non_aggregated_hosts allows
	to exclude hosts generally from service aggregation.
      * New SNMP based check for Rittal CMC TC 
	(ComputerMultiControl-TopConcept) Temperature sensors 
      * Fixed several problems in autodetection of setup
      * Fixed inventory check: exit code was always 0
	for newer Python versions.
      * Fixed optical problem in check manual pages with
	newer version of less.
      * New template check_mk-local.php that tries to
	find and include service name specific templates.
	If none is found, default.php will be used.
      * New PNP templates check_mk-kernel.php for major page
	faults, context switches and process creation
      * New PNP template for cpu.threads (Number of threads)
      * Check nfsmounts now detects stale NFS handles and
	triggers a warning state in that case

1.0.36:
      * New feature of Linux/UNIX Agent: "MRPE" allows
	you to call Nagios plugins by the agent. Please
	refer to online documentation for details.
      * Fix bug in logwatch.php: Logfiles names containing spaces
	now work.
      * Setup.sh now automatically creates cfg_dir if
	none found in nagios.cfg (which is the case for the
	default configuration of a self compiled Nagios)
      * Fix computation of CPU usage for VMS.
      * snmp_hosts now allows config-list syntax. If you do
	not define snmp_hosts at all, all hosts with tag
	'snmp' are considered to be SNMP hosts. That is 
	the new preferred way to do it. Please refer
	to the new online documentation.
      * snmp_communities now also allows config-list syntax
	and is compatible to datasource_programs. This allows
	to define different SNMP communities by making use
	of host tags.
      * Check ifoperstatus: Monitoring of unused ports is
	now controlled via ifoperstatus_monitor_unused.
      * Fix problem in Windows-Agent with cluster filesystems:
	temporarily non-present cluster-filesystems are ignored by
	the agent now.
      * Linux agent now supports /dev/cciss/d0d0... in section
	<<<diskstat>>>
      * host configuration for Nagios creates now a variable
	'name host_$HOSTNAME' for each host. This allows
	you to add custom Nagios settings to specific hosts
	in a quite general way.
      * hosts' parents can now be specified with the
	variable 'parents'. Please look at online documentation
	for details.
      * Summary hosts now automatically get their real host as a
	parent. This also holds for summary cluster hosts.
      * New option -X, --config-check that checks your configuration
	for invalid variables. You still can use your own temporary
	variables if you prefix them with an underscore.
	IMPORTANT: Please check your configuration files with
	this option. The check may become an implicit standard in
	future versions.
      * Fixed problem with inventory check on older Python 
	versions.
      * Updated install_nagios_on_lenny.sh to Nagios version
	3.2.0 and fixed several bugs.

1.0.35:
      * New option -R/--restart that does -S, -H and -C and
	also restarts Nagios, but before that does a Nagios
	config check. If that fails, everything is rolled
	back and Nagios keeps running with the old configuration.
      * PNP template for PING which combines RTA and LOSS into
	one graph.
      * Host check interval set to 1 in default templates.
      * New check for hanging NFS mounts (currently only
	on Linux)
      * Changed check_mk_templates.cfg for PING-only hosts:
	No performance data is processed for the PING-Check
	since the PING data is already processed via the
	host check (avoid duplicate RRDs)
      * Fix broken notes_url for logwatch: Value from setup.sh
	was ignored and always default value taken.
      * Renamed config variable mknagios_port to agent_port
	(please updated main.mk if you use that variable)
      * Renamed config variable mknagios_min_version to
	agent_min_version (update main.mk if used)
      * Renamed config variable mknagios_autochecksdir to 
	autochecksdir (update main.mk if used)
      * configuration directory for Linux/UNIX agents is
	now configurable (default is /etc/check_mk)
      * Add missing configuration variable to precompiled
	checks (fix problem when using clusters)
      * Improved multipath-check: Inventory now determines
	current number of paths. And check output is more
	verbose.
      * Mark config files as config files in RPM. RPM used
	to overwrite main.mk on update!
	
1.0.34:
      * Ship agents for AIX and SunOS/Solaris (beta versions).
      * setup script now autodetects paths and settings of your
	running Nagios
      * Debian package of check_mk itself is now natively build
	with paths matching the prepackaged Nagios on Debian 5.0
      * checks/df: Fix output of check: percentage shown in output
	did include reserved space for root where check logic did
	not. Also fix logic: account reserved space as used - not
	as avail.
      * checks/df: Exclude filesystems with size 0 from inventory.
      * Fix bug with host tags in clusters -> precompile did not
	work.
      * New feature "Inventory Check": Check for new services. Setting
	inventory_check_interval=120 in main.mk will check for new services
	every 2 hours on each host. Refer to online documentation
	for more details.
      * Fixed bug: When agent sends invalid information or check
	has bug, check_mk now handles this gracefully
      * Fixed bug in checks/diskstat and in Linux agent. Also
	IDE disks are found. The inventory does now work correctly
	if now disks are found.
      * Determine common group of Apache and Nagios at setup.
	Auto set new variable www_group which replaces logwatch_groupid.
	Fix bug: logwatch directories are now created with correct
	ownership when check_mk is called manually as root.
      * Default templates: notifications options for hosts and
	services now include also recovery, flapping and warning
	events.
      * Windows agent: changed computation of RAM and SWAP usage
	(now we assume that "totalPageFile" includes RAM *and*
	SWAP).
      * Fix problem with Nagios configuration files: remove
	characters Nagios considers as illegal from service
	descriptions.
      * Processing of performance data (check_icmp) for host
        checks and PING-only-services now set to 1 in default
	templates check_mk_templates.cfg.
      * New SNMP checks for querying FSC ServerView Agent: fsc_fans,
	fsc_temp and fsc_subsystems. Successfully tested with agents
	running	on Windows and Linux.
      * RPM packaged agent tested to be working on VMWare ESX 4.0 
	(simply install RPM package with rpm -i ... and open port 
	in firewall with "esxcfg-firewall -o 6556,tcp,in,check_mk")
      * Improve handling of cache files: inventory now uses cache
	files only if they are current and if the hosts are not
	explicitely specified.
	
1.0.33:
      * Made check_mk run on Python 2.3.4 (as used in CentOS 4.7
	und RedHat 4.7). 
      * New option -M that prints out manual pages of checks.
	Only a few check types are documented yet, but more will
	be following.
      * Package the empty directory /usr/lib/check_mk_agent/plugins
	and ../local into the RPM and DEB package of the agent
      * New feature: service_dependencies. check_mk lets you comfortably
	create Nagios servicedependency definitions for you and also
	supports them by executing the checks in an optimal order.
      * logwatch.php: New button for hiding the context messages.
	This is a global setting for all logfiles and its state is
	stored in a cookie.
	
1.0.32:
      * IMPORTANT: Configuration variable datasource_programs is now
        analogous to that of host_groups. That means: the order of
        program and hostlist must be swapped!
      * New option --fake-dns, useful for tests with non-existing
	hosts.
      * Massive speed improvement for -S, -H and -C
      * Fixed bug in inventory of clusters: Clustered services where
	silently dropped (since introduction of host tags). Fixed now.
      * Fixed minor bug in inventory: Suppress DNS lookup when using
	--no-tcp
      * Fixed bug in cluster handling: Missing function strip_tags()
	in check_mk_base.py was eliminated.
      * Changed semantics of host_groups, summary_host_groups,
	host_contactgroups, and summary_host_groups for clusters. 
	Now the cluster names will be relevant, not
	the names of the nodes. This allows the cluster hosts to
	have different host/contactgroups than the nodes. And it is more
	consistent with other parts of the configuration.
      * Fixed bug: datasource_programs on cluster nodes did not work
	when precompiling

1.0.31:
      * New option -D, --dump that dumps all configuration information
	about one, several or all hosts
	New config variables 'ignored_checktypes' and 'ignored_services',
        which allow to include certain checktypes in general or
        some services from some hosts from inventory
      * Config variable 'clustered_services' now has the same semantics
	as ignored_checktypes and allows to make it host dependent.
      * Allow magic tags PHYSICAL_HOSTS, CLUSTER_HOSTS and ALL_HOSTS at
	all places, where lists of hosts are expected (except checks).
	This fixes various problems that arise when using all_hosts at
	those places:
	  * all_hosts might by changed by another file in conf.d
	  * all_hosts does not contain the cluster hosts
      * Config file 'final.mk' is read after all other config files -
	if it exists. You can put debug code there that prints the
	contents of your variables.
      * Use colored output only, if stdout is a tty. If you have
	problems with colors, then you can pipe the output
	through cat or less
      * Fixed bug with host tags: didn't strip off tags when
	processing configuration lists (occurs when using
	custom host lists)
      * mk_logwatch is now aware of inodes of logfiles. This
	is important for fast rotating files: If the inode
	of a logfile changes between two checks mk_logwatch
	assumes that the complete content is new, even if
	the new file is longer than the old one.
      * check_mk makes sure that you do not have duplicate
	hosts in all_hosts or clusters.

1.0.30:
      * Windows agent now automatically monitors all existing
	event logs, not only "System" and "Application".

1.0.29:
      * Improved default Nagios configuration file:
	added some missing templates, enter correct URLs
	asked at setup time.
      * IMPORANT: If you do not use the new default 
	Nagios configuration file you need to rename
	the template for aggregated services (summary
	services) to check_mk_summarizes (old name
	was 'check_mk_passive-summary'). Aggregated
	services are *always* passive and do *never*
	have performance data.
      * Hopefully fixed CPU usage output on multi-CPU
	machines
      * Fixed Problem in Windows Agent: Eventlog monitoring
	does now also work, if first record has not number 1
	(relevant for larger/older eventlogs)
      * Fixed bug in administration.html: Filename for Nagios
	must be named check_mk.cfg and *not* main.mk. Nagios
	does not read files without the suffix .cfg. 
      * magic factor for df, that allows to automatgically 
        adapt levels for very big or very small filesystems.
      * new concept of host tags simplyfies configuration.
      * IMPORTANT: at all places in the configuration where
	lists of hosts are used those are not any longer
	interpreted as regular expressions. Hostnames
	must match exactly. Therefore the list [ "" ] does
	not any longer represent the list of all hosts.
	It is a bug now. Please write all_hosts instead
	of [ "" ]. The semantics for service expressions
	has not changed.
      * Fixed problem with logwatch.php: Begin with
	<?php, not with <?. This makes some older webservers
	happy.
      * Fixed problem in check ipmi: Handle corrupt output
	from agent
      * Cleaned up code, improved inline documentation
      * Fixed problem with vms_df: default_filesystem_levels,
	filesystem_levels and df magic number now are used
	for df, vms_df and df_netapp together. Works now also
	when precompiled.
	
1.0.28:
      * IMPORTANT: the config file has been renamed from
	check_mk.cfg to main.mk. This has been suggested
	by several of my customers in order to avoid 
	confusion with Nagios configuration files. In addition,
	all check_mk's configuration file have to end in
	'.mk'. This also holds for the autochecks. The 
	setup.sh script will automatically rename all relevant
	files. Users of RPM or DEB installations have to remove
	the files themselves - sorry.
      * Windows agent supports eventlogs. Current all Warning
        and Error messages from 'System' and 'Application' are
        being sent to check_mk. Events can be filtered on the
	Nagios host.
      * Fixed bug: direct RRD update didn't work. Should now.
      * Fixed permission problems when run as root.
      * Agent is expected to send its version in <<<check_mk>>>
	now (not any longer in <<<mknagios>>>
      * Fixed bug in Windows agent. Performance counters now output
	correct values
      * Change checks/winperf: Changed 'ops/sec' into MB/s.
	That measures read and write disk throughput
	(now warn/crit levels possible yet)
      * new SNMP check 'ifoperstatus' for checking link
        of network interfaces via SNMP standard MIB
      * translated setup script into english
      * fixed bug with missing directories in setup script
      * made setup script's output nicer, show version information
      * NEW: mk_logwatch - a new plugin for the linux/UNIX agent
	for watching logfiles
      * Better error handling with Nagios pipe
      * Better handling of global error: make check_mk return
	CRIT, when no data can retrieved at all.
      * Added missing template 'check_mk_pingonly' in sample
	Nagios config file (is needed for hosts without checks)
	
1.0.27:
      * Ship source code of windows agent
      * fix several typos
      * fix bug: option --list-hosts did not work
      * fix bug: precompile "-C" did not work because
	of missing extension .py
      * new option -U,--update: It combines -S, -H and
	-U and writes the Nagios configuration into a
	file (not to stdout).
      * ship templates for PNP4Nagios matching most check_mk-checks.
	Standard installation path is /usr/share/check_mk/pnp-templates
	
1.0.26:
      -	Changed License to GNU GPL Version 2
      * modules check_mk_admin and check_mk_base are both shipped
	uncompiled.
      * source code of windows agent togehter with Makefile shipped
	with normal distribution
      * checks/md now handles rare case where output of /proc/mdstat
	shows three lines per array

1.0.25:
      * setup skript remembers paths

1.0.24:
      * fixed bug with precompile: Version of Agent was always 0

1.0.23:
      * fixed bug: check_config_variables was missing in precompiled
	files
      * new logwatch agent in Python plus new logwatch-check that
	handles both the output from the old and the new agent

1.0.22:
      * Default timeout for TCP transfer increased from 3.0 to 60.0
      * Windows agent supports '<<<mem>>>' that is compatible with Linux
      * Windows agents performance counters output fixed
      * Windows agent can now be cross-compiled with mingw on Linux
      * New checktype winperf.cpuusage that retrieves the percentage
	of CPU usage from windows (still has to be tested on Multi-CPU
	machine)
      * Fixed bug: logwatch_dir and logwatch_groupid got lost when
	precompiling. 
      * arithmetic for CPU usage on VMS multi-CPU machines changed

1.0.21:
      * fixed bug in checks/df: filesystem levels did not work
	with precompiled checks

1.0.20:
      * new administration guide in doc/
      * fixed bug: option -v now works independent of order
      * fixed bug: in statgrab_net: variable was missing (affected -C)
      * fixed bug: added missing variables, imported re (affected -C)
      * check ipmi: new option ipmi_summarize: create only one check for all sensors
      * new pnp-template for ipmi summarized ambient temperature
 
1.0.19:
      * Monitoring of Windows Services
      * Fixed bug with check-specific default parameters
      * Monitoring of VMS (agent not included yet)
      * Retrieving of data via an external programm (e.g. SSH/RSH)
      * setup.sh does not overwrite check_mk.cfg but installs
	the new default file as check_mk.cfg-1.0.19
      * Put hosts into default hostgroup if none is configured<|MERGE_RESOLUTION|>--- conflicted
+++ resolved
@@ -1,4 +1,3 @@
-<<<<<<< HEAD
 1.1.10p2:
     Core, Setup, etc.:
     * FIX: cmk -D: drop obsolete (and always empty) Notification:
@@ -13,8 +12,6 @@
     * FIX: install missing example icons in web/htdocs/images/icons
     * FIX: repair python/json webservice needed for NagStaMon
 
-=======
->>>>>>> 600f6d82
 1.1.10p1:
     Core, Setup, etc.:
     * FIX: fix computation of weight when averaging
