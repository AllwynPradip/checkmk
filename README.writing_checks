This file will help you to write *good* checks for Check_MK.

<<<<<<< HEAD
Code styling:
=======
Check Naming:
* In case of SNMP checks you might use the name of the MIB you fetch data from as
  part of check name

Header notes:
* Add licence notes

* Add author notes. At least a contact mail address.

Coding styling:
* Avoid long lines. In an optimal case your lines don't exceed 80 chars.
  100 chars.
>>>>>>> 3d395671

* Use four spaces for intending your code. Just don't use tab chars.
  And if you really can't life without tabs set the tab width to 8 spaces.

* For parts part of the official Check_MK the file header with the
  copyright information must be present. This will be automatically
  created if you call 'make headers' in the main source directory 

* TCP-Agent based checks *must* put an output example of the 
  agent in comments into the check file right after the header
  and before the implementation. If the agent output can have 
  different formats or output style then put an example for each
  kind of style the check supports (e.g.: the output of multipath -l
  has changed its layout between SLES 10 and SLES 11). 

  For SNMP based checks put examples if the kind of output is
  in some respect remarkable.

  The example output is very helpful for understanding how the
  check parser works.

* Configuration variable for main.mk should be named after
  the check, if they are only used by this check. This does 
  not hold for variables, that are used by several checks 
  (e.g. filesystem_levels is used by df, hr_fs, df_netapp, ...)

* The service description of different check types that essentially
  do the same must be identical (e.g. if/if64/ifoperstatus). Reason:
  this makes rules in main.mk simpler for the user!

* If a check does not use check parameter, then the inventory function
  must return None as parameter and the check function must name
  the parameter argument _no_params.

* The name of the inventory and check function must be prefixed
  with the name of the check type, for example inventory_h3c_lanswitch_cpu
  for 'h3c_lanswitch'

* Order of implementation:

  1. fileheader with GPL
  2. example output from agent
  3. default settings of configuration variables
  4. helper functions and variable, if any needed
  5. inventory function
  6. check function
  7. check_info[] definition
  8. snmp_info[] definition
  9. snmp_scan_functions[] definition

* Configuration variables for main.mk 

* Variable naming. Use lower case variable names where the keywords are splitted by _ signs.

* Creating nagios state strings: There is a dictionary named 'nagios_state_names'.
  You can use it to get nagios state string from nagios return codes. e.g.:
	nagios_state_names[0] gives you 'OK'.

Manpages:
* 

Performance data:
* Only set perfdata flag when the check really produces performance data
  output.

* All performance data checks need to provide a pnp template

* pnp rra configuration

SNMP based checks:
* Only use numeric OIDs in your checks. Name based OIDs rely on MIB files
  and the check won't work when the MIB files are not in place.

* Scan function:

Agent based checks:

* Put sample output snippets of the agent as comments into
  the check source code. Add examples for all cases handled
  by your check. -> That makes the code more easy to understand
  and help not to break something if someone changes something
  in the check's parser.
  In an optimal case you include several code examples of different
  states.<|MERGE_RESOLUTION|>--- conflicted
+++ resolved
@@ -1,21 +1,30 @@
 This file will help you to write *good* checks for Check_MK.
 
-<<<<<<< HEAD
-Code styling:
-=======
-Check Naming:
-* In case of SNMP checks you might use the name of the MIB you fetch data from as
+* Check file names should be named short and unique. They must consist
+  only of lower case characters, digits and underscores and begin
+  with a lower case character.
+
+  Vendor specific checks must be prefixed with a vendor specific unique
+  abbreviation (which you think of). Example: fsc_ for Fujitsu Siemens Computers.
+
+  Product specific checks must be prefixed with a product abbreviation, for
+  example "steelhead_status" for a Steelhead appliance of Riverbed.
+
+
+* SNMP based checks: if the check makes use of a standardized MIB which
+  is or might be implemented by more than one vendor, then the check should
+  not be named after the vendor but after the MIB. An example are the
+  hr_* checks.
+
+In case of SNMP checks you might use the name of the MIB you fetch data from as
   part of check name
 
 Header notes:
-* Add licence notes
+* If the check is contributed by a third party (like you), you must
+  add your name and your email address.
 
-* Add author notes. At least a contact mail address.
-
-Coding styling:
 * Avoid long lines. In an optimal case your lines don't exceed 80 chars.
   100 chars.
->>>>>>> 3d395671
 
 * Use four spaces for intending your code. Just don't use tab chars.
   And if you really can't life without tabs set the tab width to 8 spaces.
@@ -50,8 +59,7 @@
   must return None as parameter and the check function must name
   the parameter argument _no_params.
 
-* The name of the inventory and check function must be prefixed
-  with the name of the check type, for example inventory_h3c_lanswitch_cpu
+* The name of the inventory and check function must be prefixed with the name of the check type, for example inventory_h3c_lanswitch_cpu
   for 'h3c_lanswitch'
 
 * Order of implementation:
