--- conflicted
+++ resolved
@@ -361,19 +361,10 @@
 
 def paint_host_black(row):
     state = row["host_state"]
-<<<<<<< HEAD
-    if state == 0:
-	style = None
-    else:
-	style = "hostdown"
-    return style, row["host_name"]
-=======
     if state != 0:
         return None, "<div class=hostdown>%s</div>" % row["host_name"]
     else:
         return None, row["host_name"]
-
->>>>>>> 390148ec
 
 multisite_painters["host_black"] = {
     "title" : "Hostname, red background if down or unreachable",
