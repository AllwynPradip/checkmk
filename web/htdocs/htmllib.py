--- conflicted
+++ resolved
@@ -342,30 +342,22 @@
     def empty_icon(self):
         self.write('<img class=icon src="images/trans.png">')
 
-<<<<<<< HEAD
-    def icon_button(self, url, help, icon, id=None):
+    def icon_button(self, url, help, icon, id=None, onclick=None):
         if id:
             idtxt = "id='%s' " % id
         else:
             idtxt = ""
-        self.write('<a %sonfocus="if (this.blur) this.blur();" href="%s">'
-                   '<img align=absmiddle class=iconbutton title="%s" src="images/button_%s_lo.png" '
-                   'onmouseover=\"hilite_icon(this, 1)\" '
-                   'onmouseout=\"hilite_icon(this, 0)\">'
-                   '</a>\n' % (idtxt, url, help, icon))
-=======
-    def icon_button(self, url, help, icon, onclick=None):
+
         if onclick:
-            onclick = " onclick=\"%s\"" % onclick
+            onclick = "onclick=\"%s\" " % onclick
             url = "#"
 
-        self.write('<a href="%s"%s>'
+        self.write('<a %s%sonfocus="if (this.blur) this.blur();" href="%s">'
                    '<img align=absmiddle class=iconbutton title="%s" '
                    'src="images/button_%s_lo.png" '
                    'onmouseover=\"hilite_icon(this, 1)\" '
                    'onmouseout=\"hilite_icon(this, 0)\">'
-                   '</a>\n' % (url, onclick, help, icon))
->>>>>>> c5e9b01d
+                   '</a>\n' % (idtxt, onclick, url, onclick, help, icon))
 
     def empty_icon_button(self):
         self.write('<img class="iconbutton trans" src="images/trans.png">\n')
